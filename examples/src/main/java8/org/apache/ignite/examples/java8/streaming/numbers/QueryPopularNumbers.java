/*
 * Licensed to the Apache Software Foundation (ASF) under one or more
 * contributor license agreements.  See the NOTICE file distributed with
 * this work for additional information regarding copyright ownership.
 * The ASF licenses this file to You under the Apache License, Version 2.0
 * (the "License"); you may not use this file except in compliance with
 * the License.  You may obtain a copy of the License at
 *
 *      http://www.apache.org/licenses/LICENSE-2.0
 *
 * Unless required by applicable law or agreed to in writing, software
 * distributed under the License is distributed on an "AS IS" BASIS,
 * WITHOUT WARRANTIES OR CONDITIONS OF ANY KIND, either express or implied.
 * See the License for the specific language governing permissions and
 * limitations under the License.
 */

package org.apache.ignite.examples.java8.streaming.numbers;

import org.apache.ignite.*;
import org.apache.ignite.cache.query.*;
import org.apache.ignite.examples.java8.*;

import java.util.*;

/**
 * Periodically query popular numbers from the streaming cache.
 * To start the example, you should:
 * <ul>
 *     <li>Start a few nodes using {@link ExampleNodeStartup} or by starting remote nodes as specified below.</li>
 *     <li>Start streaming using {@link StreamRandomNumbers}.</li>
 *     <li>Start querying popular numbers using {@link QueryPopularNumbers}.</li>
 * </ul>
 * <p>
 * Remote nodes should always be started with special configuration file which
 * enables P2P class loading: {@code 'ignite.{sh|bat} examples/config/example-ignite.xml'}.
 * <p>
 * Alternatively you can run {@link ExampleNodeStartup} in another JVM which will
 * start node with {@code examples/config/example-ignite.xml} configuration.
 */
public class QueryPopularNumbers {
    public static void main(String[] args) throws Exception {
        // Mark this cluster member as client.
        Ignition.setClientMode(true);

<<<<<<< HEAD
        try (Ignite ignite = Ignition.start("examples/config/example-compute.xml")) {
            if (!ExamplesUtils.hasServerNodes(ignite))
                return;

=======
        try (Ignite ignite = Ignition.start("examples/config/example-ignite.xml")) {
            // Start new cache or get existing one.
>>>>>>> dbfaf0a7
            // The cache is configured with sliding window holding 1 second of the streaming data.
            IgniteCache<Integer, Long> stmCache = ignite.getOrCreateCache(CacheConfig.configure());

            // Query top 10 popular numbers every 5 seconds.
            while (true) {
                // Select top 10 words.
                SqlFieldsQuery top10 = new SqlFieldsQuery(
                    "select _key, _val from Long order by _val desc limit 10");

                // Execute query.
                List<List<?>> results = stmCache.queryFields(top10).getAll();

                ExamplesUtils.printQueryResults(results);

                Thread.sleep(5000);
            }
        }
    }
}<|MERGE_RESOLUTION|>--- conflicted
+++ resolved
@@ -33,40 +33,35 @@
  * </ul>
  * <p>
  * Remote nodes should always be started with special configuration file which
- * enables P2P class loading: {@code 'ignite.{sh|bat} examples/config/example-ignite.xml'}.
+ * enables P2P class loading: {@code 'ignite.{sh|bat} examples/config/example-compute.xml'}.
  * <p>
  * Alternatively you can run {@link ExampleNodeStartup} in another JVM which will
- * start node with {@code examples/config/example-ignite.xml} configuration.
+ * start node with {@code examples/config/example-compute.xml} configuration.
  */
 public class QueryPopularNumbers {
     public static void main(String[] args) throws Exception {
         // Mark this cluster member as client.
         Ignition.setClientMode(true);
 
-<<<<<<< HEAD
-        try (Ignite ignite = Ignition.start("examples/config/example-compute.xml")) {
-            if (!ExamplesUtils.hasServerNodes(ignite))
-                return;
+        try (Ignite ignite = Ignition.start("examples/config/example-ignite.xml")) {
+            // The cache is configured with sliding window holding 1 second of the streaming data.
+            try (IgniteCache<Integer, Long> stmCache = ignite.getOrCreateCache(CacheConfig.configure())) {
+                if (!ExamplesUtils.hasServerNodes(ignite))
+                    return;
 
-=======
-        try (Ignite ignite = Ignition.start("examples/config/example-ignite.xml")) {
-            // Start new cache or get existing one.
->>>>>>> dbfaf0a7
-            // The cache is configured with sliding window holding 1 second of the streaming data.
-            IgniteCache<Integer, Long> stmCache = ignite.getOrCreateCache(CacheConfig.configure());
+                // Query top 10 popular numbers every 5 seconds.
+                while (true) {
+                    // Select top 10 words.
+                    SqlFieldsQuery top10 = new SqlFieldsQuery(
+                        "select _key, _val from Long order by _val desc limit 10");
 
-            // Query top 10 popular numbers every 5 seconds.
-            while (true) {
-                // Select top 10 words.
-                SqlFieldsQuery top10 = new SqlFieldsQuery(
-                    "select _key, _val from Long order by _val desc limit 10");
+                    // Execute query.
+                    List<List<?>> results = stmCache.queryFields(top10).getAll();
 
-                // Execute query.
-                List<List<?>> results = stmCache.queryFields(top10).getAll();
+                    ExamplesUtils.printQueryResults(results);
 
-                ExamplesUtils.printQueryResults(results);
-
-                Thread.sleep(5000);
+                    Thread.sleep(5000);
+                }
             }
         }
     }
