<?xml version="1.0" encoding="UTF-8"?>

<!--

 Copyright (C) GridGain Systems. All Rights Reserved.

 Licensed under the Apache License, Version 2.0 (the "License");
 you may not use this file except in compliance with the License.
 You may obtain a copy of the License at

     http://www.apache.org/licenses/LICENSE-2.0

 Unless required by applicable law or agreed to in writing, software
 distributed under the License is distributed on an "AS IS" BASIS,
 WITHOUT WARRANTIES OR CONDITIONS OF ANY KIND, either express or implied.
 See the License for the specific language governing permissions and
 limitations under the License.

    _________        _____ __________________        _____
    __  ____/___________(_)______  /__  ____/______ ____(_)_______
    _  / __  __  ___/__  / _  __  / _  / __  _  __ `/__  / __  __ \
    / /_/ /  _  /    _  /  / /_/ /  / /_/ /  / /_/ / _  /  _  / / /
    \____/   /_/     /_/   \_,__/   \____/   \__,_/  /_/   /_/ /_/
-->

<assembly xmlns="http://maven.apache.org/plugins/maven-assembly-plugin/assembly/1.1.2"
          xmlns:xsi="http://www.w3.org/2001/XMLSchema-instance"
          xsi:schemaLocation="http://maven.apache.org/plugins/maven-assembly-plugin/assembly/1.1.2
          http://maven.apache.org/xsd/assembly-1.1.2.xsd">
    <id>dependencies-optional</id>

    <formats>
        <format>dir</format>
    </formats>

    <includeBaseDirectory>false</includeBaseDirectory>

    <moduleSets>
        <moduleSet>
            <includeSubModules>true</includeSubModules>
            <excludes>
                <exclude>org.gridgain:jdk8-backport</exclude>
                <exclude>org.gridgain:gridgain-core</exclude>
                <exclude>org.gridgain:gridgain-clients</exclude>
                <exclude>org.gridgain:gridgain-spring</exclude>
                <exclude>org.gridgain:gridgain-tools</exclude>
                <exclude>org.gridgain:gridgain-extdata-p2p</exclude>
                <exclude>org.gridgain:gridgain-extdata-uri</exclude>
                <exclude>org.gridgain:gridgain-examples</exclude>
                <exclude>org.gridgain:gridgain-hibernate</exclude>
                <exclude>org.gridgain:gridgain-indexing</exclude>
                <exclude>org.gridgain:gridgain-jta</exclude>
<<<<<<< HEAD
                <exclude>org.gridgain:gridgain-filesystem</exclude>
=======
                <exclude>org.gridgain:gridgain-ggfs</exclude>
>>>>>>> 29843b9b
                <exclude>org.gridgain:gridgain-hadoop</exclude>
                <exclude>org.gridgain:gridgain-visor-console</exclude>
                <exclude>org.gridgain:gridgain-visor-plugins</exclude>
                <exclude>org.gridgain:gridgain-visor-trial</exclude>
            </excludes>
            <sources>
                <includeModuleDirectory>true</includeModuleDirectory>
                <fileSets>
                    <fileSet>
                        <directory>${basedir}</directory>
                        <outputDirectory>/</outputDirectory>
                        <includes>
                            <include>readme.txt</include>
                            <include>licenses/**</include>
                        </includes>
                    </fileSet>
                    <fileSet>
                        <directory>target/libs</directory>
                        <outputDirectory>/</outputDirectory>
                    </fileSet>
                    <fileSet>
                        <directory>target</directory>
                        <outputDirectory>/</outputDirectory>
                        <includes>
                            <include>*.jar</include>
                        </includes>
                        <excludes>
                            <exclude>*-tests.jar</exclude>
                            <exclude>*-javadoc.jar</exclude>
                            <exclude>*-sources.jar</exclude>
                        </excludes>
                    </fileSet>
                </fileSets>
            </sources>
        </moduleSet>
    </moduleSets>
</assembly><|MERGE_RESOLUTION|>--- conflicted
+++ resolved
@@ -50,11 +50,7 @@
                 <exclude>org.gridgain:gridgain-hibernate</exclude>
                 <exclude>org.gridgain:gridgain-indexing</exclude>
                 <exclude>org.gridgain:gridgain-jta</exclude>
-<<<<<<< HEAD
-                <exclude>org.gridgain:gridgain-filesystem</exclude>
-=======
                 <exclude>org.gridgain:gridgain-ggfs</exclude>
->>>>>>> 29843b9b
                 <exclude>org.gridgain:gridgain-hadoop</exclude>
                 <exclude>org.gridgain:gridgain-visor-console</exclude>
                 <exclude>org.gridgain:gridgain-visor-plugins</exclude>
