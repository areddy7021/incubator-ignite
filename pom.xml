--- conflicted
+++ resolved
@@ -33,11 +33,7 @@
     </parent>
 
     <properties>
-<<<<<<< HEAD
-        <ignite.version>1.0.0-RC1</ignite.version>
-=======
         <ignite.version>1.0.0-RC3</ignite.version>
->>>>>>> ce2230b0
         <ignite.edition>fabric</ignite.edition>
         <hadoop.version>2.4.1</hadoop.version>
         <spring.version>4.1.0.RELEASE</spring.version>
