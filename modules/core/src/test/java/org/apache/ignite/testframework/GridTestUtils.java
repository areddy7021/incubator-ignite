--- conflicted
+++ resolved
@@ -1426,29 +1426,6 @@
     }
 
     /**
-<<<<<<< HEAD
-     * Prompt to execute garbage collector.
-     * {@code System.gc();} is not guaranteed to gerbade collection, this method try to fill memory to crowd out dead
-     * objects.
-     */
-    public static void runGC() {
-        System.gc();
-
-        ReferenceQueue queue = new ReferenceQueue();
-
-        List<SoftReference> refs = new ArrayList<>();
-
-        while (true) {
-            byte[] bytes = new byte[128 * 1024];
-
-            refs.add(new SoftReference<>(bytes, queue));
-
-            if (queue.poll() != null)
-                break;
-        }
-
-        System.gc();
-=======
      * @param name Name.
      * @param run Run.
      */
@@ -1495,7 +1472,30 @@
 
         System.out.printf("%s:\n operations:%d, duration=%fs, op/s=%d, latency=%fms\n", name, cnt, dur,
             (long)(cnt / dur), dur / cnt);
->>>>>>> 6c4282a1
+    }
+
+    /**
+     * Prompt to execute garbage collector.
+     * {@code System.gc();} is not guaranteed to garbage collection, this method try to fill memory to crowd out dead
+     * objects.
+     */
+    public static void runGC() {
+        System.gc();
+
+        ReferenceQueue queue = new ReferenceQueue();
+
+        List<SoftReference> refs = new ArrayList<>();
+
+        while (true) {
+            byte[] bytes = new byte[128 * 1024];
+
+            refs.add(new SoftReference(bytes, queue));
+
+            if (queue.poll() != null)
+                break;
+        }
+
+        System.gc();
     }
 
     /**
