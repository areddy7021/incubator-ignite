--- conflicted
+++ resolved
@@ -30,12 +30,9 @@
     -->
     <bean id="grid.cfg" class="org.apache.ignite.configuration.IgniteConfiguration" singleton="true">
         <!-- Grid with default name. -->
-<<<<<<< HEAD
 
         <property name="connectorConfiguration"><null/></property>
 
-=======
->>>>>>> a0210455
         <property name="discoverySpi">
             <bean class="org.apache.ignite.spi.discovery.tcp.TcpDiscoverySpi">
                 <property name="ipFinder">
@@ -51,11 +48,8 @@
     <bean id="grid.cfg.2" class="org.apache.ignite.configuration.IgniteConfiguration" singleton="true">
         <property name="gridName" value="gridName2"/>
 
-<<<<<<< HEAD
         <property name="connectorConfiguration"><null/></property>
 
-=======
->>>>>>> a0210455
         <property name="discoverySpi">
             <bean class="org.apache.ignite.spi.discovery.tcp.TcpDiscoverySpi">
                 <property name="ipFinder">
