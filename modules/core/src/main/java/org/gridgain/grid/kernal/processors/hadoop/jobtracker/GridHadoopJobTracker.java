--- conflicted
+++ resolved
@@ -477,13 +477,7 @@
     private JobLocalState initState(GridHadoopJob job, GridHadoopJobMetadata meta) {
         GridHadoopJobId jobId = meta.jobId();
 
-<<<<<<< HEAD
-        JobLocalState state = new JobLocalState(job);
-=======
-        GridHadoopJob job = ctx.jobFactory().createJob(jobId, meta.jobInfo());
-
         JobLocalState state = new JobLocalState(job, meta);
->>>>>>> af8cbe6d
 
         return F.addIfAbsent(activeJobs, jobId, state);
     }
