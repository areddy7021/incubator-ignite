--- conflicted
+++ resolved
@@ -813,14 +813,6 @@
     /**
      * Clears session holder.
      */
-<<<<<<< HEAD
-    void endSession(@Nullable IgniteInternalTx tx) {
-        if (tx == null)
-            store.sessionEnd(true);
-
-        if (sesHolder != null)
-            sesHolder.set(null);
-=======
     void endSession(@Nullable IgniteInternalTx tx, boolean threwEx) throws IgniteCheckedException {
         try {
             if (tx == null)
@@ -834,7 +826,6 @@
             if (sesHolder != null)
                 sesHolder.set(null);
         }
->>>>>>> fe91e0c2
     }
 
     /**
