/*
 * Licensed to the Apache Software Foundation (ASF) under one or more
 * contributor license agreements.  See the NOTICE file distributed with
 * this work for additional information regarding copyright ownership.
 * The ASF licenses this file to You under the Apache License, Version 2.0
 * (the "License"); you may not use this file except in compliance with
 * the License.  You may obtain a copy of the License at
 *
 *      http://www.apache.org/licenses/LICENSE-2.0
 *
 * Unless required by applicable law or agreed to in writing, software
 * distributed under the License is distributed on an "AS IS" BASIS,
 * WITHOUT WARRANTIES OR CONDITIONS OF ANY KIND, either express or implied.
 * See the License for the specific language governing permissions and
 * limitations under the License.
 */

package org.apache.ignite.internal.processors.cache;

import org.apache.ignite.*;
import org.apache.ignite.cache.*;
import org.apache.ignite.cache.affinity.*;
import org.apache.ignite.cluster.*;
import org.apache.ignite.configuration.*;
import org.apache.ignite.internal.*;
import org.apache.ignite.internal.cluster.*;
import org.apache.ignite.internal.compute.*;
import org.apache.ignite.internal.processors.cache.affinity.*;
import org.apache.ignite.internal.processors.cache.distributed.*;
import org.apache.ignite.internal.processors.cache.distributed.dht.*;
import org.apache.ignite.internal.processors.cache.dr.*;
import org.apache.ignite.internal.processors.cache.query.*;
import org.apache.ignite.internal.processors.cache.transactions.*;
import org.apache.ignite.internal.processors.cache.version.*;
import org.apache.ignite.internal.processors.dataload.*;
import org.apache.ignite.internal.processors.dr.*;
import org.apache.ignite.internal.processors.task.*;
import org.apache.ignite.internal.transactions.*;
import org.apache.ignite.internal.util.*;
import org.apache.ignite.internal.util.future.*;
import org.apache.ignite.internal.util.lang.*;
import org.apache.ignite.internal.util.tostring.*;
import org.apache.ignite.internal.util.typedef.*;
import org.apache.ignite.internal.util.typedef.internal.*;
import org.apache.ignite.lang.*;
import org.apache.ignite.mxbean.*;
import org.apache.ignite.plugin.security.*;
import org.apache.ignite.resources.*;
import org.apache.ignite.transactions.*;
import org.jdk8.backport.*;
import org.jetbrains.annotations.*;

import javax.cache.*;
import javax.cache.expiry.*;
import javax.cache.processor.*;
import java.io.*;
import java.util.*;
import java.util.concurrent.*;
import java.util.concurrent.locks.*;

import static java.util.Collections.*;
import static org.apache.ignite.IgniteSystemProperties.*;
import static org.apache.ignite.events.EventType.*;
import static org.apache.ignite.internal.GridClosureCallMode.*;
import static org.apache.ignite.internal.processors.cache.CacheFlag.*;
import static org.apache.ignite.internal.processors.cache.GridCachePeekMode.*;
import static org.apache.ignite.internal.processors.dr.GridDrType.*;
import static org.apache.ignite.internal.processors.task.GridTaskThreadContextKey.*;
import static org.apache.ignite.transactions.TransactionConcurrency.*;
import static org.apache.ignite.transactions.TransactionIsolation.*;

/**
 * Adapter for different cache implementations.
 */
@SuppressWarnings("unchecked")
public abstract class GridCacheAdapter<K, V> implements GridCache<K, V>,
    GridCacheProjectionEx<K, V>, Externalizable {
    /** */
    private static final long serialVersionUID = 0L;

    /** clearLocally() split threshold. */
    public static final int CLEAR_ALL_SPLIT_THRESHOLD = 10000;

    /** Distribution modes to include into global size calculation. */
    private static final Set<CacheDistributionMode> SIZE_NODES = EnumSet.of(
        CacheDistributionMode.NEAR_PARTITIONED,
        CacheDistributionMode.PARTITIONED_ONLY,
        CacheDistributionMode.NEAR_ONLY);

    /** Deserialization stash. */
    private static final ThreadLocal<IgniteBiTuple<String, String>> stash = new ThreadLocal<IgniteBiTuple<String,
                String>>() {
        @Override protected IgniteBiTuple<String, String> initialValue() {
            return F.t2();
        }
    };

    /** {@link GridCacheReturn}-to-value conversion. */
    private IgniteClosure RET2VAL;

    /** {@link GridCacheReturn}-to-success conversion. */
    private static final IgniteClosure RET2FLAG =
        new CX1<IgniteInternalFuture<GridCacheReturn<Object>>, Boolean>() {
            @Override public Boolean applyx(IgniteInternalFuture<GridCacheReturn<Object>> fut) throws IgniteCheckedException {
                return fut.get().success();
            }

            @Override public String toString() {
                return "Cache return value to boolean flag converter.";
            }
        };

    /** */
    protected boolean keyCheck = !Boolean.getBoolean(IGNITE_CACHE_KEY_VALIDATION_DISABLED);

    /** */
    private boolean valCheck = true;

    /** Last asynchronous future. */
    protected ThreadLocal<FutureHolder> lastFut = new ThreadLocal<FutureHolder>() {
        @Override protected FutureHolder initialValue() {
            return new FutureHolder();
        }
    };

    /** Cache configuration. */
    @GridToStringExclude
    protected GridCacheContext<K, V> ctx;

    /** Local map. */
    @GridToStringExclude
    protected GridCacheConcurrentMap map;

    /** Local node ID. */
    @GridToStringExclude
    protected UUID locNodeId;

    /** Cache configuration. */
    @GridToStringExclude
    protected CacheConfiguration cacheCfg;

    /** Grid configuration. */
    @GridToStringExclude
    protected IgniteConfiguration gridCfg;

    /** Cache metrics. */
    protected CacheMetricsImpl metrics;

    /** Cache mxBean. */
    protected CacheMetricsMXBean mxBean;

    /** Logger. */
    protected IgniteLogger log;

    /** Queries impl. */
    private CacheQueries<K, V> qry;

    /** Affinity impl. */
    private CacheAffinity<K> aff;

    /** Whether this cache is IGFS data cache. */
    private boolean igfsDataCache;

    /** Whether this cache is Mongo data cache. */
    @SuppressWarnings("UnusedDeclaration")
    private boolean mongoDataCache;

    /** Whether this cache is Mongo meta cache. */
    @SuppressWarnings("UnusedDeclaration")
    private boolean mongoMetaCache;

    /** Current IGFS data cache size. */
    private LongAdder igfsDataCacheSize;

    /** Max space for IGFS. */
    private long igfsDataSpaceMax;

    /** Asynchronous operations limit semaphore. */
    private Semaphore asyncOpsSem;

    /** {@inheritDoc} */
    @Override public String name() {
        return ctx.config().getName();
    }

    /** {@inheritDoc} */
    @Override public ClusterGroup gridProjection() {
        return ctx.grid().cluster().forCacheNodes(name());
    }

    /**
     * Empty constructor required by {@link Externalizable}.
     */
    protected GridCacheAdapter() {
        // No-op.
    }

    /**
     * @param ctx Cache context.
     * @param startSize Start size.
     */
    @SuppressWarnings("OverriddenMethodCallDuringObjectConstruction")
    protected GridCacheAdapter(GridCacheContext<K, V> ctx, int startSize) {
        this(ctx, new GridCacheConcurrentMap(ctx, startSize, 0.75F));
    }

    /**
     * @param ctx Cache context.
     * @param map Concurrent map.
     */
    @SuppressWarnings("OverriddenMethodCallDuringObjectConstruction")
<<<<<<< HEAD
    protected GridCacheAdapter(GridCacheContext<K, V> ctx, GridCacheConcurrentMap map) {
=======
    protected GridCacheAdapter(final GridCacheContext<K, V> ctx, GridCacheConcurrentMap map) {
>>>>>>> fbc8ed32
        assert ctx != null;

        RET2VAL = new CX1<IgniteInternalFuture<GridCacheReturn<CacheObject>>, Object>() {
            @Nullable @Override public Object applyx(IgniteInternalFuture<GridCacheReturn<CacheObject>> fut)
                throws IgniteCheckedException
            {
                return CU.value(fut.get().value(), ctx);
            }

            @Override public String toString() {
                return "Cache return value to value converter.";
            }
        };

        this.ctx = ctx;

        gridCfg = ctx.gridConfig();
        cacheCfg = ctx.config();

        locNodeId = ctx.gridConfig().getNodeId();

        this.map = map;

        log = ctx.gridConfig().getGridLogger().getLogger(getClass());

        metrics = new CacheMetricsImpl(ctx);

        mxBean = new CacheMetricsMXBeanImpl(this);

        IgfsConfiguration[] igfsCfgs = gridCfg.getIgfsConfiguration();

        if (igfsCfgs != null) {
            for (IgfsConfiguration igfsCfg : igfsCfgs) {
                if (F.eq(ctx.name(), igfsCfg.getDataCacheName())) {
                    if (!ctx.isNear()) {
                        igfsDataCache = true;
                        igfsDataCacheSize = new LongAdder();

                        igfsDataSpaceMax = igfsCfg.getMaxSpaceSize();

                        if (igfsDataSpaceMax == 0) {
                            long maxMem = Runtime.getRuntime().maxMemory();

                            // We leave JVM at least 500M of memory for correct operation.
                            long jvmFreeSize = (maxMem - 512 * 1024 * 1024);

                            if (jvmFreeSize <= 0)
                                jvmFreeSize = maxMem / 2;

                            long dfltMaxSize = (long)(0.8f * maxMem);

                            igfsDataSpaceMax = Math.min(dfltMaxSize, jvmFreeSize);
                        }
                    }

                    break;
                }
            }
        }

        if (ctx.config().getMaxConcurrentAsyncOperations() > 0)
            asyncOpsSem = new Semaphore(ctx.config().getMaxConcurrentAsyncOperations());

        init();

        qry = new GridCacheQueriesImpl<>(ctx, null);
        aff = new GridCacheAffinityImpl<>(ctx);
    }

    /**
     * Prints memory stats.
     */
    public void printMemoryStats() {
        if (ctx.isNear()) {
            X.println(">>>  Near cache size: " + size());

            ctx.near().dht().printMemoryStats();
        }
        else if (ctx.isDht())
            X.println(">>>  DHT cache size: " + size());
        else
            X.println(">>>  Cache size: " + size());
    }

    /**
     * @return Base map.
     */
    public GridCacheConcurrentMap map() {
        return map;
    }

    /**
     * @return Context.
     */
    public GridCacheContext<K, V> context() {
        return ctx;
    }

    /**
     * @return Logger.
     */
    protected IgniteLogger log() {
        return log;
    }

    /**
     * @return {@code True} if this is near cache.
     */
    public boolean isNear() {
        return false;
    }

    /**
     * @return {@code True} if cache is local.
     */
    public boolean isLocal() {
        return false;
    }

    /**
     * @return {@code True} if cache is colocated.
     */
    public boolean isColocated() {
        return false;
    }

    /**
     * @return {@code True} if cache is DHT Atomic.
     */
    public boolean isDhtAtomic() {
        return false;
    }

    /**
     * @return {@code True} if cache is DHT.
     */
    public boolean isDht() {
        return false;
    }

    /**
     * @return Preloader.
     */
    public abstract GridCachePreloader<K, V> preloader();

    /** {@inheritDoc} */
    @Override public CacheQueries<K, V> queries() {
        return qry;
    }

    /** {@inheritDoc} */
    @Override public CacheAffinity<K> affinity() {
        return aff;
    }

    /** {@inheritDoc} */
    @SuppressWarnings({"unchecked", "RedundantCast"})
    @Override public <K1, V1> GridCache<K1, V1> cache() {
        return (GridCache<K1, V1>)this;
    }

    /** {@inheritDoc} */
    @Override public Set<CacheFlag> flags() {
        return F.asSet(ctx.forcedFlags());
    }

    /** {@inheritDoc} */
    @Override public IgnitePredicate<Cache.Entry<K, V>> predicate() {
        return null;
    }

    /** {@inheritDoc} */
    @Override public GridCacheProjectionEx<K, V> forSubjectId(UUID subjId) {
        GridCacheProjectionImpl<K, V> prj = new GridCacheProjectionImpl<>(this,
            ctx,
            null,
            null,
            null,
            subjId,
            false,
            null);

        return new GridCacheProxyImpl<>(ctx, prj, prj);
    }

    /** {@inheritDoc} */
    @Override public CacheProjection<K, V> flagsOn(@Nullable CacheFlag[] flags) {
        if (F.isEmpty(flags))
            return this;

        GridCacheProjectionImpl<K, V> prj = new GridCacheProjectionImpl<>(this,
            ctx,
            null,
            null,
            EnumSet.copyOf(F.asList(flags)),
            null,
            false,
            null);

        return new GridCacheProxyImpl<>(ctx, prj, prj);
    }

    /** {@inheritDoc} */
    @Override public CacheProjection<K, V> flagsOff(@Nullable CacheFlag[] flags) {
        return this;
    }

    /** {@inheritDoc} */
    @Override public <K1, V1> CacheProjection<K1, V1> keepPortable() {
        GridCacheProjectionImpl<K1, V1> prj = keepPortable0();

        return new GridCacheProxyImpl<>((GridCacheContext<K1, V1>)ctx, prj, prj);
    }

    /**
     * Internal routine to get "keep-portable" projection.
     *
     * @return Projection with "keep-portable" flag.
     */
    public <K1, V1> GridCacheProjectionImpl<K1, V1> keepPortable0() {
        return new GridCacheProjectionImpl<>(
            (CacheProjection<K1, V1>)this,
            (GridCacheContext<K1, V1>)ctx,
            null,
            null,
            null,
            null,
            ctx.portableEnabled(),
            null
        );
    }

    /** {@inheritDoc} */
    @Nullable @Override public ExpiryPolicy expiry() {
        return null;
    }

    /** {@inheritDoc} */
    @Override public GridCacheProjectionEx<K, V> withExpiryPolicy(ExpiryPolicy plc) {
        return new GridCacheProjectionImpl<>(
            this,
            ctx,
            null,
            null,
            null,
            null,
            ctx.portableEnabled(),
            plc);
    }

    /** {@inheritDoc} */
    @SuppressWarnings({"unchecked", "RedundantCast"})
    @Override public <K1, V1> CacheProjection<K1, V1> projection(
        Class<? super K1> keyType,
        Class<? super V1> valType
    ) {
        if (ctx.deploymentEnabled()) {
            try {
                ctx.deploy().registerClasses(keyType, valType);
            }
            catch (IgniteCheckedException e) {
                throw new IgniteException(e);
            }
        }

        GridCacheProjectionImpl<K1, V1> prj = new GridCacheProjectionImpl<>((CacheProjection<K1, V1>)this,
            (GridCacheContext<K1, V1>)ctx,
            CU.<K1, V1>typeFilter(keyType, valType),
            /*filter*/null,
            /*flags*/null,
            /*clientId*/null,
            false,
            null);

        return new GridCacheProxyImpl<>((GridCacheContext<K1, V1>)ctx, prj, prj);
    }

    /** {@inheritDoc} */
    @Override public CacheProjection<K, V> projection(IgniteBiPredicate<K, V> p) {
        if (p == null)
            return this;

        if (ctx.deploymentEnabled()) {
            try {
                ctx.deploy().registerClasses(p);
            }
            catch (IgniteCheckedException e) {
                throw new IgniteException(e);
            }
        }

        GridCacheProjectionImpl<K, V> prj = new GridCacheProjectionImpl<>(this,
            ctx,
            p,
            null,
            null,
            null,
            false,
            null);

        return new GridCacheProxyImpl<>(ctx, prj, prj);
    }

    /** {@inheritDoc} */
    @Override public CacheProjection<K, V> projection(IgnitePredicate<Cache.Entry<K, V>> filter) {
        if (filter == null)
            return this;

        if (ctx.deploymentEnabled()) {
            try {
                ctx.deploy().registerClasses(filter);
            }
            catch (IgniteCheckedException e) {
                throw new IgniteException(e);
            }
        }

        GridCacheProjectionImpl<K, V> prj = new GridCacheProjectionImpl<>(
            this,
            ctx,
            null,
            filter,
            null,
            null,
            false,
            null);

        return new GridCacheProxyImpl<>(ctx, prj, prj);
    }

    /** {@inheritDoc} */
    @Override public CacheConfiguration configuration() {
        return ctx.config();
    }

    /**
     * @param keys Keys to lock.
     * @param timeout Lock timeout.
     * @param tx Transaction.
     * @param isRead {@code True} for read operations.
     * @param retval Flag to return value.
     * @param isolation Transaction isolation.
     * @param invalidate Invalidate flag.
     * @param accessTtl TTL for read operation.
     * @param filter Optional filter.
     * @return Locks future.
     */
    public abstract IgniteInternalFuture<Boolean> txLockAsync(
        Collection<? extends K> keys,
        long timeout,
        IgniteTxLocalEx tx,
        boolean isRead,
        boolean retval,
        TransactionIsolation isolation,
        boolean invalidate,
        long accessTtl,
        IgnitePredicate<Cache.Entry<Object, V>>[] filter);

    /**
     * Post constructor initialization for subclasses.
     */
    protected void init() {
        // No-op.
    }

    /**
     * Starts this cache. Child classes should override this method
     * to provide custom start-up behavior.
     *
     * @throws IgniteCheckedException If start failed.
     */
    public void start() throws IgniteCheckedException {
        // No-op.
    }

    /**
     * Startup info.
     *
     * @return Startup info.
     */
    protected final String startInfo() {
        return "Cache started: " + ctx.config().getName();
    }

    /**
     * Stops this cache. Child classes should override this method
     * to provide custom stop behavior.
     */
    public void stop() {
        // Nulling thread local reference to ensure values will be eventually GCed
        // no matter what references these futures are holding.
        lastFut = null;
    }

    /**
     * Stop info.
     *
     * @return Stop info.
     */
    protected final String stopInfo() {
        return "Cache stopped: " + ctx.config().getName();
    }

    /**
     * Kernal start callback.
     *
     * @throws IgniteCheckedException If callback failed.
     */
    protected void onKernalStart() throws IgniteCheckedException {
        // No-op.
    }

    /**
     * Kernal stop callback.
     */
    public void onKernalStop() {
        // No-op.
    }

    /** {@inheritDoc} */
    @Override public boolean isEmpty() {
        return values().isEmpty();
    }

    /** {@inheritDoc} */
    @Override public boolean containsValue(V val) {
        return false;
    }

    /** {@inheritDoc} */
    @Override public boolean containsKey(K key) {
        try {
            return containsKeyAsync(key).get();
        }
        catch (IgniteCheckedException e) {
            throw new IgniteException(e);
        }
    }

    /** {@inheritDoc} */
    @Override public IgniteInternalFuture<Boolean> containsKeyAsync(K key) {
        A.notNull(key, "key");

        final K key0 = ctx.portableEnabled() ? (K)ctx.marshalToPortable(key) : key;

        return getAllAsync(
            Collections.singletonList(key0),
            /*force primary*/false,
            /*skip tx*/false,
            /*entry*/null,
            /*subj id*/null,
            /*task name*/null,
            /*deserialize portable*/false,
            /*skip values*/true
        ).chain(new CX1<IgniteInternalFuture<Map<K, V>>, Boolean>() {
            @Override public Boolean applyx(IgniteInternalFuture<Map<K, V>> fut) throws IgniteCheckedException {
                Map<K, V> map = fut.get();

                assert map.isEmpty() || map.size() == 1 : map.size();

                if (ctx.portableEnabled())
                    return map.isEmpty() ? false : map.values().iterator().next() != null;
                else
                    return map.get(key0) != null;
            }
        });
    }

    /** {@inheritDoc} */
    @Override public boolean containsKeys(Collection<? extends K> keys) {
        try {
            return containsKeysAsync(keys).get();
        }
        catch (IgniteCheckedException e) {
            throw new IgniteException(e);
        }
    }

    /** {@inheritDoc} */
    @Override public IgniteInternalFuture<Boolean> containsKeysAsync(Collection<? extends K> keys) {
        A.notNull(keys, "keys");

        if (ctx.portableEnabled() && !F.isEmpty(keys)) {
            keys = F.viewReadOnly(keys, new C1<K, K>() {
                @Override public K apply(K k) {
                    return (K)ctx.marshalToPortable(k);
                }
            });
        }

        return getAllAsync(
            keys,
            /*force primary*/false,
            /*skip tx*/false,
            /*entry*/null,
            /*subj id*/null,
            /*task name*/null,
            /*deserialize portable*/false,
            /*skip values*/true
        ).chain(new CX1<IgniteInternalFuture<Map<K, V>>, Boolean>() {
            @Override public Boolean applyx(IgniteInternalFuture<Map<K, V>> fut) throws IgniteCheckedException {
                Map<K, V> kvMap = fut.get();

                for (Map.Entry<K, V> entry : kvMap.entrySet()) {
                    if (entry.getValue() == null)
                        return false;
                }

                return true;
            }
        });
    }

    /** {@inheritDoc} */
    @Override public Iterable<Cache.Entry<K, V>> localEntries(CachePeekMode[] peekModes) throws IgniteCheckedException {
        assert peekModes != null;

        ctx.checkSecurity(GridSecurityPermission.CACHE_READ);

        PeekModes modes = parsePeekModes(peekModes);

        Collection<Iterator<Cache.Entry<K, V>>> its = new ArrayList<>();

        if (ctx.isLocal()) {
            modes.primary = true;
            modes.backup = true;

            if (modes.heap)
                its.add(iterator(map.entries0().iterator(), !ctx.keepPortable()));
        }
        else if (modes.heap) {
            if (modes.near && ctx.isNear())
                its.add(ctx.near().nearEntriesIterator());

            if (modes.primary || modes.backup) {
                GridDhtCacheAdapter<K, V> cache = ctx.isNear() ? ctx.near().dht() : ctx.dht();

                its.add(cache.localEntriesIterator(modes.primary, modes.backup));
            }
        }

        // Swap and offheap are disabled for near cache.
        if (modes.primary || modes.backup) {
            long topVer = ctx.affinity().affinityTopologyVersion();

            GridCacheSwapManager swapMgr = ctx.isNear() ? ctx.near().dht().context().swap() : ctx.swap();

            if (modes.swap)
                its.add(swapMgr.<K, V>swapIterator(modes.primary, modes.backup, topVer));

            if (modes.offheap)
                its.add(swapMgr.<K, V>offheapIterator(modes.primary, modes.backup, topVer));
        }

        final Iterator<Cache.Entry<K, V>> it = F.flatIterators(its);

        return new Iterable<Cache.Entry<K, V>>() {
            @Override public Iterator<Cache.Entry<K, V>> iterator() {
                return it;
            }

            public String toString() {
                return "CacheLocalEntries []";
            }
        };
    }

    /** {@inheritDoc} */
    @SuppressWarnings("ForLoopReplaceableByForEach")
    @Nullable @Override public V localPeek(K key,
        CachePeekMode[] peekModes,
        @Nullable IgniteCacheExpiryPolicy plc)
        throws IgniteCheckedException
    {
        A.notNull(key, "key");

        if (keyCheck)
            validateCacheKey(key);

        ctx.checkSecurity(GridSecurityPermission.CACHE_READ);

        PeekModes modes = parsePeekModes(peekModes);

        try {
            KeyCacheObject cacheKey = ctx.toCacheKeyObject(key);

            CacheObject cacheVal = null;

            if (!ctx.isLocal()) {
                long topVer = ctx.affinity().affinityTopologyVersion();

                int part = ctx.affinity().partition(cacheKey);

                boolean nearKey;

                if (!(modes.near && modes.primary && modes.backup)) {
                    boolean keyPrimary = ctx.affinity().primary(ctx.localNode(), part, topVer);

                    if (keyPrimary) {
                        if (!modes.primary)
                            return null;

                        nearKey = false;
                    }
                    else {
                        boolean keyBackup = ctx.affinity().belongs(ctx.localNode(), part, topVer);

                        if (keyBackup) {
                            if (!modes.backup)
                                return null;

                            nearKey = false;
                        }
                        else {
                            if (!modes.near)
                                return null;

                            nearKey = true;

                            // Swap and offheap are disabled for near cache.
                            modes.offheap = false;
                            modes.swap = false;
                        }
                    }
                }
                else {
                    nearKey = !ctx.affinity().belongs(ctx.localNode(), part, topVer);

                    if (nearKey) {
                        // Swap and offheap are disabled for near cache.
                        modes.offheap = false;
                        modes.swap = false;
                    }
                }

                if (nearKey && !ctx.isNear())
                    return null;

                if (modes.heap) {
                    GridCacheEntryEx e = nearKey ? peekEx(cacheKey) :
                        (ctx.isNear() ? ctx.near().dht().peekEx(cacheKey) : peekEx(cacheKey));

                    if (e != null) {
                        cacheVal = e.peek(modes.heap, modes.offheap, modes.swap, topVer, plc);

                        modes.offheap = false;
                        modes.swap = false;
                    }
                }

                if (modes.offheap || modes.swap) {
                    GridCacheSwapManager swapMgr = ctx.isNear() ? ctx.near().dht().context().swap() : ctx.swap();

                    GridCacheSwapEntry swapEntry = swapMgr.read(cacheKey, modes.offheap, modes.swap);

                    cacheVal = swapEntry != null ? swapEntry.value() : null;
                }
            }
            else
                cacheVal = localCachePeek0(cacheKey, modes.heap, modes.offheap, modes.swap, plc);

            Object val = cacheVal != null ? cacheVal.value(ctx) : null;

            if (ctx.portableEnabled())
                val = ctx.unwrapPortableIfNeeded(val, ctx.keepPortable());

            return (V)val;
        }
        catch (GridCacheEntryRemovedException ignore) {
            if (log.isDebugEnabled())
                log.debug("Got removed entry during 'peek': " + key);

            return null;
        }
    }

    /**
     * @param key Key.
     * @param heap Read heap flag.
     * @param offheap Read offheap flag.
     * @param swap Read swap flag.
     * @param plc Optional expiry policy.
     * @return Value.
     * @throws GridCacheEntryRemovedException If entry removed.
     * @throws IgniteCheckedException If failed.
     */
    @Nullable private CacheObject localCachePeek0(KeyCacheObject key,
        boolean heap,
        boolean offheap,
        boolean swap,
        IgniteCacheExpiryPolicy plc)
        throws GridCacheEntryRemovedException, IgniteCheckedException {
        assert ctx.isLocal();
        assert heap || offheap || swap;

        if (heap) {
            GridCacheEntryEx e = peekEx(key);

            if (e != null)
                return e.peek(heap, offheap, swap, -1, plc);
        }

        if (offheap || swap) {
            GridCacheSwapManager swapMgr = ctx.isNear() ? ctx.near().dht().context().swap() : ctx.swap();

            GridCacheSwapEntry swapEntry = swapMgr.read(key, offheap, swap);

            return swapEntry != null ? swapEntry.value() : null;
        }

        return null;
    }

    /** {@inheritDoc} */
    @Override public V peek(K key) {
        return peek(key, (IgnitePredicate<Cache.Entry<K, V>>) null);
    }

    /** {@inheritDoc} */
    @Override public V peek(K key, @Nullable Collection<GridCachePeekMode> modes) throws IgniteCheckedException {
        return peek0(key, modes, ctx.tm().localTxx());
    }

    /**
     * @param failFast Fail fast flag.
     * @param key Key.
     * @param mode Peek mode.
     * @param filter Filter.
     * @return Peeked value.
     * @throws GridCacheFilterFailedException If filter failed.
     */
    @Nullable protected GridTuple<V> peek0(boolean failFast, K key, GridCachePeekMode mode,
        @Nullable IgnitePredicate<Cache.Entry<K, V>>... filter) throws GridCacheFilterFailedException {
        A.notNull(key, "key");

        if (keyCheck)
            validateCacheKey(key);

        ctx.checkSecurity(GridSecurityPermission.CACHE_READ);

        GridCacheEntryEx e = null;

        try {
            KeyCacheObject cacheKey = ctx.toCacheKeyObject(key);

            e = peekEx(cacheKey);

            if (e != null) {
                GridTuple<CacheObject> peek = e.peek0(failFast, mode, filter, ctx.tm().localTxx());

                if (peek != null) {
                    CacheObject v = peek.get();

<<<<<<< HEAD
                    if (ctx.portableEnabled())
                        v = (V)ctx.unwrapPortableIfNeeded(v, ctx.keepPortable());

                    return F.t(ctx.cloneOnFlag(v));
=======
                    return v.value(ctx);
// TODO IGNITE-51
//                    if (ctx.portableEnabled())
//                        v = (V)ctx.unwrapPortableIfNeeded(v, ctx.keepPortable());
//
//                    return F.t(ctx.cloneOnFlag(v));
>>>>>>> fbc8ed32
                }
            }

            IgniteInternalTx tx = ctx.tm().localTx();

            if (tx != null) {
                GridTuple<CacheObject> peek = tx.peek(ctx, failFast, cacheKey, filter);

                if (peek != null) {
                    CacheObject v = peek.get();

<<<<<<< HEAD
                    if (ctx.portableEnabled())
                        v = (V)ctx.unwrapPortableIfNeeded(v, ctx.keepPortable());

                    return F.t(ctx.cloneOnFlag(v));
=======
                    return v.value(ctx);
// TODO IGNITE-51
//                    if (ctx.portableEnabled())
//                        v = (V)ctx.unwrapPortableIfNeeded(v, ctx.keepPortable());
//
//                    return F.t(ctx.cloneOnFlag(v));
>>>>>>> fbc8ed32
                }
            }

            return null;
        }
        catch (GridCacheEntryRemovedException ignore) {
            if (log.isDebugEnabled())
                log.debug("Got removed entry during 'peek': " + e);

            return null;
        }
        catch (IgniteCheckedException ex) {
            throw new IgniteException(ex);
        }
    }

    /**
<<<<<<< HEAD
     * @param keys Keys.
     * @param filter Filter.
     * @param skipped Skipped keys, possibly {@code null}.
     * @return Peeked map.
     */
    protected Map<K, V> peekAll0(@Nullable Collection<? extends K> keys,
        @Nullable IgnitePredicate<Cache.Entry<K, V>>[] filter, @Nullable Collection<K> skipped) {
        if (F.isEmpty(keys))
            return Collections.emptyMap();

        if (keyCheck)
            validateCacheKeys(keys);

        ctx.checkSecurity(GridSecurityPermission.CACHE_READ);

        Map<K, V> ret = new HashMap<>(keys.size(), 1.0f);

        for (K k : keys) {
            GridCacheEntryEx e = peekEx(k);

            if (e != null)
                try {
                    ret.put(k, ctx.cloneOnFlag(e.peekFailFast(SMART, filter)));
                }
                catch (GridCacheEntryRemovedException ignore) {
                    if (log.isDebugEnabled())
                        log.debug("Got removed entry during 'peek' (will skip): " + e);
                }
                catch (GridCacheFilterFailedException ignore) {
                    if (log.isDebugEnabled())
                        log.debug("Filter failed during peek (will skip): " + e);

                    if (skipped != null)
                        skipped.add(k);
                }
                catch (IgniteCheckedException ex) {
                    throw new IgniteException(ex);
                }
        }

        return ret;
    }

    /**
=======
>>>>>>> fbc8ed32
     * @param key Key.
     * @param modes Peek modes.
     * @param tx Transaction to peek at (if modes contains TX value).
     * @return Peeked value.
     * @throws IgniteCheckedException In case of error.
     */
    @Nullable protected V peek0(K key, @Nullable Collection<GridCachePeekMode> modes, IgniteInternalTx tx)
        throws IgniteCheckedException {
        try {
            GridTuple<V> peek = peek0(false, key, modes, tx);

            return peek != null ? peek.get() : null;
        }
        catch (GridCacheFilterFailedException ex) {
            ex.printStackTrace();

            assert false; // Should never happen.

            return null;
        }
    }

    /**
     * @param failFast If {@code true}, then filter failure will result in exception.
     * @param key Key.
     * @param modes Peek modes.
     * @param tx Transaction to peek at (if modes contains TX value).
     * @return Peeked value.
     * @throws IgniteCheckedException In case of error.
     * @throws GridCacheFilterFailedException If filer validation failed.
     */
    @Nullable protected GridTuple<V> peek0(boolean failFast, K key, @Nullable Collection<GridCachePeekMode> modes,
        IgniteInternalTx tx) throws IgniteCheckedException, GridCacheFilterFailedException {
        if (F.isEmpty(modes))
            return F.t(peek(key, (IgnitePredicate<Cache.Entry<K, V>>)null));

        assert modes != null;

        A.notNull(key, "key");

        if (keyCheck)
            validateCacheKey(key);

        ctx.checkSecurity(GridSecurityPermission.CACHE_READ);

<<<<<<< HEAD
        GridCacheEntryEx e = peekEx(key);
=======
        KeyCacheObject cacheKey = ctx.toCacheKeyObject(key);

        GridCacheEntryEx e = peekEx(cacheKey);
>>>>>>> fbc8ed32

        try {
            for (GridCachePeekMode m : modes) {
                GridTuple<CacheObject> val = null;

                if (e != null)
                    val = e.peek0(failFast, m, null, tx);
                else if (m == TX || m == SMART)
                    val = tx != null ? tx.peek(ctx, failFast, cacheKey, null) : null;
                else if (m == SWAP)
                    val = peekSwap(cacheKey);
                else if (m == DB) {
                    Object v = peekDb(cacheKey);

                    if (v != null)
                        return new GridTuple<>((V)v);
                }

                if (val != null)
                    return F.t((V)val.get().value(ctx));
            }
        }
        catch (GridCacheEntryRemovedException ignore) {
            if (log.isDebugEnabled())
                log.debug("Got removed entry during 'peek': " + e);
        }

        return null;
    }

    /**
     * @param key Key to read from swap storage.
     * @return Value from swap storage.
     * @throws IgniteCheckedException In case of any errors.
     */
    @Nullable private GridTuple<CacheObject> peekSwap(KeyCacheObject key) throws IgniteCheckedException {
        GridCacheSwapEntry e = ctx.swap().read(key, true, true);

        return e != null ? F.t(e.value()) : null;
    }

    /**
     * @param key Key to read from persistent store.
     * @return Value from persistent store.
     * @throws IgniteCheckedException In case of any errors.
     */
    @Nullable private Object peekDb(KeyCacheObject key) throws IgniteCheckedException {
        return ctx.store().loadFromStore(ctx.tm().localTxx(), key);
    }

    /**
     * @param keys Keys.
     * @param modes Modes.
     * @param tx Transaction.
     * @param skipped Keys skipped during filter validation.
     * @return Peeked values.
     * @throws IgniteCheckedException If failed.
     */
    protected Map<K, V> peekAll0(@Nullable Collection<? extends K> keys, @Nullable Collection<GridCachePeekMode> modes,
        IgniteInternalTx tx, @Nullable Collection<K> skipped) throws IgniteCheckedException {
        if (F.isEmpty(keys))
            return emptyMap();

        if (keyCheck)
            validateCacheKeys(keys);

        Map<K, V> ret = new HashMap<>(keys.size(), 1.0f);

        for (K k : keys) {
            try {
                GridTuple<V> val = peek0(skipped != null, k, modes, tx);

                if (val != null)
                    ret.put(k, val.get());
            }
            catch (GridCacheFilterFailedException ignored) {
                if (log.isDebugEnabled())
                    log.debug("Filter validation failed for key: " + k);

                if (skipped != null)
                    skipped.add(k);
            }
        }

        return ret;
    }

<<<<<<< HEAD
    /**
     * Pokes an entry.
     *
     * @param key Key.
     * @param newVal New values.
     * @return {@code True} if entry was poked.
     * @throws IgniteCheckedException If failed.
     */
    private boolean poke0(K key, @Nullable V newVal) throws IgniteCheckedException {
        GridCacheEntryEx entryEx = peekEx(key);

        if (entryEx == null || entryEx.deleted())
            return newVal == null;

        if (newVal == null)
            return entryEx.markObsolete(ctx.versions().next());

        try {
            entryEx.poke(newVal);
        }
        catch (GridCacheEntryRemovedException ignore) {
            return false;
        }

        return true;
    }

=======
>>>>>>> fbc8ed32
    /** {@inheritDoc} */
    @Override public void forEach(IgniteInClosure<Cache.Entry<K, V>> vis) {
        A.notNull(vis, "vis");

        for (Cache.Entry<K, V> e : entrySet())
            vis.apply(e);
    }

    /** {@inheritDoc} */
    @Override public boolean forAll(IgnitePredicate<Cache.Entry<K, V>> vis) {
        A.notNull(vis, "vis");

        for (Cache.Entry<K, V> e : entrySet())
            if (!vis.apply(e))
                return false;

        return true;
    }

    /**
     * Undeploys and removes all entries for class loader.
     *
     * @param ldr Class loader to undeploy.
     */
    public void onUndeploy(ClassLoader ldr) {
        ctx.deploy().onUndeploy(ldr, context());
    }

    /** {@inheritDoc} */
    @Nullable @Override public Cache.Entry<K, V> entry(K key) {
        A.notNull(key, "key");

        if (keyCheck)
            validateCacheKey(key);

        return entryEx(ctx.toCacheKeyObject(key), true).wrap();
    }

    /**
     *
     * @param key Entry key.
     * @return Entry or <tt>null</tt>.
     */
    @Nullable public GridCacheEntryEx peekEx(KeyCacheObject key) {
        return entry0(key, ctx.affinity().affinityTopologyVersion(), false, false);
    }

    /**
     * @param key Entry key.
     * @return Entry (never {@code null}).
     */
    public GridCacheEntryEx entryEx(KeyCacheObject key) {
        return entryEx(key, false);
    }

    /**
     * @param key Entry key.
     * @param touch Whether created entry should be touched.
     * @return Entry (never {@code null}).
     */
    public GridCacheEntryEx entryEx(KeyCacheObject key, boolean touch) {
        GridCacheEntryEx e = entry0(key, ctx.affinity().affinityTopologyVersion(), true, touch);

        assert e != null;

        return e;
    }

    /**
     * @param topVer Topology version.
     * @param key Entry key.
     * @return Entry (never {@code null}).
     */
    public GridCacheEntryEx entryEx(KeyCacheObject key, long topVer) {
        GridCacheEntryEx e = entry0(key, topVer, true, false);

        assert e != null;

        return e;
    }

    /**
     * @param key Entry key.
     * @param topVer Topology version at the time of creation.
     * @param create Flag to create entry if it does not exist.
     * @param touch Flag to touch created entry (only if entry was actually created).
     * @return Entry or <tt>null</tt>.
     */
    @Nullable private GridCacheEntryEx entry0(KeyCacheObject key, long topVer, boolean create, boolean touch) {
        GridTriple<GridCacheMapEntry> t = map.putEntryIfObsoleteOrAbsent(topVer, key, null,
            ctx.config().getDefaultTimeToLive(), create);

        GridCacheEntryEx cur = t.get1();
        GridCacheEntryEx created = t.get2();
        GridCacheEntryEx doomed = t.get3();

        if (doomed != null && ctx.events().isRecordable(EVT_CACHE_ENTRY_DESTROYED))
            // Event notification.
            ctx.events().addEvent(doomed.partition(), doomed.key(), locNodeId, (IgniteUuid)null, null,
                EVT_CACHE_ENTRY_DESTROYED, null, false, null, false, null, null, null);

        if (created != null) {
            // Event notification.
            if (ctx.events().isRecordable(EVT_CACHE_ENTRY_CREATED))
                ctx.events().addEvent(created.partition(), created.key(), locNodeId, (IgniteUuid)null, null,
                    EVT_CACHE_ENTRY_CREATED, null, false, null, false, null, null, null);

            if (touch)
                ctx.evicts().touch(cur, topVer);
        }

        return cur;
    }

    /**
     * @return Set of internal cached entry representations, excluding {@link GridCacheInternal} keys.
     */
    public Set<GridCacheEntryEx> entries() {
        return map.entries0();
    }

    /**
     * @return Set of internal cached entry representations, including {@link GridCacheInternal} keys.
     */
    public Set<GridCacheEntryEx> allEntries() {
        return map.allEntries0();
    }

    /** {@inheritDoc} */
    @Override public Set<Cache.Entry<K, V>> entrySet() {
        return entrySet((IgnitePredicate<Cache.Entry<K, V>>[])null);
    }


    /** {@inheritDoc} */
    @Override public Set<Cache.Entry<K, V>> entrySetx(IgnitePredicate<Cache.Entry<K, V>>... filter) {
        return map.entriesx(filter);
    }

    /** {@inheritDoc} */
    @Override public Set<Cache.Entry<K, V>> primaryEntrySetx(IgnitePredicate<Cache.Entry<K, V>>... filter) {
        return map.entriesx(
            F.and(
                filter,
                CU.<K, V>cachePrimary(ctx.grid().<K>affinity(ctx.name()), ctx.localNode())));
    }

    /** {@inheritDoc} */
    @Override public Set<Cache.Entry<K, V>> entrySet(int part) {
        throw new UnsupportedOperationException();
    }

    /** {@inheritDoc} */
    @Override public Set<Cache.Entry<K, V>> primaryEntrySet() {
        return primaryEntrySet((IgnitePredicate<Cache.Entry<K, V>>[])null);
    }

    /** {@inheritDoc} */
    @Override public Set<K> keySet() {
        return keySet((IgnitePredicate<Cache.Entry<K, V>>[])null);
    }

    /** {@inheritDoc} */
    @Override public Set<K> primaryKeySet() {
        return primaryKeySet((IgnitePredicate<Cache.Entry<K, V>>[])null);
    }

    /** {@inheritDoc} */
    @Override public Collection<V> values() {
        return values((IgnitePredicate<Cache.Entry<K, V>>[])null);
    }

    /** {@inheritDoc} */
    public Collection<V> values(IgnitePredicate<Cache.Entry<K, V>>... filter) {
        return map.values(filter);
    }

    /** {@inheritDoc} */
    @Override public Collection<V> primaryValues() {
        return primaryValues((IgnitePredicate<Cache.Entry<K, V>>[])null);
    }

    /**
     *
     * @param key Entry key.
     */
    public void removeIfObsolete(KeyCacheObject key) {
        assert key != null;

        GridCacheEntryEx entry = map.removeEntryIfObsolete(key);

        if (entry != null) {
            assert entry.obsolete() : "Removed non-obsolete entry: " + entry;

            if (log.isDebugEnabled())
                log.debug("Removed entry from cache: " + entry);

            if (ctx.events().isRecordable(EVT_CACHE_ENTRY_DESTROYED))
                // Event notification.
                ctx.events().addEvent(entry.partition(), entry.key(), locNodeId, (IgniteUuid)null, null,
                    EVT_CACHE_ENTRY_DESTROYED, null, false, null, false, null, null, null);
        }
        else if (log.isDebugEnabled())
            log.debug("Remove will not be done for key (obsolete entry got replaced or removed): " + key);
    }

    /**
     * Split clearLocally all task into multiple runnables.
     *
     * @return Split runnables.
     */
    public List<GridCacheClearAllRunnable<K, V>> splitClearLocally() {
        assert CLEAR_ALL_SPLIT_THRESHOLD > 0;

        int keySize = size();

        int cnt = Math.min(keySize / CLEAR_ALL_SPLIT_THRESHOLD + (keySize % CLEAR_ALL_SPLIT_THRESHOLD != 0 ? 1 : 0),
            Runtime.getRuntime().availableProcessors());

        if (cnt == 0)
            cnt = 1; // Still perform cleanup since there could be entries in swap.

        GridCacheVersion obsoleteVer = ctx.versions().next();

        List<GridCacheClearAllRunnable<K, V>> res = new ArrayList<>(cnt);

        for (int i = 0; i < cnt; i++)
            res.add(new GridCacheClearAllRunnable<>(this, obsoleteVer, i, cnt));

        return res;
    }

    /** {@inheritDoc} */
    @Override public boolean clearLocally(K key) {
        return clearLocally0(key);
    }

    /** {@inheritDoc} */
    @Override public void clearLocally() {
        ctx.denyOnFlag(READ);
        ctx.checkSecurity(GridSecurityPermission.CACHE_REMOVE);

        List<GridCacheClearAllRunnable<K, V>> jobs = splitClearLocally();

        if (!F.isEmpty(jobs)) {
            ExecutorService execSvc = null;

            if (jobs.size() > 1) {
                execSvc = Executors.newFixedThreadPool(jobs.size() - 1);

                for (int i = 1; i < jobs.size(); i++)
                    execSvc.submit(jobs.get(i));
            }

            try {
                jobs.get(0).run();
            }
            finally {
                if (execSvc != null) {
                    execSvc.shutdown();

                    try {
                        while (!execSvc.isTerminated() && !Thread.currentThread().isInterrupted())
                            execSvc.awaitTermination(1000, TimeUnit.MILLISECONDS);
                    }
                    catch (InterruptedException ignore) {
                        U.warn(log, "Got interrupted while waiting for Cache.clearLocally() executor service to " +
                            "finish.");

                        Thread.currentThread().interrupt();
                    }
                }
            }
        }
    }

    /**
     * @param keys Keys.
     * @param readers Readers flag.
     */
    public void clearLocally(Collection<? extends K> keys, boolean readers) {
        if (F.isEmpty(keys))
            return;

        if (keyCheck)
            validateCacheKeys(keys);

        GridCacheVersion obsoleteVer = ctx.versions().next();

        for (K key : keys) {
<<<<<<< HEAD
            GridCacheEntryEx e = peekEx(key);
=======
            KeyCacheObject cacheKey = ctx.toCacheKeyObject(key);

            GridCacheEntryEx e = peekEx(cacheKey);
>>>>>>> fbc8ed32

            try {
                if (e != null)
                    e.clear(obsoleteVer, readers, null);
            }
            catch (IgniteCheckedException ex) {
                U.error(log, "Failed to clearLocally entry (will continue to clearLocally other entries): " + e,
                    ex);
            }
        }
    }

    /**
     * Clears entry from cache.
     *
     * @param obsoleteVer Obsolete version to set.
     * @param key Key to clearLocally.
     * @param filter Optional filter.
     * @return {@code True} if cleared.
     */
    private boolean clearLocally(GridCacheVersion obsoleteVer, K key,
        @Nullable IgnitePredicate<Cache.Entry<K, V>>[] filter) {
        try {
            KeyCacheObject cacheKey = ctx.toCacheKeyObject(key);

<<<<<<< HEAD
            GridCacheEntryEx e = peekEx(key);
=======
            GridCacheEntryEx e = peekEx(cacheKey);
>>>>>>> fbc8ed32

            return e != null && e.clear(obsoleteVer, false, filter);
        }
        catch (IgniteCheckedException ex) {
            U.error(log, "Failed to clearLocally entry for key: " + key, ex);
        }

        return false;
    }

    /** {@inheritDoc} */
    @Override public void clear() throws IgniteCheckedException {
        clear(0);
    }

    /** {@inheritDoc} */
    @Override public void clear(long timeout) throws IgniteCheckedException {
        try {
            // Send job to remote nodes only.
            Collection<ClusterNode> nodes = ctx.grid().cluster().forCacheNodes(name()).forRemotes().nodes();

            IgniteInternalFuture<Object> fut = null;

            if (!nodes.isEmpty()) {
                ctx.kernalContext().task().setThreadContext(TC_TIMEOUT, timeout);

                fut = ctx.closures().callAsyncNoFailover(BROADCAST, new GlobalClearAllCallable(name()), nodes, true);
            }

            // Clear local cache synchronously.
            clearLocally();

            if (fut != null)
                fut.get();
        }
        catch (ClusterGroupEmptyCheckedException ignore) {
            if (log.isDebugEnabled())
                log.debug("All remote nodes left while cache clearLocally [cacheName=" + name() + "]");
        }
        catch (ComputeTaskTimeoutCheckedException e) {
            U.warn(log, "Timed out waiting for remote nodes to finish cache clear (consider increasing " +
                "'networkTimeout' configuration property) [cacheName=" + name() + "]");

            throw e;
        }
    }

    /** {@inheritDoc} */
    @Override public IgniteInternalFuture<?> clearAsync() {
        Collection<ClusterNode> nodes = ctx.grid().cluster().forCacheNodes(name()).nodes();

        if (!nodes.isEmpty()) {
            IgniteInternalFuture<Object> fut =
                    ctx.closures().callAsyncNoFailover(BROADCAST, new GlobalClearAllCallable(name()), nodes, true);

            return fut.chain(new CX1<IgniteInternalFuture<Object>, Object>() {
                @Override public Object applyx(IgniteInternalFuture<Object> fut) throws IgniteCheckedException {
                    try {
                        return fut.get();
                    }
                    catch (ClusterGroupEmptyCheckedException ignore) {
                        if (log.isDebugEnabled())
                            log.debug("All remote nodes left while cache clearLocally [cacheName=" + name() + "]");

                        return null;
                    }
                }
            });
        }
        else
            return new GridFinishedFuture<>(ctx.kernalContext());
    }

    /** {@inheritDoc} */
    @Override public boolean compact(K key) throws IgniteCheckedException {
        return compact(key, (IgnitePredicate<Cache.Entry<K, V>>[])null);
    }

    /** {@inheritDoc} */
    @Override public void compactAll() throws IgniteCheckedException {
        compactAll(keySet());
    }

    /**
     * @param entry Removes entry from cache if currently mapped value is the same as passed.
     */
    public void removeEntry(GridCacheEntryEx entry) {
        map.removeEntry(entry);
    }

    /**
     * Evicts an entry from cache.
     *
     * @param key Key.
     * @param ver Version.
     * @param filter Filter.
     * @return {@code True} if entry was evicted.
     */
    private boolean evictx(K key, GridCacheVersion ver,
        @Nullable IgnitePredicate<Cache.Entry<K, V>>[] filter) {
        KeyCacheObject cacheKey = ctx.toCacheKeyObject(key);

<<<<<<< HEAD
        GridCacheEntryEx entry = peekEx(key);
=======
        GridCacheEntryEx entry = peekEx(cacheKey);
>>>>>>> fbc8ed32

        if (entry == null)
            return true;

        try {
            return ctx.evicts().evict(entry, ver, true, filter);
        }
        catch (IgniteCheckedException ex) {
            U.error(log, "Failed to evict entry from cache: " + entry, ex);

            return false;
        }
    }

    /** {@inheritDoc} */
    @Override public V get(K key, @Nullable GridCacheEntryEx entry, boolean deserializePortable,
        @Nullable IgnitePredicate<Cache.Entry<K, V>>... filter) throws IgniteCheckedException {
        String taskName = ctx.kernalContext().job().currentTaskName();

        return getAllAsync(F.asList(key), !ctx.config().isReadFromBackup(), /*skip tx*/false, entry, null, taskName,
            deserializePortable, false).get().get(key);
    }

    /** {@inheritDoc} */
    @Override public V getForcePrimary(K key) throws IgniteCheckedException {
        ctx.denyOnFlag(LOCAL);

        String taskName = ctx.kernalContext().job().currentTaskName();

        return getAllAsync(F.asList(key), /*force primary*/true, /*skip tx*/false, null, null, taskName, true, false)
            .get().get(key);
    }

    /** {@inheritDoc} */
    @Override public IgniteInternalFuture<V> getForcePrimaryAsync(final K key) {
        ctx.denyOnFlag(LOCAL);

        String taskName = ctx.kernalContext().job().currentTaskName();

        return getAllAsync(Collections.singletonList(key), /*force primary*/true, /*skip tx*/false, null, null,
            taskName, true, false).chain(new CX1<IgniteInternalFuture<Map<K, V>>, V>() {
            @Override public V applyx(IgniteInternalFuture<Map<K, V>> e) throws IgniteCheckedException {
                return e.get().get(key);
            }
        });
    }

    /** {@inheritDoc} */
    @Nullable @Override public Map<K, V> getAllOutTx(List<K> keys) throws IgniteCheckedException {
        String taskName = ctx.kernalContext().job().currentTaskName();

        return getAllAsync(keys, !ctx.config().isReadFromBackup(), /*skip tx*/true, null, null, taskName, true, false)
            .get();
    }

    /** {@inheritDoc} */
    @Override public IgniteInternalFuture<Map<K, V>> getAllOutTxAsync(List<K> keys) {
        String taskName = ctx.kernalContext().job().currentTaskName();

        return getAllAsync(keys, !ctx.config().isReadFromBackup(), /*skip tx*/true, null, null, taskName, true, false);
    }

    /** {@inheritDoc} */
    @Override public void reloadAll(@Nullable Collection<? extends K> keys) throws IgniteCheckedException {
        reloadAll(keys, false, false);
    }

    /** {@inheritDoc} */
    @Override public void reloadAll() throws IgniteCheckedException {
        ctx.denyOnFlags(F.asList(LOCAL, READ));

        reloadAll(keySet());
    }

    /** {@inheritDoc} */
    @Override public IgniteInternalFuture<?> reloadAllAsync() {
        ctx.denyOnFlags(F.asList(LOCAL, READ));

        return reloadAllAsync(keySet());
    }

    /**
     * @param keys Keys.
     * @param reload Reload flag.
     * @param tx Transaction.
     * @param subjId Subject ID.
     * @param taskName Task name.
     * @param vis Visitor.
     * @return Future.
     */
    public IgniteInternalFuture<Object> readThroughAllAsync(final Collection<? extends KeyCacheObject> keys,
        boolean reload,
        boolean skipVals,
        @Nullable final IgniteInternalTx tx,
        @Nullable UUID subjId,
        String taskName,
        final IgniteBiInClosure<KeyCacheObject, Object> vis) {
        return ctx.closures().callLocalSafe(new GPC<Object>() {
            @Nullable @Override public Object call() {
                try {
                    ctx.store().loadAllFromStore(tx, keys, vis);
                }
                catch (IgniteCheckedException e) {
                    throw new GridClosureException(e);
                }

                return null;
            }
        }, true);
    }

    /**
     * @param keys Keys.
     * @param ret Return flag.
     * @return Non-{@code null} map if return flag is {@code true}.
     * @throws IgniteCheckedException If failed.
     */
    @Nullable public Map<K, V> reloadAll(@Nullable Collection<? extends K> keys, boolean ret, boolean skipVals)
        throws IgniteCheckedException {
        UUID subjId = ctx.subjectIdPerCall(null);

        String taskName = ctx.kernalContext().job().currentTaskName();

        return reloadAllAsync(keys, ret, skipVals, subjId, taskName).get();
    }

    /**
     * @param keys Keys.
     * @param ret Return flag.
     * @return Future.
     */
    public IgniteInternalFuture<Map<K, V>> reloadAllAsync(@Nullable Collection<? extends K> keys,
        boolean ret,
        boolean skipVals,
        @Nullable UUID subjId,
        String taskName)
    {
        ctx.denyOnFlag(READ);

        final long topVer = ctx.affinity().affinityTopologyVersion();

        // TODO IGNITE-51.
        List<KeyCacheObject> cacheKeys = new ArrayList<>(keys.size());

        if (!F.isEmpty(keys)) {
            final String uid = CU.uuid(); // Get meta UUID for this thread.

            assert keys != null;

            if (keyCheck)
                validateCacheKeys(keys);

            for (K key : keys) {
                if (key == null)
                    continue;

                KeyCacheObject cacheKey = ctx.toCacheKeyObject(key);

                cacheKeys.add(cacheKey);

                // Skip primary or backup entries for near cache.
                if (ctx.isNear() && ctx.affinity().localNode(cacheKey, topVer))
                    continue;

                while (true) {
                    try {
<<<<<<< HEAD
                        GridCacheEntryEx entry = entryExSafe(key, topVer);
=======
                        GridCacheEntryEx entry = entryExSafe(cacheKey, topVer);
>>>>>>> fbc8ed32

                        if (entry == null)
                            break;

                        // Get version before checking filer.
                        GridCacheVersion ver = entry.version();

                        // Tag entry with current version.
                        entry.addMeta(uid, ver);

                        break;
                    }
                    catch (GridCacheEntryRemovedException ignore) {
                        if (log.isDebugEnabled())
                            log.debug("Got removed entry for reload (will retry): " + key);
                    }
                    catch (GridDhtInvalidPartitionException ignore) {
                        if (log.isDebugEnabled())
                            log.debug("Got invalid partition for key (will skip): " + key);

                        break;
                    }
                }
            }

            final Map<K, V> map = ret ? new HashMap<K, V>(keys.size(), 1.0f) : null;

            final Collection<KeyCacheObject> absentKeys = F.view(cacheKeys, CU.keyHasMeta(ctx, uid));

            final Collection<KeyCacheObject> loadedKeys = new GridConcurrentHashSet<>();

            IgniteInternalFuture<Object> readFut =
                readThroughAllAsync(absentKeys, true, skipVals, null, subjId, taskName, new CI2<KeyCacheObject, Object>() {
                    /** Version for all loaded entries. */
                    private GridCacheVersion nextVer = ctx.versions().next();

                    /** {@inheritDoc} */
                    @Override public void apply(KeyCacheObject key, Object val) {
                        loadedKeys.add(key);

                        GridCacheEntryEx entry = peekEx(key);

                        if (entry != null) {
                            try {
                                GridCacheVersion curVer = entry.removeMeta(uid);

                                // If entry passed the filter.
                                if (curVer != null) {
                                    boolean wasNew = entry.isNewLocked();

                                    entry.unswap();

                                    CacheObject cacheVal = ctx.toCacheObject(val);

                                    boolean set = entry.versionedValue(cacheVal, curVer, nextVer);

                                    ctx.evicts().touch(entry, topVer);

                                    if (map != null) {
                                        if (set || wasNew)
                                            map.put(key.<K>value(ctx), (V)val);
                                        else {
                                            try {
                                                // TODO IGNITE-51.
                                                K k = key.<K>value(ctx);

                                                GridTuple<V> v = peek0(false, k, GLOBAL);

                                                if (v != null)
                                                    map.put(k, v.get());
                                            }
                                            catch (GridCacheFilterFailedException ex) {
                                                ex.printStackTrace();

                                                assert false;
                                            }
                                        }
                                    }

                                    if (log.isDebugEnabled()) {
                                        log.debug("Set value loaded from store into entry [set=" + set + ", " +
                                            "curVer=" +
                                            curVer + ", newVer=" + nextVer + ", entry=" + entry + ']');
                                    }
                                }
                                else {
                                    if (log.isDebugEnabled()) {
                                        log.debug("Current version was not found (either entry was removed or " +
                                            "validation was not passed: " + entry);
                                    }
                                }
                            }
                            catch (GridCacheEntryRemovedException ignore) {
                                if (log.isDebugEnabled()) {
                                    log.debug("Got removed entry for reload (will not store reloaded entry) " +
                                        "[entry=" + entry + ']');
                                }
                            }
                            catch (IgniteCheckedException e) {
                                throw new IgniteException(e);
                            }
                        }
                    }
                });

            return readFut.chain(new CX1<IgniteInternalFuture<Object>, Map<K, V>>() {
                @Override public Map<K, V> applyx(IgniteInternalFuture<Object> e) throws IgniteCheckedException {
                    // Touch all not loaded keys.
                    for (KeyCacheObject key : absentKeys) {
                        if (!loadedKeys.contains(key)) {
                            GridCacheEntryEx entry = peekEx(key);

                            if (entry != null)
                                ctx.evicts().touch(entry, topVer);
                        }
                    }

                    // Make sure there were no exceptions.
                    e.get();

                    return map;
                }
            });
        }

        return new GridFinishedFuture<>(ctx.kernalContext(), Collections.<K, V>emptyMap());
    }

    /**
     * @param key Key.
     * @return Entry.
     */
<<<<<<< HEAD
    @Nullable protected GridCacheEntryEx entryExSafe(K key, long topVer) {
=======
    @Nullable protected GridCacheEntryEx entryExSafe(KeyCacheObject key, long topVer) {
>>>>>>> fbc8ed32
        return entryEx(key);
    }

    /** {@inheritDoc} */
    @Override public boolean evict(K key) {
        return evict(key, (IgnitePredicate<Cache.Entry<K, V>>[])null);
    }

    /** {@inheritDoc} */
    @Override public void evictAll() {
        evictAll(keySet());
    }

    /** {@inheritDoc} */
    @Override public void evictAll(Collection<? extends K> keys) {
        evictAll(keys, (IgnitePredicate<Cache.Entry<K, V>>[])null);
    }

    /** {@inheritDoc} */
    @Nullable @Override public V get(K key) throws IgniteCheckedException {
        A.notNull(key, "key");

        boolean statsEnabled = ctx.config().isStatisticsEnabled();

        long start = statsEnabled ? System.nanoTime() : 0L;

        V val = get(key, true);

        if (ctx.config().getInterceptor() != null)
            val = (V)ctx.config().getInterceptor().onGet(key, val);

        if (statsEnabled)
            metrics0().addGetTimeNanos(System.nanoTime() - start);

        return val;
    }

    /** {@inheritDoc} */
    @Override public IgniteInternalFuture<V> getAsync(final K key) {
        A.notNull(key, "key");

        final boolean statsEnabled = ctx.config().isStatisticsEnabled();

        final long start = statsEnabled ? System.nanoTime() : 0L;

        IgniteInternalFuture<V> fut = getAsync(key, true);

        if (ctx.config().getInterceptor() != null)
            fut =  fut.chain(new CX1<IgniteInternalFuture<V>, V>() {
                @Override public V applyx(IgniteInternalFuture<V> f) throws IgniteCheckedException {
                    return (V)ctx.config().getInterceptor().onGet(key, f.get());
                }
            });

        if (statsEnabled)
            fut.listenAsync(new UpdateGetTimeStatClosure<V>(metrics0(), start));

        return fut;
    }

    /** {@inheritDoc} */
    @Override public Map<K, V> getAll(@Nullable Collection<? extends K> keys) throws IgniteCheckedException {
        A.notNull(keys, "keys");

        boolean statsEnabled = ctx.config().isStatisticsEnabled();

        long start = statsEnabled ? System.nanoTime() : 0L;

        Map<K, V> map = getAll(keys, true);

        if (ctx.config().getInterceptor() != null)
            map = interceptGet(keys, map);

        if (statsEnabled)
            metrics0().addGetTimeNanos(System.nanoTime() - start);

        return map;
    }

    /** {@inheritDoc} */
    @Override public IgniteInternalFuture<Map<K, V>> getAllAsync(@Nullable final Collection<? extends K> keys) {
        A.notNull(keys, "keys");

        final boolean statsEnabled = ctx.config().isStatisticsEnabled();

        final long start = statsEnabled ? System.nanoTime() : 0L;

        IgniteInternalFuture<Map<K, V>> fut = getAllAsync(keys, true);

        if (ctx.config().getInterceptor() != null)
            return fut.chain(new CX1<IgniteInternalFuture<Map<K, V>>, Map<K, V>>() {
                @Override public Map<K, V> applyx(IgniteInternalFuture<Map<K, V>> f) throws IgniteCheckedException {
                    return interceptGet(keys, f.get());
                }
            });

        if (statsEnabled)
            fut.listenAsync(new UpdateGetTimeStatClosure<Map<K, V>>(metrics0(), start));

        return fut;
    }

    /**
     * Applies cache interceptor on result of 'get' operation.
     *
     * @param keys All requested keys.
     * @param map Result map.
     * @return Map with values returned by cache interceptor..
     */
    @SuppressWarnings("IfMayBeConditional")
    private Map<K, V> interceptGet(@Nullable Collection<? extends K> keys, Map<K, V> map) {
        if (F.isEmpty(keys))
            return map;

        CacheInterceptor<K, V> interceptor = cacheCfg.getInterceptor();

        assert interceptor != null;

        Map<K, V> res = U.newHashMap(keys.size());

        for (Map.Entry<K, V> e : map.entrySet()) {
            V val = interceptor.onGet(e.getKey(), e.getValue());

            if (val != null)
                res.put(e.getKey(), val);
        }

        if (map.size() != keys.size()) { // Not all requested keys were in cache.
            for (K key : keys) {
                if (key != null) {
                    if (!map.containsKey(key)) {
                        V val = interceptor.onGet(key, null);

                        if (val != null)
                            res.put(key, val);
                    }
                }
            }
        }

        return res;
    }

    /** {@inheritDoc} */
    protected IgniteInternalFuture<Map<K, V>> getAllAsync(
        @Nullable Collection<? extends K> keys,
        boolean forcePrimary,
        boolean skipTx,
        @Nullable GridCacheEntryEx entry,
        @Nullable UUID subjId,
        String taskName,
        boolean deserializePortable,
        boolean skipVals
    ) {
        GridCacheProjectionImpl<K, V> prj = ctx.projectionPerCall();

        subjId = ctx.subjectIdPerCall(subjId, prj);

        return getAllAsync(keys,
            true,
            entry,
            !skipTx,
            subjId,
            taskName,
            deserializePortable,
            forcePrimary,
            skipVals ? null : expiryPolicy(prj != null ? prj.expiry() : null),
            skipVals);
    }

    /** {@inheritDoc} */
    public IgniteInternalFuture<Map<K, V>> getAllAsync(@Nullable final Collection<? extends K> keys,
        boolean readThrough,
        @Nullable GridCacheEntryEx cached,
        boolean checkTx,
        @Nullable final UUID subjId,
        final String taskName,
        final boolean deserializePortable,
        final boolean forcePrimary,
        @Nullable IgniteCacheExpiryPolicy expiry,
        final boolean skipVals
        ) {
        ctx.checkSecurity(GridSecurityPermission.CACHE_READ);

        ctx.denyOnFlag(LOCAL);

        // Entry must be passed for one key only.
        assert cached == null || keys.size() == 1;
        assert ctx.portableEnabled() || cached == null || F.first(keys).equals(cached.key());

        if (F.isEmpty(keys))
            return new GridFinishedFuture<>(ctx.kernalContext(), Collections.<K, V>emptyMap());

        if (keyCheck)
            validateCacheKeys(keys);

        IgniteTxLocalAdapter tx = null;

        if (checkTx) {
            try {
                checkJta();
            }
            catch (IgniteCheckedException e) {
                return new GridFinishedFuture<>(ctx.kernalContext(), e);
            }

            tx = ctx.tm().threadLocalTx();
        }

        if (tx == null || tx.implicit()) {
            try {
                assert keys != null;

                final long topVer = tx == null ? ctx.affinity().affinityTopologyVersion() : tx.topologyVersion();

                final Map<K, V> map = new GridLeanMap<>(keys.size());

                Map<KeyCacheObject, GridCacheVersion> misses = null;

                for (K key : keys) {
                    if (key == null)
                        throw new NullPointerException("Null key.");

                    KeyCacheObject cacheKey = ctx.toCacheKeyObject(key);

                    while (true) {
                        GridCacheEntryEx entry;

                        if (cached != null) {
                            entry = cached;

                            cached = null;
                        }
                        else
                            entry = entryEx(cacheKey);

                        try {
                            CacheObject val = entry.innerGet(null,
                                ctx.isSwapOrOffheapEnabled(),
                                /*don't read-through*/false,
                                /*fail-fast*/true,
                                /*unmarshal*/true,
                                /*update-metrics*/!skipVals,
                                /*event*/!skipVals,
                                /*temporary*/false,
                                subjId,
                                null,
                                taskName,
                                expiry);

                            if (val == null) {
                                GridCacheVersion ver = entry.version();

                                if (misses == null)
                                    misses = new GridLeanMap<>();

                                misses.put(cacheKey, ver);
                            }
                            else {
                                K key0 = key;
                                V val0 = val.value(ctx);

                                if (ctx.portableEnabled() && deserializePortable) {
                                    val0 = (V)ctx.unwrapPortableIfNeeded(val0, false);
                                    key0 = (K)ctx.unwrapPortableIfNeeded(key0, false);
                                }

                                map.put(key0, val0);

                                if (tx == null || (!tx.implicit() && tx.isolation() == READ_COMMITTED))
                                    ctx.evicts().touch(entry, topVer);

                                if (keys.size() == 1)
                                    // Safe to return because no locks are required in READ_COMMITTED mode.
                                    return new GridFinishedFuture<>(ctx.kernalContext(), map);
                            }

                            break;
                        }
                        catch (GridCacheEntryRemovedException ignored) {
                            if (log.isDebugEnabled())
                                log.debug("Got removed entry in getAllAsync(..) method (will retry): " + key);
                        }
                        catch (GridCacheFilterFailedException ignore) {
                            if (log.isDebugEnabled())
                                log.debug("Filter validation failed for entry: " + entry);

                            if (tx == null || (!tx.implicit() && tx.isolation() == READ_COMMITTED))
                                ctx.evicts().touch(entry, topVer);

                            break; // While loop.
                        }
                    }
                }

                if (!skipVals && misses != null && readThrough && ctx.readThrough()) {
                    final Map<KeyCacheObject, GridCacheVersion> loadKeys = misses;

                    final IgniteTxLocalAdapter tx0 = tx;

                    final Collection<KeyCacheObject> loaded = new HashSet<>();

                    return new GridEmbeddedFuture<>(
                        ctx.kernalContext(),
                        ctx.closures().callLocalSafe(ctx.projectSafe(new GPC<Map<K, V>>() {
                            @Override public Map<K, V> call() throws Exception {
                                ctx.store().loadAllFromStore(null/*tx*/, loadKeys.keySet(), new CI2<KeyCacheObject, Object>() {
                                    /** New version for all new entries. */
                                    private GridCacheVersion nextVer;

                                    @Override public void apply(KeyCacheObject key, Object val) {
                                        GridCacheVersion ver = loadKeys.get(key);

                                        if (ver == null) {
                                            if (log.isDebugEnabled())
                                                log.debug("Value from storage was never asked for [key=" + key +
                                                    ", val=" + val + ']');

                                            return;
                                        }

                                        // Initialize next version.
                                        if (nextVer == null)
                                            nextVer = ctx.versions().next();

                                        loaded.add(key);

                                        CacheObject cacheVal = ctx.toCacheObject(val);

                                        while (true) {
                                            GridCacheEntryEx entry = entryEx(key);

                                            try {
                                                boolean set = entry.versionedValue(cacheVal, ver, nextVer);

                                                if (log.isDebugEnabled())
                                                    log.debug("Set value loaded from store into entry [set=" + set +
                                                        ", curVer=" + ver + ", newVer=" + nextVer + ", " +
                                                        "entry=" + entry + ']');

                                                // Don't put key-value pair into result map if value is null.
                                                if (val != null)
                                                    map.put(key.<K>value(ctx), (V)val);

                                                if (tx0 == null || (!tx0.implicit() &&
                                                    tx0.isolation() == READ_COMMITTED))
                                                    ctx.evicts().touch(entry, topVer);

                                                break;
                                            }
                                            catch (GridCacheEntryRemovedException ignore) {
                                                if (log.isDebugEnabled())
                                                    log.debug("Got removed entry during getAllAsync (will retry): " +
                                                        entry);
                                            }
                                            catch (IgniteCheckedException e) {
                                                // Wrap errors (will be unwrapped).
                                                throw new GridClosureException(e);
                                            }
                                        }
                                    }
                                });

                                if (loaded.size() != loadKeys.size()) {
                                    for (KeyCacheObject key : loadKeys.keySet()) {
                                        if (loaded.contains(key))
                                            continue;

                                        if (tx0 == null || (!tx0.implicit() &&
                                            tx0.isolation() == READ_COMMITTED)) {
                                            GridCacheEntryEx entry = peekEx(key);

                                            if (entry != null)
                                                ctx.evicts().touch(entry, topVer);
                                        }
                                    }
                                }

                                return map;
                            }
                        }), true),
                        new C2<Map<K, V>, Exception, IgniteInternalFuture<Map<K, V>>>() {
                            @Override public IgniteInternalFuture<Map<K, V>> apply(Map<K, V> map, Exception e) {
                                if (e != null)
                                    return new GridFinishedFuture<>(ctx.kernalContext(), e);

                                if (tx0 == null || (!tx0.implicit() && tx0.isolation() == READ_COMMITTED)) {
                                    Collection<KeyCacheObject> notFound = new HashSet<>(loadKeys.keySet());

                                    notFound.removeAll(loaded);

                                    // Touch entries that were not found in store.
<<<<<<< HEAD
                                    for (K key : notFound) {
=======
                                    for (KeyCacheObject key : notFound) {
>>>>>>> fbc8ed32
                                        GridCacheEntryEx entry = peekEx(key);

                                        if (entry != null)
                                            ctx.evicts().touch(entry, topVer);
                                    }
                                }

                                // There were no misses.
                                return new GridFinishedFuture<>(ctx.kernalContext(), Collections.<K,
                                    V>emptyMap());
                            }
                        },
                        new C2<Map<K, V>, Exception, Map<K, V>>() {
                            @Override public Map<K, V> apply(Map<K, V> loaded, Exception e) {
                                if (e == null)
                                    map.putAll(loaded);

                                return map;
                            }
                        }
                    );
                }
                else {
                    // If misses is not empty and store is disabled, we should touch missed entries.
                    if (misses != null) {
<<<<<<< HEAD
                        for (K key : misses.keySet()) {
=======
                        for (KeyCacheObject key : misses.keySet()) {
>>>>>>> fbc8ed32
                            GridCacheEntryEx entry = peekEx(key);

                            if (entry != null)
                                ctx.evicts().touch(entry, topVer);
                        }
                    }
                }

                return new GridFinishedFuture<>(ctx.kernalContext(), map);
            }
            catch (IgniteCheckedException e) {
                return new GridFinishedFuture<>(ctx.kernalContext(), e);
            }
        }
        else {
            final GridCacheEntryEx cached0 = cached;

            return asyncOp(tx, new AsyncOp<Map<K, V>>(keys) {
                @Override public IgniteInternalFuture<Map<K, V>> op(IgniteTxLocalAdapter tx) {
                    return ctx.wrapCloneMap(tx.<K, V>getAllAsync(ctx, keys, cached0, deserializePortable, skipVals));
                }
            });
        }
    }

    /** {@inheritDoc} */
    @Override public V put(K key, V val, @Nullable IgnitePredicate<Cache.Entry<K, V>>... filter)
        throws IgniteCheckedException {
        return put(key, val, null, -1, filter);
    }

    /** {@inheritDoc} */
<<<<<<< HEAD
    @Nullable @Override public V put(final K key, final V val, @Nullable final GridCacheEntryEx cached,
        final long ttl, @Nullable final IgnitePredicate<Cache.Entry<K, V>>[] filter) throws IgniteCheckedException {
=======
    @Nullable @Override public V put(final K key,
        final V val,
        @Nullable final GridCacheEntryEx cached,
        final long ttl,
        @Nullable final IgnitePredicate<Cache.Entry<K, V>>[] filter)
        throws IgniteCheckedException
    {
>>>>>>> fbc8ed32
        boolean statsEnabled = ctx.config().isStatisticsEnabled();

        long start = statsEnabled ? System.nanoTime() : 0L;

        A.notNull(key, "key", val, "val");

        if (keyCheck)
            validateCacheKey(key);

        validateCacheValue(val);

        ctx.denyOnLocalRead();

        V prevVal = ctx.cloneOnFlag(syncOp(new SyncOp<V>(true) {
<<<<<<< HEAD
            @Override public V op(IgniteTxLocalAdapter<K, V> tx) throws IgniteCheckedException {
                return tx.putAllAsync(ctx, F.t(key, val), true, cached, ttl, filter).get().value();
=======
            @Override public V op(IgniteTxLocalAdapter tx) throws IgniteCheckedException {
                CacheObject prev = tx.putAllAsync(ctx, F.t(key, val), true, cached, ttl, filter).get().value();

                return CU.value(prev, ctx);
>>>>>>> fbc8ed32
            }

            @Override public String toString() {
                return "put [key=" + key + ", val=" + val + ", filter=" + Arrays.toString(filter) + ']';
            }
        }));

        if (statsEnabled)
            metrics0().addPutAndGetTimeNanos(System.nanoTime() - start);

        return prevVal;
    }

    /** {@inheritDoc} */
    @Override public boolean putx(final K key, final V val, @Nullable final GridCacheEntryEx cached,
        final long ttl, @Nullable final IgnitePredicate<Cache.Entry<K, V>>... filter) throws IgniteCheckedException {
        A.notNull(key, "key", val, "val");

        if (keyCheck)
            validateCacheKey(key);

        validateCacheValue(val);

        ctx.denyOnLocalRead();

        return syncOp(new SyncOp<Boolean>(true) {
            @Override public Boolean op(IgniteTxLocalAdapter tx) throws IgniteCheckedException {
                return tx.putAllAsync(ctx, F.t(key, val), false, cached, ttl, filter).get().success();
            }

            @Override public String toString() {
                return "put [key=" + key + ", val=" + val + ", filter=" + Arrays.toString(filter) + ']';
            }
        });
    }

    /** {@inheritDoc} */
    @Override public IgniteInternalFuture<V> putAsync(K key, V val,
        @Nullable IgnitePredicate<Cache.Entry<K, V>>[] filter) {
        final boolean statsEnabled = ctx.config().isStatisticsEnabled();

        final long start = statsEnabled ? System.nanoTime() : 0L;

        IgniteInternalFuture<V> fut = putAsync(key, val, null, -1, filter);

        if (statsEnabled)
            fut.listenAsync(new UpdatePutAndGetTimeStatClosure<V>(metrics0(), start));

        return fut;
    }

    /** {@inheritDoc} */
    @Override public IgniteInternalFuture<V> putAsync(final K key, final V val, @Nullable final GridCacheEntryEx entry,
        final long ttl, @Nullable final IgnitePredicate<Cache.Entry<K, V>>... filter) {
        A.notNull(key, "key", val, "val");

        if (keyCheck)
            validateCacheKey(key);

        validateCacheValue(val);

        ctx.denyOnLocalRead();

        return ctx.wrapClone(asyncOp(new AsyncOp<V>(key) {
            @Override public IgniteInternalFuture<V> op(IgniteTxLocalAdapter tx) {
                return tx.putAllAsync(ctx, F.t(key, val), true, entry, ttl, filter)
                    .chain((IgniteClosure<IgniteInternalFuture<GridCacheReturn<CacheObject>>, V>)RET2VAL);
            }

            @Override public String toString() {
                return "putAsync [key=" + key + ", val=" + val + ", filter=" + Arrays.toString(filter) + ']';
            }
        }));
    }

    /** {@inheritDoc} */
    @Override public boolean putx(final K key, final V val,
        final IgnitePredicate<Cache.Entry<K, V>>[] filter) throws IgniteCheckedException {
        boolean statsEnabled = ctx.config().isStatisticsEnabled();

        long start = statsEnabled ? System.nanoTime() : 0L;

        A.notNull(key, "key", val, "val");

        if (keyCheck)
            validateCacheKey(key);

        validateCacheValue(val);

        ctx.denyOnLocalRead();

        Boolean stored = syncOp(new SyncOp<Boolean>(true) {
            @Override
            public Boolean op(IgniteTxLocalAdapter tx) throws IgniteCheckedException {
                return tx.putAllAsync(ctx, F.t(key, val), false, null, -1, filter).get().success();
            }

            @Override
            public String toString() {
                return "putx [key=" + key + ", val=" + val + ", filter=" + Arrays.toString(filter) + ']';
            }
        });

        if (statsEnabled)
            metrics0().addPutTimeNanos(System.nanoTime() - start);

        return stored;
    }

    /** {@inheritDoc} */
    @Override public void putAllConflict(final Map<? extends K, GridCacheDrInfo<V>> drMap)
        throws IgniteCheckedException {
        if (F.isEmpty(drMap))
            return;

        ctx.dr().onReceiveCacheEntriesReceived(drMap.size());

        ctx.denyOnLocalRead();

        syncOp(new SyncInOp(drMap.size() == 1) {
            @Override public void inOp(IgniteTxLocalAdapter tx) throws IgniteCheckedException {
                tx.putAllDrAsync(ctx, drMap).get();
            }

            @Override public String toString() {
                return "putAllConflict [drMap=" + drMap + ']';
            }
        });
    }

    /** {@inheritDoc} */
    @Override public IgniteInternalFuture<?> putAllConflictAsync(final Map<? extends K, GridCacheDrInfo<V>> drMap)
        throws IgniteCheckedException {
        if (F.isEmpty(drMap))
            return new GridFinishedFuture<Object>(ctx.kernalContext());

        ctx.dr().onReceiveCacheEntriesReceived(drMap.size());

        ctx.denyOnLocalRead();

        return asyncOp(new AsyncInOp(drMap.keySet()) {
            @Override public IgniteInternalFuture<?> inOp(IgniteTxLocalAdapter tx) {
                return tx.putAllDrAsync(ctx, drMap);
            }

            @Override public String toString() {
                return "putAllConflictAsync [drMap=" + drMap + ']';
            }
        });
    }

    /** {@inheritDoc} */
    @Override public <T> EntryProcessorResult<T> invoke(final K key,
        final EntryProcessor<K, V, T> entryProcessor,
        final Object... args)
        throws IgniteCheckedException {
        A.notNull(key, "key", entryProcessor, "entryProcessor");

        if (keyCheck)
            validateCacheKey(key);

        ctx.denyOnLocalRead();

        return syncOp(new SyncOp<EntryProcessorResult<T>>(true) {
            @Nullable @Override public EntryProcessorResult<T> op(IgniteTxLocalAdapter tx)
                throws IgniteCheckedException {
                Map<? extends K, EntryProcessor<K, V, Object>> invokeMap =
                    Collections.singletonMap(key, (EntryProcessor<K, V, Object>)entryProcessor);

                IgniteInternalFuture<GridCacheReturn<Map<K, EntryProcessorResult<T>>>> fut =
                    tx.invokeAsync(ctx, invokeMap, args);

                Map<K, EntryProcessorResult<T>> resMap = fut.get().value();

                EntryProcessorResult<T> res = null;

                if (resMap != null) {
                    assert resMap.isEmpty() || resMap.size() == 1 : resMap.size();

                    res = resMap.isEmpty() ? null : resMap.values().iterator().next();
                }

                return res != null ? res : new CacheInvokeResult<>((T)null);
            }
        });
    }

    /** {@inheritDoc} */
    @Override public <T> Map<K, EntryProcessorResult<T>> invokeAll(final Set<? extends K> keys,
        final EntryProcessor<K, V, T> entryProcessor,
        final Object... args) throws IgniteCheckedException {
        A.notNull(keys, "keys", entryProcessor, "entryProcessor");

        if (keyCheck)
            validateCacheKeys(keys);

        ctx.denyOnLocalRead();

        return syncOp(new SyncOp<Map<K, EntryProcessorResult<T>>>(keys.size() == 1) {
            @Nullable @Override public Map<K, EntryProcessorResult<T>> op(IgniteTxLocalAdapter tx)
                throws IgniteCheckedException {
                Map<? extends K, EntryProcessor<K, V, Object>> invokeMap = F.viewAsMap(keys,
                    new C1<K, EntryProcessor<K, V, Object>>() {
                        @Override public EntryProcessor apply(K k) {
                            return entryProcessor;
                        }
                    });

                IgniteInternalFuture<GridCacheReturn<Map<K, EntryProcessorResult<T>>>> fut =
                    tx.invokeAsync(ctx, invokeMap, args);

                Map<K, EntryProcessorResult<T>> res = fut.get().value();

                return res != null ? res : Collections.<K, EntryProcessorResult<T>>emptyMap();
            }
        });
    }

    /** {@inheritDoc} */
    @Override public <T> IgniteInternalFuture<EntryProcessorResult<T>> invokeAsync(
        final K key,
        final EntryProcessor<K, V, T> entryProcessor,
        final Object... args)
        throws EntryProcessorException {
        A.notNull(key, "key", entryProcessor, "entryProcessor");

        if (keyCheck)
            validateCacheKey(key);

        ctx.denyOnLocalRead();

        IgniteInternalFuture<?> fut = asyncOp(new AsyncInOp(key) {
            @Override public IgniteInternalFuture<GridCacheReturn<Map<K, EntryProcessorResult<T>>>> inOp(IgniteTxLocalAdapter tx) {
                Map<? extends K, EntryProcessor<K, V, Object>> invokeMap =
                    Collections.singletonMap(key, (EntryProcessor<K, V, Object>)entryProcessor);

                return tx.invokeAsync(ctx, invokeMap, args);
            }

            @Override public String toString() {
                return "invokeAsync [key=" + key + ", entryProcessor=" + entryProcessor + ']';
            }
        });

        IgniteInternalFuture<GridCacheReturn<Map<K, EntryProcessorResult<T>>>> fut0 =
            (IgniteInternalFuture<GridCacheReturn<Map<K, EntryProcessorResult<T>>>>)fut;

        return fut0.chain(new CX1<IgniteInternalFuture<GridCacheReturn<Map<K, EntryProcessorResult<T>>>>, EntryProcessorResult<T>>() {
            @Override public EntryProcessorResult<T> applyx(IgniteInternalFuture<GridCacheReturn<Map<K, EntryProcessorResult<T>>>> fut)
                throws IgniteCheckedException {
                GridCacheReturn<Map<K, EntryProcessorResult<T>>> ret = fut.get();

                    Map<K, EntryProcessorResult<T>> resMap = ret.value();

                    if (resMap != null) {
                        assert resMap.isEmpty() || resMap.size() == 1 : resMap.size();

                        return resMap.isEmpty() ? null : resMap.values().iterator().next();
                    }

                    return null;
                }
            });
    }

    /** {@inheritDoc} */
    @Override public <T> IgniteInternalFuture<Map<K, EntryProcessorResult<T>>> invokeAllAsync(
        final Set<? extends K> keys,
        final EntryProcessor<K, V, T> entryProcessor,
        final Object... args) {
        A.notNull(keys, "keys", entryProcessor, "entryProcessor");

        if (keyCheck)
            validateCacheKeys(keys);

        ctx.denyOnLocalRead();

        IgniteInternalFuture<?> fut = asyncOp(new AsyncInOp(keys) {
            @Override public IgniteInternalFuture<GridCacheReturn<Map<K, EntryProcessorResult<T>>>> inOp(IgniteTxLocalAdapter tx) {
                Map<? extends K, EntryProcessor<K, V, Object>> invokeMap = F.viewAsMap(keys, new C1<K, EntryProcessor<K, V, Object>>() {
                    @Override public EntryProcessor apply(K k) {
                        return entryProcessor;
                    }
                });

                return tx.invokeAsync(ctx, invokeMap, args);
            }

            @Override public String toString() {
                return "invokeAllAsync [keys=" + keys + ", entryProcessor=" + entryProcessor + ']';
            }
        });

        IgniteInternalFuture<GridCacheReturn<Map<K, EntryProcessorResult<T>>>> fut0 =
            (IgniteInternalFuture<GridCacheReturn<Map<K, EntryProcessorResult<T>>>>)fut;

        return fut0.chain(new CX1<IgniteInternalFuture<GridCacheReturn<Map<K, EntryProcessorResult<T>>>>, Map<K, EntryProcessorResult<T>>>() {
            @Override public Map<K, EntryProcessorResult<T>> applyx(IgniteInternalFuture<GridCacheReturn<Map<K, EntryProcessorResult<T>>>> fut)
                throws IgniteCheckedException {
                GridCacheReturn<Map<K, EntryProcessorResult<T>>> ret = fut.get();

                    assert ret != null;

                    return ret.value() != null ? ret.value() : Collections.<K, EntryProcessorResult<T>>emptyMap();
                }
            });
    }

    /** {@inheritDoc} */
    @Override public <T> IgniteInternalFuture<Map<K, EntryProcessorResult<T>>> invokeAllAsync(
        final Map<? extends K, ? extends EntryProcessor<K, V, T>> map,
        final Object... args) {
        A.notNull(map, "map");

        if (keyCheck)
            validateCacheKeys(map.keySet());

        ctx.denyOnLocalRead();

        IgniteInternalFuture<?> fut = asyncOp(new AsyncInOp(map.keySet()) {
            @Override public IgniteInternalFuture<GridCacheReturn<Map<K, EntryProcessorResult<T>>>> inOp(IgniteTxLocalAdapter tx) {
                return tx.invokeAsync(ctx, (Map<? extends K, ? extends EntryProcessor<K, V, Object>>)map, args);
            }

            @Override public String toString() {
                return "invokeAllAsync [map=" + map + ']';
            }
        });

        IgniteInternalFuture<GridCacheReturn<Map<K, EntryProcessorResult<T>>>> fut0 =
            (IgniteInternalFuture<GridCacheReturn<Map<K, EntryProcessorResult<T>>>>)fut;

        return fut0.chain(new CX1<IgniteInternalFuture<GridCacheReturn<Map<K, EntryProcessorResult<T>>>>, Map<K, EntryProcessorResult<T>>>() {
            @Override public Map<K, EntryProcessorResult<T>> applyx(IgniteInternalFuture<GridCacheReturn<Map<K, EntryProcessorResult<T>>>> fut)
                throws IgniteCheckedException {
                GridCacheReturn<Map<K, EntryProcessorResult<T>>> ret = fut.get();

                    assert ret != null;

                    return ret.value() != null ? ret.value() : Collections.<K, EntryProcessorResult<T>>emptyMap();
                }
            });
    }

    /** {@inheritDoc} */
    @Override public <T> Map<K, EntryProcessorResult<T>> invokeAll(
        final Map<? extends K, ? extends EntryProcessor<K, V, T>> map,
        final Object... args) throws IgniteCheckedException {
        A.notNull(map, "map");

        if (keyCheck)
            validateCacheKeys(map.keySet());

        ctx.denyOnLocalRead();

        return syncOp(new SyncOp<Map<K, EntryProcessorResult<T>>>(map.size() == 1) {
            @Nullable @Override public Map<K, EntryProcessorResult<T>> op(IgniteTxLocalAdapter tx)
                throws IgniteCheckedException {
                IgniteInternalFuture<GridCacheReturn<Map<K, EntryProcessorResult<T>>>> fut =
                    tx.invokeAsync(ctx, (Map<? extends K, ? extends EntryProcessor<K, V, Object>>)map, args);

                return fut.get().value();
            }
        });
    }

    /** {@inheritDoc} */
    @Override public IgniteInternalFuture<Boolean> putxAsync(K key, V val,
        @Nullable IgnitePredicate<Cache.Entry<K, V>>... filter) {
        final boolean statsEnabled = ctx.config().isStatisticsEnabled();

        final long start = statsEnabled ? System.nanoTime() : 0L;

        IgniteInternalFuture<Boolean> fut = putxAsync(key, val, null, -1, filter);

        if (statsEnabled)
            fut.listenAsync(new UpdatePutTimeStatClosure<Boolean>(metrics0(), start));

        return fut;
    }

    /** {@inheritDoc} */
    @Override public IgniteInternalFuture<Boolean> putxAsync(final K key, final V val,
        @Nullable final GridCacheEntryEx entry, final long ttl,
        @Nullable final IgnitePredicate<Cache.Entry<K, V>>... filter) {
        A.notNull(key, "key", val, "val");

        if (keyCheck)
            validateCacheKey(key);

        validateCacheValue(val);

        ctx.denyOnLocalRead();

        return asyncOp(new AsyncOp<Boolean>(key) {
            @Override public IgniteInternalFuture<Boolean> op(IgniteTxLocalAdapter tx) {
                return tx.putAllAsync(ctx, F.t(key, val), false, entry, ttl, filter).chain(
                    (IgniteClosure<IgniteInternalFuture<GridCacheReturn<CacheObject>>, Boolean>)RET2FLAG);
            }

            @Override public String toString() {
                return "putxAsync [key=" + key + ", val=" + val + ", filter=" + Arrays.toString(filter) + ']';
            }
        });
    }

    /** {@inheritDoc} */
    @Nullable @Override public V putIfAbsent(final K key, final V val) throws IgniteCheckedException {
        A.notNull(key, "key", val, "val");

        if (keyCheck)
            validateCacheKey(key);

        validateCacheValue(val);

        ctx.denyOnLocalRead();

        return ctx.cloneOnFlag(syncOp(new SyncOp<V>(true) {
            @Override public V op(IgniteTxLocalAdapter tx) throws IgniteCheckedException {
                CacheObject prev = tx.putAllAsync(ctx, F.t(key, val), true, null, -1, ctx.noPeekArray()).get().value();

                return CU.value(prev, ctx);
            }

            @Override public String toString() {
                return "putIfAbsent [key=" + key + ", val=" + val + ']';
            }
        }));
    }

    /** {@inheritDoc} */
    @Override public IgniteInternalFuture<V> putIfAbsentAsync(final K key, final V val) {
        final boolean statsEnabled = ctx.config().isStatisticsEnabled();

        final long start = statsEnabled ? System.nanoTime() : 0L;

        A.notNull(key, "key", val, "val");

        if (keyCheck)
            validateCacheKey(key);

        validateCacheValue(val);

        ctx.denyOnLocalRead();

        IgniteInternalFuture<V> fut = ctx.wrapClone(asyncOp(new AsyncOp<V>(key) {
            @Override public IgniteInternalFuture<V> op(IgniteTxLocalAdapter tx) {
                return tx.putAllAsync(ctx, F.t(key, val), true, null, -1, ctx.noPeekArray())
                    .chain((IgniteClosure<IgniteInternalFuture<GridCacheReturn<CacheObject>>, V>)RET2VAL);
            }

            @Override public String toString() {
                return "putIfAbsentAsync [key=" + key + ", val=" + val + ']';
            }
        }));

        if(statsEnabled)
            fut.listenAsync(new UpdatePutTimeStatClosure<V>(metrics0(), start));

        return fut;
    }

    /** {@inheritDoc} */
    @Override public boolean putxIfAbsent(final K key, final V val) throws IgniteCheckedException {
        boolean statsEnabled = ctx.config().isStatisticsEnabled();

        long start = statsEnabled ? System.nanoTime() : 0L;

        A.notNull(key, "key", val, "val");

        if (keyCheck)
            validateCacheKey(key);

        validateCacheValue(val);

        ctx.denyOnLocalRead();

        Boolean stored = syncOp(new SyncOp<Boolean>(true) {
            @Override public Boolean op(IgniteTxLocalAdapter tx) throws IgniteCheckedException {
                return tx.putAllAsync(ctx, F.t(key, val), false, null, -1, ctx.noPeekArray()).get().success();
            }

            @Override public String toString() {
                return "putxIfAbsent [key=" + key + ", val=" + val + ']';
            }
        });

        if (statsEnabled && stored)
            metrics0().addPutTimeNanos(System.nanoTime() - start);

        return stored;
    }

    /** {@inheritDoc} */
    @Override public IgniteInternalFuture<Boolean> putxIfAbsentAsync(final K key, final V val) {
        final boolean statsEnabled = ctx.config().isStatisticsEnabled();

        final long start = statsEnabled ? System.nanoTime() : 0L;

        A.notNull(key, "key", val, "val");

        if (keyCheck)
            validateCacheKey(key);

        validateCacheValue(val);

        ctx.denyOnLocalRead();

        IgniteInternalFuture<Boolean> fut = asyncOp(new AsyncOp<Boolean>(key) {
            @Override public IgniteInternalFuture<Boolean> op(IgniteTxLocalAdapter tx) {
                return tx.putAllAsync(ctx, F.t(key, val), false, null, -1, ctx.noPeekArray()).chain(
                    (IgniteClosure<IgniteInternalFuture<GridCacheReturn<CacheObject>>, Boolean>)RET2FLAG);
            }

            @Override public String toString() {
                return "putxIfAbsentAsync [key=" + key + ", val=" + val + ']';
            }
        });

        if (statsEnabled)
            fut.listenAsync(new UpdatePutTimeStatClosure<Boolean>(metrics0(), start));

        return fut;
    }

    /** {@inheritDoc} */
    @Nullable @Override public V replace(final K key, final V val) throws IgniteCheckedException {
        A.notNull(key, "key", val, "val");

        if (keyCheck)
            validateCacheKey(key);

        validateCacheValue(val);

        ctx.denyOnLocalRead();

        return ctx.cloneOnFlag(syncOp(new SyncOp<V>(true) {
            @Override public V op(IgniteTxLocalAdapter tx) throws IgniteCheckedException {
                CacheObject prev = tx.putAllAsync(ctx, F.t(key, val), true, null, -1, ctx.hasPeekArray()).get().value();

                return CU.value(prev, ctx);
            }

            @Override public String toString() {
                return "replace [key=" + key + ", val=" + val + ']';
            }
        }));
    }

    /** {@inheritDoc} */
    @Override public IgniteInternalFuture<V> replaceAsync(final K key, final V val) {
        final boolean statsEnabled = ctx.config().isStatisticsEnabled();

        final long start = statsEnabled ? System.nanoTime() : 0L;

        A.notNull(key, "key", val, "val");

        if (keyCheck)
            validateCacheKey(key);

        validateCacheValue(val);

        ctx.denyOnLocalRead();

        IgniteInternalFuture<V> fut = ctx.wrapClone(asyncOp(new AsyncOp<V>(key) {
            @Override public IgniteInternalFuture<V> op(IgniteTxLocalAdapter tx) {
                return tx.putAllAsync(ctx, F.t(key, val), true, null, -1, ctx.hasPeekArray()).chain(
                    (IgniteClosure<IgniteInternalFuture<GridCacheReturn<CacheObject>>, V>)RET2VAL);
            }

            @Override public String toString() {
                return "replaceAsync [key=" + key + ", val=" + val + ']';
            }
        }));

        if (statsEnabled)
            fut.listenAsync(new UpdatePutAndGetTimeStatClosure<V>(metrics0(), start));

        return fut;
    }

    /** {@inheritDoc} */
    @Override public boolean replacex(final K key, final V val) throws IgniteCheckedException {
        A.notNull(key, "key", val, "val");

        if (keyCheck)
            validateCacheKey(key);

        validateCacheValue(val);

        ctx.denyOnLocalRead();

        return syncOp(new SyncOp<Boolean>(true) {
            @Override public Boolean op(IgniteTxLocalAdapter tx) throws IgniteCheckedException {
                return tx.putAllAsync(ctx, F.t(key, val), false, null, -1, ctx.hasPeekArray()).get().success();
            }

            @Override public String toString() {
                return "replacex [key=" + key + ", val=" + val + ']';
            }
        });
    }

    /** {@inheritDoc} */
    @Override public IgniteInternalFuture<Boolean> replacexAsync(final K key, final V val) {
        A.notNull(key, "key", val, "val");

        if (keyCheck)
            validateCacheKey(key);

        validateCacheValue(val);

        ctx.denyOnLocalRead();

        return asyncOp(new AsyncOp<Boolean>(key) {
            @Override public IgniteInternalFuture<Boolean> op(IgniteTxLocalAdapter tx) {
                return tx.putAllAsync(ctx, F.t(key, val), false, null, -1, ctx.hasPeekArray()).chain(
                    (IgniteClosure<IgniteInternalFuture<GridCacheReturn<CacheObject>>, Boolean>)RET2FLAG);
            }

            @Override public String toString() {
                return "replacexAsync [key=" + key + ", val=" + val + ']';
            }
        });
    }

    /** {@inheritDoc} */
    @Override public boolean replace(final K key, final V oldVal, final V newVal) throws IgniteCheckedException {
        A.notNull(key, "key", oldVal, "oldVal", newVal, "newVal");

        if (keyCheck)
            validateCacheKey(key);

        validateCacheValue(oldVal);

        validateCacheValue(newVal);

        ctx.denyOnLocalRead();

        return syncOp(new SyncOp<Boolean>(true) {
            @Override public Boolean op(IgniteTxLocalAdapter tx) throws IgniteCheckedException {
                // Register before hiding in the filter.
                if (ctx.deploymentEnabled())
                    ctx.deploy().registerClass(oldVal);

                V oldVal0 = oldVal;

                if (ctx.portableEnabled())
                    oldVal0 = (V)ctx.marshalToPortable(oldVal);

                return tx.putAllAsync(ctx, F.t(key, newVal), false, null, -1, ctx.equalsPeekArray(oldVal0)).get()
                    .success();
            }

            @Override public String toString() {
                return "replace [key=" + key + ", oldVal=" + oldVal + ", newVal=" + newVal + ']';
            }
        });
    }

    /** {@inheritDoc} */
    @Override public IgniteInternalFuture<Boolean> replaceAsync(final K key, final V oldVal, final V newVal) {
        final boolean statsEnabled = ctx.config().isStatisticsEnabled();

        final long start = statsEnabled ? System.nanoTime() : 0L;

        A.notNull(key, "key", oldVal, "oldVal", newVal, "newVal");

        if (keyCheck)
            validateCacheKey(key);

        validateCacheValue(oldVal);

        validateCacheValue(newVal);

        ctx.denyOnLocalRead();

        IgniteInternalFuture<Boolean> fut = asyncOp(new AsyncOp<Boolean>(key) {
            @Override public IgniteInternalFuture<Boolean> op(IgniteTxLocalAdapter tx) {
                // Register before hiding in the filter.
                if (ctx.deploymentEnabled()) {
                    try {
                        ctx.deploy().registerClass(oldVal);
                    }
                    catch (IgniteCheckedException e) {
                        return new GridFinishedFuture<>(ctx.kernalContext(), e);
                    }
                }

                V oldVal0 = oldVal;

                if (ctx.portableEnabled())
                    oldVal0 = (V)ctx.marshalToPortable(oldVal);

                return tx.putAllAsync(ctx, F.t(key, newVal), false, null, -1, ctx.equalsPeekArray(oldVal0)).chain(
                    (IgniteClosure<IgniteInternalFuture<GridCacheReturn<CacheObject>>, Boolean>)RET2FLAG);
            }

            @Override public String toString() {
                return "replaceAsync [key=" + key + ", oldVal=" + oldVal + ", newVal=" + newVal + ']';
            }
        });

        if (statsEnabled)
            fut.listenAsync(new UpdatePutAndGetTimeStatClosure<Boolean>(metrics0(), start));

        return fut;
    }

    /** {@inheritDoc} */
    @Override public void putAll(@Nullable final Map<? extends K, ? extends V> m,
        final IgnitePredicate<Cache.Entry<K, V>>[] filter) throws IgniteCheckedException {
        boolean statsEnabled = ctx.config().isStatisticsEnabled();

        long start = statsEnabled ? System.nanoTime() : 0L;

        if (F.isEmpty(m))
            return;

        if (keyCheck)
            validateCacheKeys(m.keySet());

        validateCacheValues(m.values());

        ctx.denyOnLocalRead();

        syncOp(new SyncInOp(m.size() == 1) {
            @Override public void inOp(IgniteTxLocalAdapter tx) throws IgniteCheckedException {
                tx.putAllAsync(ctx, m, false, null, -1, filter).get();
            }

            @Override public String toString() {
                return "putAll [map=" + m + ", filter=" + Arrays.toString(filter) + ']';
            }
        });

        if (statsEnabled)
            metrics0().addPutTimeNanos(System.nanoTime() - start);
    }

    /** {@inheritDoc} */
    @Override public IgniteInternalFuture<?> putAllAsync(final Map<? extends K, ? extends V> m,
        @Nullable final IgnitePredicate<Cache.Entry<K, V>>... filter) {
        if (F.isEmpty(m))
            return new GridFinishedFuture<Object>(ctx.kernalContext());

        if (keyCheck)
            validateCacheKeys(m.keySet());

        validateCacheValues(m.values());

        ctx.denyOnLocalRead();

        return asyncOp(new AsyncInOp(m.keySet()) {
            @Override public IgniteInternalFuture<?> inOp(IgniteTxLocalAdapter tx) {
                return tx.putAllAsync(ctx, m, false, null, -1, filter);
            }

            @Override public String toString() {
                return "putAllAsync [map=" + m + ", filter=" + Arrays.toString(filter) + ']';
            }
        });
    }

    /** {@inheritDoc} */
    @Nullable @Override public V remove(K key, IgnitePredicate<Cache.Entry<K, V>>[] filter)
        throws IgniteCheckedException {
        return remove(key, null, filter);
    }

    /** {@inheritDoc} */
    @Override public V remove(final K key, @Nullable final GridCacheEntryEx entry,
        @Nullable final IgnitePredicate<Cache.Entry<K, V>>... filter) throws IgniteCheckedException {
        boolean statsEnabled = ctx.config().isStatisticsEnabled();

        long start = statsEnabled ? System.nanoTime() : 0L;

        ctx.denyOnLocalRead();

        A.notNull(key, "key");

        if (keyCheck)
            validateCacheKey(key);

        V prevVal = ctx.cloneOnFlag(syncOp(new SyncOp<V>(true) {
            @Override public V op(IgniteTxLocalAdapter tx) throws IgniteCheckedException {
                CacheObject ret = tx.removeAllAsync(ctx, Collections.singletonList(key), entry, true, filter).get().value();

                V retVal = CU.value(ret, ctx);

                if (ctx.config().getInterceptor() != null)
                    return (V)ctx.config().getInterceptor().onBeforeRemove(key, retVal).get2();

                return retVal;
            }

            @Override public String toString() {
                return "remove [key=" + key + ", filter=" + Arrays.toString(filter) + ']';
            }
        }));

        if (statsEnabled)
            metrics0().addRemoveAndGetTimeNanos(System.nanoTime() - start);

        return prevVal;
    }

    /** {@inheritDoc} */
    @Override public IgniteInternalFuture<V> removeAsync(K key, IgnitePredicate<Cache.Entry<K, V>>... filter) {
        final boolean statsEnabled = ctx.config().isStatisticsEnabled();

        final long start = statsEnabled ? System.nanoTime() : 0L;

        IgniteInternalFuture<V> fut = removeAsync(key, null, filter);

        if (statsEnabled)
            fut.listenAsync(new UpdateRemoveTimeStatClosure<V>(metrics0(), start));

        return fut;
    }

    /** {@inheritDoc} */
    @Override public IgniteInternalFuture<V> removeAsync(final K key, @Nullable final GridCacheEntryEx entry,
        @Nullable final IgnitePredicate<Cache.Entry<K, V>>... filter) {
        final boolean statsEnabled = ctx.config().isStatisticsEnabled();

        final long start = statsEnabled ? System.nanoTime() : 0L;

        ctx.denyOnLocalRead();

        A.notNull(key, "key");

        if (keyCheck)
            validateCacheKey(key);

        IgniteInternalFuture<V> fut = ctx.wrapClone(asyncOp(new AsyncOp<V>(key) {
            @Override public IgniteInternalFuture<V> op(IgniteTxLocalAdapter tx) {
                // TODO should we invoke interceptor here?
                return tx.removeAllAsync(ctx, Collections.singletonList(key), null, true, filter)
                    .chain((IgniteClosure<IgniteInternalFuture<GridCacheReturn<CacheObject>>, V>) RET2VAL);
            }

            @Override public String toString() {
                return "removeAsync [key=" + key + ", filter=" + Arrays.toString(filter) + ']';
            }
        }));

        if (statsEnabled)
            fut.listenAsync(new UpdateRemoveTimeStatClosure<V>(metrics0(), start));

        return fut;
    }

    /** {@inheritDoc} */
    @Override public void removeAll(final Collection<? extends K> keys,
        final IgnitePredicate<Cache.Entry<K, V>>... filter) throws IgniteCheckedException {
        boolean statsEnabled = ctx.config().isStatisticsEnabled();

        long start = statsEnabled ? System.nanoTime() : 0L;

        A.notNull(keys, "keys");

        ctx.denyOnLocalRead();

        if (F.isEmpty(keys))
            return;

        if (keyCheck)
            validateCacheKeys(keys);

        Collection<K> pKeys = null;

        if (ctx.portableEnabled()) {
            pKeys = new ArrayList<>(keys.size());

            for (K key : keys)
                pKeys.add((K)ctx.marshalToPortable(key));
        }

        final Collection<K> pKeys0 = pKeys;

        syncOp(new SyncInOp(keys.size() == 1) {
            @Override public void inOp(IgniteTxLocalAdapter tx) throws IgniteCheckedException {
                tx.removeAllAsync(ctx, pKeys0 != null ? pKeys0 : keys, null, false, filter).get();
            }

            @Override public String toString() {
                return "removeAll [keys=" + keys + ", filter=" + Arrays.toString(filter) + ']';
            }
        });

        if (statsEnabled)
            metrics0().addRemoveTimeNanos(System.nanoTime() - start);
    }

    /** {@inheritDoc} */
    @Override public IgniteInternalFuture<?> removeAllAsync(@Nullable final Collection<? extends K> keys,
        final IgnitePredicate<Cache.Entry<K, V>>... filter) {
        final boolean statsEnabled = ctx.config().isStatisticsEnabled();

        final long start = statsEnabled ? System.nanoTime() : 0L;

        if (F.isEmpty(keys))
            return new GridFinishedFuture<Object>(ctx.kernalContext());

        if (keyCheck)
            validateCacheKeys(keys);

        ctx.denyOnLocalRead();

        IgniteInternalFuture<Object> fut = asyncOp(new AsyncInOp(keys) {
            @Override public IgniteInternalFuture<?> inOp(IgniteTxLocalAdapter tx) {
                return tx.removeAllAsync(ctx, keys, null, false, filter);
            }

            @Override public String toString() {
                return "removeAllAsync [keys=" + keys + ", filter=" + Arrays.toString(filter) + ']';
            }
        });

        if (statsEnabled)
            fut.listenAsync(new UpdateRemoveTimeStatClosure<>(metrics0(), start));

        return fut;
    }

    /** {@inheritDoc} */
    @Override public boolean removex(final K key, final IgnitePredicate<Cache.Entry<K, V>>... filter)
        throws IgniteCheckedException {
        boolean statsEnabled = ctx.config().isStatisticsEnabled();

        long start = statsEnabled ? System.nanoTime() : 0L;

        boolean removed = removex(key, null, filter);

        if (statsEnabled && removed)
            metrics0().addRemoveTimeNanos(System.nanoTime() - start);

        return removed;
    }

    /** {@inheritDoc} */
    @Override public boolean removex(final K key, @Nullable final GridCacheEntryEx entry,
        @Nullable final IgnitePredicate<Cache.Entry<K, V>>... filter) throws IgniteCheckedException {
        boolean statsEnabled = ctx.config().isStatisticsEnabled();

        long start = statsEnabled ? System.nanoTime() : 0L;

        ctx.denyOnLocalRead();

        A.notNull(key, "key");

        if (keyCheck)
            validateCacheKey(key);

        boolean removed = syncOp(new SyncOp<Boolean>(true) {
            @Override public Boolean op(IgniteTxLocalAdapter tx) throws IgniteCheckedException {
                return tx.removeAllAsync(ctx, Collections.singletonList(key), entry, false, filter).get().success();
            }

            @Override public String toString() {
                return "removex [key=" + key + ", filter=" + Arrays.toString(filter) + ']';
            }
        });

        if (statsEnabled && removed)
            metrics0().addRemoveTimeNanos(System.nanoTime() - start);

        return removed;
    }

    /** {@inheritDoc} */
    @Override public IgniteInternalFuture<Boolean> removexAsync(K key, IgnitePredicate<Cache.Entry<K, V>>... filter) {
        A.notNull(key, "key");

        return removexAsync(key, null, filter);
    }

    /** {@inheritDoc} */
    @Override public IgniteInternalFuture<Boolean> removexAsync(final K key, @Nullable final GridCacheEntryEx entry,
        @Nullable final IgnitePredicate<Cache.Entry<K, V>>... filter) {
        final boolean statsEnabled = ctx.config().isStatisticsEnabled();

        final long start = statsEnabled ? System.nanoTime() : 0L;

        ctx.denyOnLocalRead();

        A.notNull(key, "key");

        if (keyCheck)
            validateCacheKey(key);

        IgniteInternalFuture<Boolean> fut = asyncOp(new AsyncOp<Boolean>(key) {
            @Override public IgniteInternalFuture<Boolean> op(IgniteTxLocalAdapter tx) {
                return tx.removeAllAsync(ctx, Collections.singletonList(key), entry, false, filter).chain(
                    (IgniteClosure<IgniteInternalFuture<GridCacheReturn<CacheObject>>, Boolean>)RET2FLAG);
            }

            @Override public String toString() {
                return "removeAsync [key=" + key + ", filter=" + Arrays.toString(filter) + ']';
            }
        });

        if (statsEnabled)
            fut.listenAsync(new UpdateRemoveTimeStatClosure<Boolean>(metrics0(), start));

        return fut;
    }

    /** {@inheritDoc} */
    @Override public GridCacheReturn<CacheObject> removex(final K key, final V val) throws IgniteCheckedException {
        ctx.denyOnLocalRead();

        A.notNull(key, "key", val, "val");

        if (keyCheck)
            validateCacheKey(key);

        return syncOp(new SyncOp<GridCacheReturn<CacheObject>>(true) {
            @Override public GridCacheReturn<CacheObject> op(IgniteTxLocalAdapter tx) throws IgniteCheckedException {
                // Register before hiding in the filter.
                if (ctx.deploymentEnabled())
                    ctx.deploy().registerClass(val);

                return tx.removeAllAsync(ctx, Collections.singletonList(key), null, true,
                    ctx.vararg(F.<K, V>cacheContainsPeek(val))).get();
            }

            @Override public String toString() {
                return "remove [key=" + key + ", val=" + val + ']';
            }
        });
    }

    /** {@inheritDoc} */
    @Override public void removeAllConflict(final Map<? extends K, GridCacheVersion> drMap)
        throws IgniteCheckedException {
        ctx.denyOnLocalRead();

        if (F.isEmpty(drMap))
            return;

        ctx.dr().onReceiveCacheEntriesReceived(drMap.size());

        syncOp(new SyncInOp(false) {
            @Override public void inOp(IgniteTxLocalAdapter tx) throws IgniteCheckedException {
                tx.removeAllDrAsync(ctx, drMap).get();
            }

            @Override public String toString() {
                return "removeAllConflict [drMap=" + drMap + ']';
            }
        });
    }

    /** {@inheritDoc} */
    @Override public IgniteInternalFuture<?> removeAllConflictAsync(final Map<? extends K, GridCacheVersion> drMap)
        throws IgniteCheckedException {
        ctx.denyOnLocalRead();

        if (F.isEmpty(drMap))
            return new GridFinishedFuture<Object>(ctx.kernalContext());

        ctx.dr().onReceiveCacheEntriesReceived(drMap.size());

        return asyncOp(new AsyncInOp(drMap.keySet()) {
            @Override public IgniteInternalFuture<?> inOp(IgniteTxLocalAdapter tx) {
                return tx.removeAllDrAsync(ctx, drMap);
            }

            @Override public String toString() {
                return "removeAllDrASync [drMap=" + drMap + ']';
            }
        });
    }

    /** {@inheritDoc} */
    @Override public GridCacheReturn<CacheObject> replacex(final K key, final V oldVal, final V newVal)
        throws IgniteCheckedException
    {
        A.notNull(key, "key", oldVal, "oldVal", newVal, "newVal");

        if (keyCheck)
            validateCacheKey(key);

        ctx.denyOnLocalRead();

        return syncOp(new SyncOp<GridCacheReturn<CacheObject>>(true) {
            @Override public GridCacheReturn<CacheObject> op(IgniteTxLocalAdapter tx) throws IgniteCheckedException {
                // Register before hiding in the filter.
                if (ctx.deploymentEnabled())
                    ctx.deploy().registerClass(oldVal);

                return tx.putAllAsync(ctx, F.t(key, newVal), true, null, -1, ctx.equalsPeekArray(oldVal)).get();
            }

            @Override public String toString() {
                return "replace [key=" + key + ", oldVal=" + oldVal + ", newVal=" + newVal + ']';
            }
        });
    }

    /** {@inheritDoc} */
    @Override public IgniteInternalFuture<GridCacheReturn<CacheObject>> removexAsync(final K key, final V val) {
        ctx.denyOnLocalRead();

        A.notNull(key, "key", val, "val");

        if (keyCheck)
            validateCacheKey(key);

        return asyncOp(new AsyncOp<GridCacheReturn<CacheObject>>(key) {
            @Override public IgniteInternalFuture<GridCacheReturn<CacheObject>> op(IgniteTxLocalAdapter tx) {
                // Register before hiding in the filter.
                try {
                    if (ctx.deploymentEnabled())
                        ctx.deploy().registerClass(val);
                }
                catch (IgniteCheckedException e) {
                    return new GridFinishedFuture<>(ctx.kernalContext(), e);
                }

                return tx.removeAllAsync(ctx, Collections.singletonList(key), null, true,
                    ctx.vararg(F.<K, V>cacheContainsPeek(val)));
            }

            @Override public String toString() {
                return "removeAsync [key=" + key + ", val=" + val + ']';
            }
        });
    }

    /** {@inheritDoc} */
    @Override public IgniteInternalFuture<GridCacheReturn<CacheObject>> replacexAsync(final K key,
        final V oldVal,
        final V newVal)
    {
        A.notNull(key, "key", oldVal, "oldVal", newVal, "newVal");

        if (keyCheck)
            validateCacheKey(key);

        ctx.denyOnLocalRead();

        return asyncOp(new AsyncOp<GridCacheReturn<CacheObject>>(key) {
            @Override public IgniteInternalFuture<GridCacheReturn<CacheObject>> op(IgniteTxLocalAdapter tx) {
                // Register before hiding in the filter.
                try {
                    if (ctx.deploymentEnabled())
                        ctx.deploy().registerClass(oldVal);
                }
                catch (IgniteCheckedException e) {
                    return new GridFinishedFuture<>(ctx.kernalContext(), e);
                }

                return tx.putAllAsync(ctx, F.t(key, newVal), true, null, -1, ctx.equalsPeekArray(oldVal));
            }

            @Override public String toString() {
                return "replaceAsync [key=" + key + ", oldVal=" + oldVal + ", newVal=" + newVal + ']';
            }
        });
    }

    /** {@inheritDoc} */
    @Override public boolean remove(final K key, final V val) throws IgniteCheckedException {
        boolean statsEnabled = ctx.config().isStatisticsEnabled();

        long start = statsEnabled ? System.nanoTime() : 0L;

        ctx.denyOnLocalRead();

        A.notNull(key, "key", val, "val");

        if (keyCheck)
            validateCacheKey(key);

        validateCacheValue(val);

        boolean rmv = syncOp(new SyncOp<Boolean>(true) {
            @Override public Boolean op(IgniteTxLocalAdapter tx) throws IgniteCheckedException {
                // Register before hiding in the filter.
                if (ctx.deploymentEnabled())
                    ctx.deploy().registerClass(val);

                K key0 = key;
                V val0 = val;

                if (ctx.portableEnabled()) {
                    key0 = (K)ctx.marshalToPortable(key);
                    val0 = (V)ctx.marshalToPortable(val);
                }

                return tx.removeAllAsync(ctx, Collections.singletonList(key0), null, false,
                    ctx.vararg(F.<K, V>cacheContainsPeek(val0))).get().success();
            }

            @Override public String toString() {
                return "remove [key=" + key + ", val=" + val + ']';
            }
        });

        if (statsEnabled && rmv)
            metrics0().addRemoveTimeNanos(System.nanoTime() - start);

        return rmv;
    }

    /** {@inheritDoc} */
    @Override public IgniteInternalFuture<Boolean> removeAsync(final K key, final V val) {
        final boolean statsEnabled = ctx.config().isStatisticsEnabled();

        final long start = statsEnabled ? System.nanoTime() : 0L;

        ctx.denyOnLocalRead();

        A.notNull(key, "key", val, "val");

        if (keyCheck)
            validateCacheKey(key);

        validateCacheValue(val);

        IgniteInternalFuture<Boolean> fut = asyncOp(new AsyncOp<Boolean>(key) {
            @Override public IgniteInternalFuture<Boolean> op(IgniteTxLocalAdapter tx) {
                // Register before hiding in the filter.
                if (ctx.deploymentEnabled()) {
                    try {
                        ctx.deploy().registerClass(val);
                    }
                    catch (IgniteCheckedException e) {
                        return new GridFinishedFuture<>(ctx.kernalContext(), e);
                    }
                }

                K key0 = key;
                V val0 = val;

                if (ctx.portableEnabled()) {
                    try {
                        key0 = (K)ctx.marshalToPortable(key);
                        val0 = (V)ctx.marshalToPortable(val);
                    }
                    catch (IgniteException e) {
                        return new GridFinishedFuture<>(ctx.kernalContext(), e);
                    }
                }

                return tx.removeAllAsync(ctx, Collections.singletonList(key0), null, false,
                    ctx.vararg(F.<K, V>cacheContainsPeek(val0))).chain(
                    (IgniteClosure<IgniteInternalFuture<GridCacheReturn<CacheObject>>, Boolean>)RET2FLAG);
            }

            @Override public String toString() {
                return "removeAsync [key=" + key + ", val=" + val + ']';
            }
        });

        if (statsEnabled)
            fut.listenAsync(new UpdateRemoveTimeStatClosure<Boolean>(metrics0(), start));

        return fut;
    }

    /**
     * @param filter Filter.
     * @return Future.
     */
    public IgniteInternalFuture<?> localRemoveAll(final IgnitePredicate<Cache.Entry<K, V>> filter) {
        ctx.denyOnLocalRead();

        final Set<? extends K> keys = filter != null ? keySet(filter) : keySet();

        return asyncOp(new AsyncInOp(keys) {
            @Override public IgniteInternalFuture<?> inOp(IgniteTxLocalAdapter tx) {
                return tx.removeAllAsync(ctx, keys, null, false, null);
            }

            @Override public String toString() {
                return "removeAllAsync [filter=" + filter + ']';
            }
        });
    }

    /** {@inheritDoc} */
    @Override public void localRemoveAll() throws IgniteCheckedException {
        localRemoveAll(null);
    }

    /** {@inheritDoc} */
    @Override public CacheMetrics metrics() {
        return new CacheMetricsSnapshot(metrics);
    }

    /** {@inheritDoc} */
    @Override public CacheMetricsMXBean mxBean() {
        return mxBean;
    }

    /**
     * @return Metrics.
     */
    public CacheMetricsImpl metrics0() {
        return metrics;
    }

    /** {@inheritDoc} */
    @Nullable @Override public Transaction tx() {
        IgniteTxAdapter tx = ctx.tm().threadLocalTx();

        return tx == null ? null : new TransactionProxyImpl<>(tx, ctx.shared(), false);
    }

    /** {@inheritDoc} */
    @Override public boolean lock(K key, long timeout,
        @Nullable IgnitePredicate<Cache.Entry<K, V>>... filter) throws IgniteCheckedException {
        A.notNull(key, "key");

        return lockAll(Collections.singletonList(key), timeout, filter);
    }

    /** {@inheritDoc} */
    @Override public boolean lockAll(@Nullable Collection<? extends K> keys, long timeout,
        @Nullable IgnitePredicate<Cache.Entry<K, V>>... filter) throws IgniteCheckedException {
        if (F.isEmpty(keys))
            return true;

        if (keyCheck)
            validateCacheKeys(keys);

        IgniteInternalFuture<Boolean> fut = lockAllAsync(keys, timeout, filter);

        boolean isInterrupted = false;

        try {
            while (true) {
                try {
                    return fut.get();
                }
                catch (IgniteInterruptedCheckedException ignored) {
                    // Interrupted status of current thread was cleared, retry to get lock.
                    isInterrupted = true;
                }
            }
        }
        finally {
            if (isInterrupted)
                Thread.currentThread().interrupt();
        }
    }

    /** {@inheritDoc} */
    @Override public IgniteInternalFuture<Boolean> lockAsync(K key, long timeout,
        @Nullable IgnitePredicate<Cache.Entry<K, V>>... filter) {
        A.notNull(key, "key");

        if (keyCheck)
            validateCacheKey(key);

        return lockAllAsync(Collections.singletonList(key), timeout, filter);
    }

    /** {@inheritDoc} */
    @Override public void unlock(K key, IgnitePredicate<Cache.Entry<K, V>>... filter)
        throws IgniteCheckedException {
        A.notNull(key, "key");

        if (keyCheck)
            validateCacheKey(key);

        unlockAll(Collections.singletonList(key), filter);
    }

    /** {@inheritDoc} */
    @Override public boolean isLocked(K key) {
        A.notNull(key, "key");

        if (keyCheck)
            validateCacheKey(key);

        KeyCacheObject cacheKey = ctx.toCacheKeyObject(key);

        while (true) {
            try {
<<<<<<< HEAD
                GridCacheEntryEx entry = peekEx(key);
=======
                GridCacheEntryEx entry = peekEx(cacheKey);
>>>>>>> fbc8ed32

                return entry != null && entry.lockedByAny();
            }
            catch (GridCacheEntryRemovedException ignore) {
                // No-op.
            }
        }
    }

    /** {@inheritDoc} */
    @Override public boolean isLockedByThread(K key) {
        A.notNull(key, "key");

        if (keyCheck)
            validateCacheKey(key);

        try {
            KeyCacheObject cacheKey = ctx.toCacheKeyObject(key);

            GridCacheEntryEx e = entry0(cacheKey, ctx.discovery().topologyVersion(), false, false);

            if (e == null)
                return false;

            // Delegate to near if dht.
            if (e.isDht() && CU.isNearEnabled(ctx)) {
                GridCache<K, V> near = ctx.isDht() ? ctx.dht().near() : ctx.near();

                return near.isLockedByThread(key) || e.lockedByThread();
            }

            return e.lockedByThread();
        }
        catch (GridCacheEntryRemovedException ignore) {
            return false;
        }
    }

    /** {@inheritDoc} */
    @Override public Transaction txStart() throws IllegalStateException {
        TransactionConfiguration cfg = ctx.gridConfig().getTransactionConfiguration();

        return txStart(cfg.getDefaultTxConcurrency(), cfg.getDefaultTxIsolation());
    }

    /** {@inheritDoc} */
    @Override public Transaction txStart(TransactionConcurrency concurrency, TransactionIsolation isolation) {
        A.notNull(concurrency, "concurrency");
        A.notNull(isolation, "isolation");

        TransactionConfiguration cfg = ctx.gridConfig().getTransactionConfiguration();

        return txStart(
            concurrency,
            isolation,
            cfg.getDefaultTxTimeout(),
            0
        );
    }

    /** {@inheritDoc} */
    @Override public IgniteInternalTx txStartEx(TransactionConcurrency concurrency, TransactionIsolation isolation) {
        IgniteTransactionsEx txs = ctx.kernalContext().cache().transactions();

        return txs.txStartEx(ctx, concurrency, isolation);
    }

    /** {@inheritDoc} */
    @Override public Transaction txStart(TransactionConcurrency concurrency,
        TransactionIsolation isolation, long timeout, int txSize) throws IllegalStateException {
        IgniteTransactionsEx txs = ctx.kernalContext().cache().transactions();

        return ctx.system() ?
            txs.txStartSystem(concurrency, isolation, timeout, txSize) :
            txs.txStart(concurrency, isolation, timeout, txSize);
    }

    /** {@inheritDoc} */
    @Override public long overflowSize() throws IgniteCheckedException {
        return ctx.swap().swapSize();
    }

    /** {@inheritDoc} */
    @Override public ConcurrentMap<K, V> toMap() {
        return new GridCacheMapAdapter<>(this);
    }

    /**
     * Checks if cache is working in JTA transaction and enlist cache as XAResource if necessary.
     *
     * @throws IgniteCheckedException In case of error.
     */
    protected void checkJta() throws IgniteCheckedException {
        ctx.jta().checkJta();
    }

    /** {@inheritDoc} */
    @Override public void txSynchronize(TransactionSynchronization syncs) {
        ctx.tm().addSynchronizations(syncs);
    }

    /** {@inheritDoc} */
    @Override public void txUnsynchronize(TransactionSynchronization syncs) {
        ctx.tm().removeSynchronizations(syncs);
    }

    /** {@inheritDoc} */
    @Override public Collection<TransactionSynchronization> txSynchronizations() {
        return ctx.tm().synchronizations();
    }

    /** {@inheritDoc} */
    @Override public void localLoadCache(final IgniteBiPredicate<K, V> p, Object[] args)
        throws IgniteCheckedException {
        final boolean replicate = ctx.isDrEnabled();
        final long topVer = ctx.affinity().affinityTopologyVersion();

        GridCacheProjectionImpl<K, V> prj = ctx.projectionPerCall();

        ExpiryPolicy plc0 = prj != null ? prj.expiry() : null;

        final ExpiryPolicy plc = plc0 != null ? plc0 : ctx.expiry();

        if (ctx.store().isLocalStore()) {
            IgniteDataLoaderImpl<K, V> ldr = ctx.kernalContext().<K, V>dataLoad().dataLoader(ctx.namex(), false);

            try {
                ldr.updater(new GridDrDataLoadCacheUpdater<K, V>());

                LocalStoreLoadClosure c = new LocalStoreLoadClosure(p, ldr, plc);

                ctx.store().loadCache(c, args);

                c.onDone();
            }
            finally {
                ldr.closeEx(false);
            }
        }
        else {
            // Version for all loaded entries.
            final GridCacheVersion ver0 = ctx.versions().nextForLoad();

<<<<<<< HEAD
            ctx.store().loadCache(new CIX3<Object, Object, GridCacheVersion>() {
                @Override public void applyx(Object key, Object val, @Nullable GridCacheVersion ver)
=======
            ctx.store().loadCache(new CIX3<KeyCacheObject, Object, GridCacheVersion>() {
                @Override public void applyx(KeyCacheObject key, Object val, @Nullable GridCacheVersion ver)
>>>>>>> fbc8ed32
                    throws IgniteException {
                    assert ver == null;

                    long ttl = CU.ttlForLoad(plc);

                    if (ttl == CU.TTL_ZERO)
                        return;

                    loadEntry(key, val, ver0, (IgniteBiPredicate<Object, Object>)p, topVer, replicate, ttl);
                }
            }, args);
        }
    }

    /**
     * @param key Key.
     * @param val Value.
     * @param ver Cache version.
     * @param p Optional predicate.
     * @param topVer Topology version.
     * @param replicate Replication flag.
     * @param ttl TTL.
     */
<<<<<<< HEAD
    private void loadEntry(Object key,
=======
    private void loadEntry(KeyCacheObject key,
>>>>>>> fbc8ed32
        Object val,
        GridCacheVersion ver,
        @Nullable IgniteBiPredicate<Object, Object> p,
        long topVer,
        boolean replicate,
        long ttl) {
        if (p != null && !p.apply(key, val))
            return;

// TODO IGNITE-51.
//        if (ctx.portableEnabled()) {
//            key = (K)ctx.marshalToPortable(key);
//            val = (V)ctx.marshalToPortable(val);
//        }
<<<<<<< HEAD

        KeyCacheObject cacheKey = ctx.toCacheKeyObject(key);
        CacheObject cacheVal = ctx.toCacheObject(val);

        GridCacheEntryEx entry = entryEx(cacheKey, false);
=======

        CacheObject cacheVal = ctx.toCacheObject(val);

        GridCacheEntryEx entry = entryEx(key, false);
>>>>>>> fbc8ed32

        try {
            entry.initialValue(cacheVal, null, ver, ttl, CU.EXPIRE_TIME_CALCULATE, false, topVer,
                replicate ? DR_LOAD : DR_NONE);
        }
        catch (IgniteCheckedException e) {
            throw new IgniteException("Failed to put cache value: " + entry, e);
        }
        catch (GridCacheEntryRemovedException ignore) {
            if (log.isDebugEnabled())
                log.debug("Got removed entry during loadCache (will ignore): " + entry);
        }
        finally {
            ctx.evicts().touch(entry, topVer);
        }

        CU.unwindEvicts(ctx);
    }

    /** {@inheritDoc} */
    @Override public IgniteInternalFuture<?> localLoadCacheAsync(final IgniteBiPredicate<K, V> p,
        final Object[] args)
    {
        return ctx.closures().callLocalSafe(
            ctx.projectSafe(new Callable<Object>() {
                @Nullable @Override public Object call() throws IgniteCheckedException {
                    localLoadCache(p, args);

                    return null;
                }
            }), true);
    }

    /**
     * @param keys Keys.
     * @param replaceExisting Replace existing values flag.
     * @return Load future.
     */
    public IgniteInternalFuture<?> loadAll(
        final Set<? extends K> keys,
        boolean replaceExisting
    ) {
        A.notNull(keys, "keys");

        for (Object key : keys)
            A.notNull(key, "key");

        if (!ctx.store().configured())
            return new GridFinishedFuture<>(ctx.kernalContext());

        GridCacheProjectionImpl<K, V> prj = ctx.projectionPerCall();

        ExpiryPolicy plc = prj != null ? prj.expiry() : null;

        final Collection<? extends K> keys0;

        if (ctx.portableEnabled() && !ctx.store().convertPortable()) {
            keys0 = F.viewReadOnly(keys, new C1<K, K>() {
                @Override public K apply(K k) {
                    return (K)ctx.marshalToPortable(k);
                }
            });
        }
        else
            keys0 = keys;

        if (replaceExisting) {
            if (ctx.store().isLocalStore()) {
                Collection<ClusterNode> nodes = ctx.grid().cluster().forDataNodes(name()).nodes();

                if (nodes.isEmpty())
                    return new GridFinishedFuture<>(ctx.kernalContext());

                return ctx.closures().callAsyncNoFailover(BROADCAST,
                    new LoadKeysCallable<>(ctx.name(), keys0, true, plc),
                    nodes,
                    true);
            }
            else {
                return ctx.closures().callLocalSafe(new Callable<Void>() {
                    @Override public Void call() throws Exception {
                        localLoadAndUpdate(keys0);

                        return null;
                    }
                });
            }
        }
        else {
            Collection<ClusterNode> nodes = ctx.grid().cluster().forDataNodes(name()).nodes();

            if (nodes.isEmpty())
                return new GridFinishedFuture<>(ctx.kernalContext());

            return ctx.closures().callAsyncNoFailover(BROADCAST,
                new LoadKeysCallable<>(ctx.name(), keys, false, plc),
                nodes,
                true);
        }
    }

    /**
     * @param keys Keys.
     * @throws IgniteCheckedException If failed.
     */
    private void localLoadAndUpdate(final Collection<? extends K> keys) throws IgniteCheckedException {
        try (final IgniteDataLoader<KeyCacheObject, CacheObject> ldr =
                 ctx.kernalContext().<KeyCacheObject, CacheObject>dataLoad().dataLoader(ctx.namex(), false)) {
            ldr.allowOverwrite(true);
            ldr.skipStore(true);

            final Collection<Map.Entry<KeyCacheObject, CacheObject>> col = new ArrayList<>(ldr.perNodeBufferSize());

            // TODO IGNITE-51.
            Collection<KeyCacheObject> keys0 = F.viewReadOnly(keys, new C1<K, KeyCacheObject>() {
                @Override public KeyCacheObject apply(K key) {
                    return ctx.toCacheKeyObject(key);
                }
            });

            ctx.store().loadAllFromStore(null, keys0, new CIX2<KeyCacheObject, Object>() {
                @Override public void applyx(KeyCacheObject key, Object val) {
                    col.add(new GridMapEntry<>(key, ctx.toCacheObject(val)));

                    if (col.size() == ldr.perNodeBufferSize()) {
                        ldr.addData(col);

                        col.clear();
                    }
                }
            });

            if (!col.isEmpty())
                ldr.addData(col);
        }
    }

    /**
     * @param keys Keys to load.
     * @param plc Optional expiry policy.
     * @throws IgniteCheckedException If failed.
     */
    public void localLoad(Collection<? extends K> keys,
        @Nullable ExpiryPolicy plc)
        throws IgniteCheckedException
    {
        final boolean replicate = ctx.isDrEnabled();
        final long topVer = ctx.affinity().affinityTopologyVersion();

        final ExpiryPolicy plc0 = plc != null ? plc : ctx.expiry();

        // TODO IGNITE-51.
        Collection<KeyCacheObject> keys0 = F.viewReadOnly(keys, new C1<K, KeyCacheObject>() {
            @Override public KeyCacheObject apply(K key) {
                return ctx.toCacheKeyObject(key);
            }
        });

        if (ctx.store().isLocalStore()) {
            IgniteDataLoaderImpl<K, V> ldr = ctx.kernalContext().<K, V>dataLoad().dataLoader(ctx.namex(), false);

            try {
                ldr.updater(new GridDrDataLoadCacheUpdater<K, V>());

                LocalStoreLoadClosure c = new LocalStoreLoadClosure(null, ldr, plc0);

                ctx.store().localStoreLoadAll(null, keys0, c);

                c.onDone();
            }
            finally {
                ldr.closeEx(false);
            }
        }
        else {
            // Version for all loaded entries.
            final GridCacheVersion ver0 = ctx.versions().nextForLoad();

            ctx.store().loadAllFromStore(null, keys0, new CI2<KeyCacheObject, Object>() {
                @Override public void apply(KeyCacheObject key, Object val) {
                    long ttl = CU.ttlForLoad(plc0);

                    if (ttl == CU.TTL_ZERO)
                        return;

                    loadEntry(key, val, ver0, null, topVer, replicate, ttl);
                }
            });
        }
    }

    /**
     * @param p Predicate.
     * @param args Arguments.
     * @throws IgniteCheckedException If failed.
     */
    void globalLoadCache(@Nullable IgniteBiPredicate<K, V> p, @Nullable Object... args) throws IgniteCheckedException {
        globalLoadCacheAsync(p, args).get();
    }

    /**
     * @param p Predicate.
     * @param args Arguments.
     * @throws IgniteCheckedException If failed.
     * @return Load cache future.
     */
    IgniteInternalFuture<?> globalLoadCacheAsync(@Nullable IgniteBiPredicate<K, V> p, @Nullable Object... args)
        throws IgniteCheckedException {
        ClusterGroup nodes = ctx.kernalContext().grid().cluster().forCacheNodes(ctx.name());

        ctx.kernalContext().task().setThreadContext(TC_NO_FAILOVER, true);

        GridCacheProjectionImpl<K, V> prj = ctx.projectionPerCall();

        ExpiryPolicy plc = prj != null ? prj.expiry() : null;

        return ctx.kernalContext().closure().callAsync(BROADCAST,
            Arrays.asList(new LoadCacheClosure<>(ctx.name(), p, args, plc)),
            nodes.nodes());
    }

    /** {@inheritDoc} */
    @Nullable @Override public Cache.Entry<K, V> randomEntry() {
        GridCacheMapEntry e = map.randomEntry();

        return e == null || e.obsolete() ? null : e.<K, V>wrapLazyValue();
    }

    /** {@inheritDoc} */
    @Override public int size(CachePeekMode[] peekModes) throws IgniteCheckedException {
        if (isLocal())
            return localSize(peekModes);

        return sizeAsync(peekModes).get();
    }

    /** {@inheritDoc} */
    @Override public IgniteInternalFuture<Integer> sizeAsync(CachePeekMode[] peekModes) {
        assert peekModes != null;

        PeekModes modes = parsePeekModes(peekModes);

        IgniteClusterEx cluster = ctx.grid().cluster();

        ClusterGroup grp = modes.near ? cluster.forCacheNodes(name(), SIZE_NODES) : cluster.forDataNodes(name());

        Collection<ClusterNode> nodes = grp.nodes();

        if (nodes.isEmpty())
            return new GridFinishedFuture<>(ctx.kernalContext(), 0);

        IgniteInternalFuture<Collection<Integer>> fut =
            ctx.closures().broadcastNoFailover(new SizeCallable(ctx.name(), peekModes), null, nodes);

        return fut.chain(new CX1<IgniteInternalFuture<Collection<Integer>>, Integer>() {
            @Override public Integer applyx(IgniteInternalFuture<Collection<Integer>> fut)
            throws IgniteCheckedException {
                Collection<Integer> res = fut.get();

                int totalSize = 0;

                for (Integer size : res)
                    totalSize += size;

                return totalSize;
            }
        });
    }

    /** {@inheritDoc} */
    @SuppressWarnings("ForLoopReplaceableByForEach")
    @Override public int localSize(CachePeekMode[] peekModes) throws IgniteCheckedException {
        PeekModes modes = parsePeekModes(peekModes);

        int size = 0;

        if (ctx.isLocal()) {
            modes.primary = true;
            modes.backup = true;

            if (modes.heap)
                size += size();
        }
        else {
            if (modes.heap) {
                if (modes.near)
                    size += nearSize();

                GridCacheAdapter cache = ctx.isNear() ? ctx.near().dht() : ctx.cache();

                if (!(modes.primary && modes.backup)) {
                    if (modes.primary)
                        size += cache.primarySize();

                    if (modes.backup)
                        size += (cache.size() - cache.primarySize());
                }
                else
                    size += cache.size();
            }
        }

        // Swap and offheap are disabled for near cache.
        if (modes.primary || modes.backup) {
            long topVer = ctx.affinity().affinityTopologyVersion();

            GridCacheSwapManager swapMgr = ctx.isNear() ? ctx.near().dht().context().swap() : ctx.swap();

            if (modes.swap)
                size += swapMgr.swapEntriesCount(modes.primary, modes.backup, topVer);

            if (modes.offheap)
                size += swapMgr.offheapEntriesCount(modes.primary, modes.backup, topVer);
        }

        return size;
    }

    /** {@inheritDoc} */
    @Override public int size() {
        return map.publicSize();
    }

    /** {@inheritDoc} */
    @Override public int globalSize() throws IgniteCheckedException {
        return globalSize(false);
    }

    /** {@inheritDoc} */
    @Override public int nearSize() {
        return 0;
    }

    /** {@inheritDoc} */
    @Override public int primarySize() {
        return map.publicSize();
    }

    /** {@inheritDoc} */
    @Override public int globalPrimarySize() throws IgniteCheckedException {
        return globalSize(true);
    }

    /** {@inheritDoc} */
    @Override public String toString() {
        return S.toString(GridCacheAdapter.class, this, "name", name(), "size", size());
    }

    /** {@inheritDoc} */
    @Override public Iterator<Cache.Entry<K, V>> iterator() {
        return entrySet().iterator();
    }

    /**
     * @return Distributed ignite cache iterator.
     */
    public Iterator<Cache.Entry<K, V>> igniteIterator() {
        CacheQueryFuture<Map.Entry<K, V>> fut = queries().createScanQuery(null)
            .keepAll(false)
            .execute();

        return ctx.itHolder().iterator(fut, new CacheIteratorConverter<Cache.Entry<K, V>, Map.Entry<K, V>>() {
            @Override protected Cache.Entry<K, V> convert(Map.Entry<K, V> e) {
                return new CacheEntryImpl<>(e.getKey(), e.getValue());
            }

            @Override protected void remove(Cache.Entry<K, V> item) {
                ctx.gate().enter();

                try {
                    removex(item.getKey());
                }
                catch (IgniteCheckedException e) {
                    throw new CacheException(e);
                }
                finally {
                    ctx.gate().leave();
                }
            }
        });
    }

    /** {@inheritDoc} */
    @Nullable @Override public V promote(K key) throws IgniteCheckedException {
        return promote(key, true);
    }

    /**
     * @param key Key.
     * @param deserializePortable Deserialize portable flag.
     * @return Value.
     * @throws IgniteCheckedException If failed.
     */
    @SuppressWarnings("IfMayBeConditional")
    @Nullable public V promote(K key, boolean deserializePortable) throws IgniteCheckedException {
        ctx.denyOnFlags(F.asList(READ, SKIP_SWAP));

        A.notNull(key, "key");

        if (keyCheck)
            validateCacheKey(key);

        KeyCacheObject cacheKey = ctx.toCacheKeyObject(key);

        GridCacheSwapEntry unswapped = ctx.swap().readAndRemove(cacheKey);

        if (unswapped == null)
            return null;

        GridCacheEntryEx entry = entryEx(cacheKey);

        try {
            if (!entry.initialValue(cacheKey, unswapped))
                return null;
        }
        catch (GridCacheEntryRemovedException ignored) {
            if (log.isDebugEnabled())
                log.debug("Entry has been concurrently removed.");

            return null;
        }

        CacheObject val = unswapped.value();

        Object val0 = val != null ? val.value(ctx) : null;

        if (ctx.portableEnabled())
            return (V)ctx.unwrapPortableIfNeeded(val0, !deserializePortable);
        else
            return (V)ctx.cloneOnFlag(val0);
    }

    /** {@inheritDoc} */
    @Override public void promoteAll(@Nullable Collection<? extends K> keys) throws IgniteCheckedException {
        ctx.denyOnFlags(F.asList(READ, SKIP_SWAP));

        if (F.isEmpty(keys))
            return;

        if (keyCheck)
            validateCacheKeys(keys);

        Collection<KeyCacheObject> unswap = new ArrayList<>(keys.size());

        for (K key : keys) {
            KeyCacheObject cacheKey = ctx.toCacheKeyObject(key);

            // Do not look up in swap for existing entries.
            GridCacheEntryEx entry = peekEx(cacheKey);

            try {
                if (entry == null || entry.obsolete() || entry.isNewLocked())
                    unswap.add(cacheKey);
            }
            catch (GridCacheEntryRemovedException ignored) {
                // No-op.
            }
        }

        Collection<GridCacheBatchSwapEntry> swapped = ctx.swap().readAndRemove(unswap);

        for (GridCacheBatchSwapEntry swapEntry : swapped) {
            KeyCacheObject key = swapEntry.key();

            GridCacheEntryEx entry = entryEx(key);

            try {
                entry.initialValue(key, swapEntry);
            }
            catch (GridCacheEntryRemovedException ignored) {
                if (log.isDebugEnabled())
                    log.debug("Entry has been concurrently removed.");
            }
        }
    }

    /** {@inheritDoc} */
    @Override public Iterator<Map.Entry<K, V>> swapIterator() throws IgniteCheckedException {
        ctx.denyOnFlags(F.asList(SKIP_SWAP));

        return ctx.swap().lazySwapIterator();
    }

    /** {@inheritDoc} */
    @Override public Iterator<Map.Entry<K, V>> offHeapIterator() throws IgniteCheckedException {
        return ctx.swap().lazyOffHeapIterator();
    }

    /** {@inheritDoc} */
    @Override public long offHeapEntriesCount() {
        return ctx.swap().offHeapEntriesCount();
    }

    /** {@inheritDoc} */
    @Override public long offHeapAllocatedSize() {
        return ctx.swap().offHeapAllocatedSize();
    }

    /** {@inheritDoc} */
    @Override public long swapSize() throws IgniteCheckedException {
        return ctx.swap().swapSize();
    }

    /** {@inheritDoc} */
    @Override public long swapKeys() throws IgniteCheckedException {
        return ctx.swap().swapKeys();
    }

    /**
     * Asynchronously commits transaction after all previous asynchronous operations are completed.
     *
     * @param tx Transaction to commit.
     * @return Transaction commit future.
     */
    @SuppressWarnings("unchecked")
    public IgniteInternalFuture<IgniteInternalTx> commitTxAsync(final IgniteInternalTx tx) {
        FutureHolder holder = lastFut.get();

        holder.lock();

        try {
            IgniteInternalFuture fut = holder.future();

            if (fut != null && !fut.isDone()) {
                IgniteInternalFuture<IgniteInternalTx> f = new GridEmbeddedFuture<>(fut,
                    new C2<Object, Exception, IgniteInternalFuture<IgniteInternalTx>>() {
                        @Override public IgniteInternalFuture<IgniteInternalTx> apply(Object o, Exception e) {
                            return tx.commitAsync();
                        }
                    }, ctx.kernalContext());

                saveFuture(holder, f);

                return f;
            }

            IgniteInternalFuture<IgniteInternalTx> f = tx.commitAsync();

            saveFuture(holder, f);

            ctx.tm().txContextReset();

            return f;
        }
        finally {
            holder.unlock();
        }
    }

    /**
     * Awaits for previous async operation to be completed.
     */
    @SuppressWarnings("unchecked")
    public void awaitLastFut() {
        FutureHolder holder = lastFut.get();

        IgniteInternalFuture fut = holder.future();

        if (fut != null && !fut.isDone()) {
            try {
                // Ignore any exception from previous async operation as it should be handled by user.
                fut.get();
            }
            catch (IgniteCheckedException ignored) {
                // No-op.
            }
        }
    }

    /**
     * Gets cache global size (with or without backups).
     *
     * @param primaryOnly {@code True} if only primary sizes should be included.
     * @return Global size.
     * @throws IgniteCheckedException If internal task execution failed.
     */
    private int globalSize(boolean primaryOnly) throws IgniteCheckedException {
        try {
            // Send job to remote nodes only.
            Collection<ClusterNode> nodes = ctx.grid().cluster().forCacheNodes(name()).forRemotes().nodes();

            IgniteInternalFuture<Collection<Integer>> fut = null;

            if (!nodes.isEmpty()) {
                ctx.kernalContext().task().setThreadContext(TC_TIMEOUT, gridCfg.getNetworkTimeout());

                fut = ctx.closures().broadcastNoFailover(new GlobalSizeCallable(name(), primaryOnly), null, nodes);
            }

            // Get local value.
            int globalSize = primaryOnly ? primarySize() : size();

            if (fut != null) {
                for (Integer i : fut.get())
                    globalSize += i;
            }

            return globalSize;
        }
        catch (ClusterGroupEmptyCheckedException ignore) {
            if (log.isDebugEnabled())
                log.debug("All remote nodes left while cache clearLocally [cacheName=" + name() + "]");

            return primaryOnly ? primarySize() : size();
        }
        catch (ComputeTaskTimeoutCheckedException e) {
            U.warn(log, "Timed out waiting for remote nodes to finish cache clear (consider increasing " +
                "'networkTimeout' configuration property) [cacheName=" + name() + "]");

            throw e;
        }
    }

    /**
     * @param op Cache operation.
     * @param <T> Return type.
     * @return Operation result.
     * @throws IgniteCheckedException If operation failed.
     */
    @SuppressWarnings({"TypeMayBeWeakened", "ErrorNotRethrown", "AssignmentToCatchBlockParameter"})
    @Nullable private <T> T syncOp(SyncOp<T> op) throws IgniteCheckedException {
        checkJta();

        awaitLastFut();

        IgniteTxLocalAdapter tx = ctx.tm().threadLocalTx();

        if (tx == null || tx.implicit()) {
            TransactionConfiguration tCfg = ctx.gridConfig().getTransactionConfiguration();

            tx = ctx.tm().newTx(
                true,
                op.single(),
                ctx.system(),
                OPTIMISTIC,
                READ_COMMITTED,
                tCfg.getDefaultTxTimeout(),
                ctx.hasFlag(INVALIDATE),
                !ctx.hasFlag(SKIP_STORE),
                0,
                /** group lock keys */null,
                /** partition lock */false
            );

            if (ctx.hasFlag(SYNC_COMMIT))
                tx.syncCommit(true);

            assert tx != null;

            try {
                T t = op.op(tx);

                assert tx.done() : "Transaction is not done: " + tx;

                return t;
            }
            catch (IgniteInterruptedCheckedException | IgniteTxHeuristicCheckedException | IgniteTxRollbackCheckedException e) {
                throw e;
            }
            catch (IgniteCheckedException e) {
                try {
                    tx.rollback();

                    e = new IgniteTxRollbackCheckedException("Transaction has been rolled back: " +
                        tx.xid(), e);
                }
                catch (IgniteCheckedException | AssertionError | RuntimeException e1) {
                    U.error(log, "Failed to rollback transaction (cache may contain stale locks): " + tx, e1);

                    U.addLastCause(e, e1, log);
                }

                throw e;
            }
            finally {
                ctx.tm().txContextReset();

                if (ctx.isNear())
                    ctx.near().dht().context().tm().txContextReset();
            }
        }
        else
            return op.op(tx);
    }

    /**
     * @param op Cache operation.
     * @param <T> Return type.
     * @return Future.
     */
    @SuppressWarnings("unchecked")
    private <T> IgniteInternalFuture<T> asyncOp(final AsyncOp<T> op) {
        try {
            checkJta();
        }
        catch (IgniteCheckedException e) {
            return new GridFinishedFuture<>(ctx.kernalContext(), e);
        }

        if (log.isDebugEnabled())
            log.debug("Performing async op: " + op);

        IgniteTxLocalAdapter tx = ctx.tm().threadLocalTx();

        if (tx == null || tx.implicit()) {
            tx = ctx.tm().newTx(
                true,
                op.single(),
                ctx.system(),
                OPTIMISTIC,
                READ_COMMITTED,
                ctx.kernalContext().config().getTransactionConfiguration().getDefaultTxTimeout(),
                ctx.hasFlag(INVALIDATE),
                !ctx.hasFlag(SKIP_STORE),
                0,
                null,
                false);

            if (ctx.hasFlag(SYNC_COMMIT))
                tx.syncCommit(true);
        }

        return asyncOp(tx, op);
    }

    /**
     * @param tx Transaction.
     * @param op Cache operation.
     * @param <T> Return type.
     * @return Future.
     */
    @SuppressWarnings("unchecked")
    protected <T> IgniteInternalFuture<T> asyncOp(IgniteTxLocalAdapter tx, final AsyncOp<T> op) {
        IgniteInternalFuture<T> fail = asyncOpAcquire();

        if (fail != null)
            return fail;

        FutureHolder holder = lastFut.get();

        holder.lock();

        try {
            IgniteInternalFuture fut = holder.future();

            final IgniteTxLocalAdapter tx0 = tx;

            if (fut != null && !fut.isDone()) {
                IgniteInternalFuture<T> f = new GridEmbeddedFuture<>(fut,
                    new C2<T, Exception, IgniteInternalFuture<T>>() {
                        @Override public IgniteInternalFuture<T> apply(T t, Exception e) {
                            return op.op(tx0).chain(new CX1<IgniteInternalFuture<T>, T>() {
                                @Override public T applyx(IgniteInternalFuture<T> tFut) throws IgniteCheckedException {
                                    try {
                                        return tFut.get();
                                    }
                                    catch (IgniteCheckedException e1) {
                                        tx0.rollbackAsync();

                                        throw e1;
                                    }
                                }
                            });
                        }
                    }, ctx.kernalContext());

                saveFuture(holder, f);

                return f;
            }

            IgniteInternalFuture<T> f = op.op(tx).chain(new CX1<IgniteInternalFuture<T>, T>() {
                @Override public T applyx(IgniteInternalFuture<T> tFut) throws IgniteCheckedException {
                    try {
                        return tFut.get();
                    }
                    catch (IgniteCheckedException e1) {
                        tx0.rollbackAsync();

                        throw e1;
                    }
                }
            });

            saveFuture(holder, f);

            if (tx.implicit())
                ctx.tm().txContextReset();

            return f;
        }
        finally {
            holder.unlock();
        }
    }

    /**
     * Saves future in thread local holder and adds listener
     * that will clear holder when future is finished.
     *
     * @param holder Future holder.
     * @param fut Future to save.
     */
    protected void saveFuture(final FutureHolder holder, IgniteInternalFuture<?> fut) {
        assert holder != null;
        assert fut != null;
        assert holder.holdsLock();

        holder.future(fut);

        if (fut.isDone()) {
            holder.future(null);

            asyncOpRelease();
        }
        else {
            fut.listenAsync(new CI1<IgniteInternalFuture<?>>() {
                @Override public void apply(IgniteInternalFuture<?> f) {
                    asyncOpRelease();

                    if (!holder.tryLock())
                        return;

                    try {
                        if (holder.future() == f)
                            holder.future(null);
                    }
                    finally {
                        holder.unlock();
                    }
                }
            });
        }
    }

    /**
     * Tries to acquire asynchronous operations permit, if limited.
     *
     * @return Failed future if waiting was interrupted.
     */
    @Nullable protected <T> IgniteInternalFuture<T> asyncOpAcquire() {
        try {
            if (asyncOpsSem != null)
                asyncOpsSem.acquire();

            return null;
        }
        catch (InterruptedException e) {
            Thread.currentThread().interrupt();

            return new GridFinishedFutureEx<>(new IgniteInterruptedCheckedException("Failed to wait for asynchronous " +
                "operation permit (thread got interrupted).", e));
        }
    }

    /**
     * Releases asynchronous operations permit, if limited.
     */
    protected void asyncOpRelease() {
        if (asyncOpsSem != null)
            asyncOpsSem.release();
    }

    /** {@inheritDoc} */
    @Override public void writeExternal(ObjectOutput out) throws IOException {
        U.writeString(out, ctx.gridName());
        U.writeString(out, ctx.namex());
    }

    /** {@inheritDoc} */
    @SuppressWarnings({"MismatchedQueryAndUpdateOfCollection"})
    @Override public void readExternal(ObjectInput in) throws IOException, ClassNotFoundException {
        IgniteBiTuple<String, String> t = stash.get();

        t.set1(U.readString(in));
        t.set2(U.readString(in));
    }

    /**
     * Reconstructs object on unmarshalling.
     *
     * @return Reconstructed object.
     * @throws ObjectStreamException Thrown in case of unmarshalling error.
     */
    protected Object readResolve() throws ObjectStreamException {
        try {
            IgniteBiTuple<String, String> t = stash.get();

            return IgnitionEx.gridx(t.get1()).cachex(t.get2());
        }
        catch (IllegalStateException e) {
            throw U.withCause(new InvalidObjectException(e.getMessage()), e);
        }
        finally {
            stash.remove();
        }
    }

    /** {@inheritDoc} */
    @Override public IgniteInternalFuture<?> forceRepartition() {
        ctx.preloader().forcePreload();

        return ctx.preloader().syncFuture();
    }

    /** {@inheritDoc} */
    @Override public boolean isIgfsDataCache() {
        return igfsDataCache;
    }

    /** {@inheritDoc} */
    @Override public long igfsDataSpaceUsed() {
        assert igfsDataCache;

        return igfsDataCacheSize.longValue();
    }

    /** {@inheritDoc} */
    @Override public long igfsDataSpaceMax() {
        return igfsDataSpaceMax;
    }

    /** {@inheritDoc} */
    @Override public boolean isMongoDataCache() {
        return mongoDataCache;
    }

    /** {@inheritDoc} */
    @Override public boolean isMongoMetaCache() {
        return mongoMetaCache;
    }

    /**
     * Callback invoked when data is added to IGFS cache.
     *
     * @param delta Size delta.
     */
    public void onIgfsDataSizeChanged(long delta) {
        assert igfsDataCache;

        igfsDataCacheSize.add(delta);
    }

    /**
     * @param keys Keys.
     * @param filter Filters to evaluate.
     */
    public void clearLocally0(Collection<? extends K> keys,
        @Nullable IgnitePredicate<Cache.Entry<K, V>>... filter) {
        ctx.denyOnFlag(READ);
        ctx.checkSecurity(GridSecurityPermission.CACHE_REMOVE);

        if (F.isEmpty(keys))
            return;

        if (keyCheck)
            validateCacheKeys(keys);

        GridCacheVersion obsoleteVer = ctx.versions().next();

        for (K k : keys)
            clearLocally(obsoleteVer, k, filter);
    }

    /**
     * @param key Key.
     * @param filter Filters to evaluate.
     * @return {@code True} if cleared.
     */
    public boolean clearLocally0(K key, @Nullable IgnitePredicate<Cache.Entry<K, V>>... filter) {
        A.notNull(key, "key");

        if (keyCheck)
            validateCacheKey(key);

        ctx.denyOnFlag(READ);
        ctx.checkSecurity(GridSecurityPermission.CACHE_REMOVE);

        return clearLocally(ctx.versions().next(), key, filter);
    }

    /**
     * @param key Key.
     * @param filter Filters to evaluate.
     * @return {@code True} if compacted.
     * @throws IgniteCheckedException If failed.
     */
    public boolean compact(K key, @Nullable IgnitePredicate<Cache.Entry<K, V>>... filter)
        throws IgniteCheckedException {
        ctx.denyOnFlag(READ);

        A.notNull(key, "key");

        if (keyCheck)
            validateCacheKey(key);

<<<<<<< HEAD
        GridCacheEntryEx entry = peekEx(ctx.toCacheKeyObject(key));
=======
        KeyCacheObject cacheKey = ctx.toCacheKeyObject(key);

        GridCacheEntryEx entry = peekEx(cacheKey);
>>>>>>> fbc8ed32

        try {
            if (entry != null && entry.compact(filter)) {
                removeIfObsolete(cacheKey);

                return true;
            }
        }
        catch (GridCacheEntryRemovedException ignored) {
            if (log().isDebugEnabled())
                log().debug("Got removed entry in invalidate(...): " + key);
        }

        return false;
    }

    /**
     * @param key Key.
     * @param filter Filters to evaluate.
     * @return {@code True} if evicted.
     */
    public boolean evict(K key, @Nullable IgnitePredicate<Cache.Entry<K, V>>... filter) {
        A.notNull(key, "key");

        if (keyCheck)
            validateCacheKey(key);

        ctx.denyOnFlag(READ);

        return evictx(key, ctx.versions().next(), filter);
    }

    /**
     * @param keys Keys.
     * @param filter Filters to evaluate.
     */
    public void evictAll(Collection<? extends K> keys,
        @Nullable IgnitePredicate<Cache.Entry<K, V>>... filter) {
        A.notNull(keys, "keys");

        ctx.denyOnFlag(READ);

        if (F.isEmpty(keys))
            return;

        if (keyCheck)
            validateCacheKey(keys);

        GridCacheVersion obsoleteVer = ctx.versions().next();

        if (!ctx.evicts().evictSyncOrNearSync() && F.isEmptyOrNulls(filter) && ctx.isSwapOrOffheapEnabled()) {
            try {
                ctx.evicts().batchEvict(keys, obsoleteVer);
            }
            catch (IgniteCheckedException e) {
                U.error(log, "Failed to perform batch evict for keys: " + keys, e);
            }
        }
        else {
            for (K k : keys)
                evictx(k, obsoleteVer, filter);
        }
    }

    /**
     * @param key Key.
     * @param filter Filter to evaluate.
     * @return Peeked value.
     */
    public V peek(K key, @Nullable IgnitePredicate<Cache.Entry<K, V>> filter) {
        try {
            GridTuple<V> peek = peek0(false, key, SMART, filter);

            return peek != null ? peek.get() : null;
        }
        catch (GridCacheFilterFailedException e) {
            e.printStackTrace();

            assert false; // Should never happen.

            return null;
        }
    }

    /**
     * @param filter Filters to evaluate.
     * @return Entry set.
     */
    public Set<Cache.Entry<K, V>> entrySet(@Nullable IgnitePredicate<Cache.Entry<K, V>>... filter) {
        return map.entries(filter);
    }

    /**
     * @param keys Keys.
     * @param keyFilter Key filter.
     * @param filter Entry filter.
     * @return Entry set.
     */
    public Set<Cache.Entry<K, V>> entrySet(@Nullable Collection<? extends K> keys,
        @Nullable IgnitePredicate<K> keyFilter, @Nullable IgnitePredicate<Cache.Entry<K, V>>... filter) {
        if (F.isEmpty(keys))
            return emptySet();

        if (keyCheck)
            validateCacheKeys(keys);

        return new GridCacheEntrySet<>(ctx, F.viewReadOnly(keys, CU.cacheKey2Entry(ctx), keyFilter), filter);
    }

    /**
     * @param filter Filters to evaluate.
     * @return Primary entry set.
     */
    public Set<Cache.Entry<K, V>> primaryEntrySet(
        @Nullable IgnitePredicate<Cache.Entry<K, V>>... filter) {
        return map.entries(
            F.and(
                filter,
                CU.<K, V>cachePrimary(ctx.grid().<K>affinity(ctx.name()), ctx.localNode())));
    }

    /**
     * @param filter Filters to evaluate.
     * @return Key set.
     */
    @Override public Set<K> keySet(@Nullable IgnitePredicate<Cache.Entry<K, V>>... filter) {
        return map.keySet(filter);
    }

    /**
     * @param filter Primary key set.
     * @return Primary key set.
     */
    public Set<K> primaryKeySet(@Nullable IgnitePredicate<Cache.Entry<K, V>>... filter) {
        return map.keySet(
            F.and(
                filter,
                CU.<K, V>cachePrimary(ctx.grid().<K>affinity(ctx.name()), ctx.localNode())));
    }

    /**
     * @param filter Filters to evaluate.
     * @return Primary values.
     */
    public Collection<V> primaryValues(@Nullable IgnitePredicate<Cache.Entry<K, V>>... filter) {
        return map.values(
            F.and(
                filter,
                CU.<K, V>cachePrimary(ctx.grid().<K>affinity(ctx.name()), ctx.localNode())));
    }

    /**
     * @param keys Keys.
     * @param filter Filters to evaluate.
     * @throws IgniteCheckedException If failed.
     */
    public void compactAll(@Nullable Iterable<K> keys,
        @Nullable IgnitePredicate<Cache.Entry<K, V>>... filter) throws IgniteCheckedException {
        ctx.denyOnFlag(READ);

        if (keys != null) {
            for (K key : keys)
                compact(key, filter);
        }
    }

    /**
     * @param key Key.
     * @param deserializePortable Deserialize portable flag.
     * @return Cached value.
     * @throws IgniteCheckedException If failed.
     */
    @Nullable public V get(K key, boolean deserializePortable)
        throws IgniteCheckedException {
        Map<K, V> map = getAllAsync(F.asList(key), deserializePortable).get();

        assert map.isEmpty() || map.size() == 1 : map.size();

        if (ctx.portableEnabled())
            return map.isEmpty() ? null : map.values().iterator().next();
        else
            return map.get(key);
    }

    /**
     * @param key Key.
     * @param deserializePortable Deserialize portable flag.
     * @return Read operation future.
     */
    public final IgniteInternalFuture<V> getAsync(final K key, boolean deserializePortable) {
        ctx.denyOnFlag(LOCAL);

        try {
            checkJta();
        }
        catch (IgniteCheckedException e) {
            return new GridFinishedFuture<>(ctx.kernalContext(), e);
        }

        return getAllAsync(Collections.singletonList(key), deserializePortable).chain(
            new CX1<IgniteInternalFuture<Map<K, V>>, V>() {
                @Override public V applyx(IgniteInternalFuture<Map<K, V>> e) throws IgniteCheckedException {
                    Map<K, V> map = e.get();

                    assert map.isEmpty() || map.size() == 1 : map.size();

                    if (ctx.portableEnabled())
                        return map.isEmpty() ? null : map.values().iterator().next();
                    else
                        return map.get(key);
                }
            });
    }

    /**
     * @param keys Keys.
     * @param deserializePortable Deserialize portable flag.
     * @return Map of cached values.
     * @throws IgniteCheckedException If read failed.
     */
    public Map<K, V> getAll(Collection<? extends K> keys, boolean deserializePortable) throws IgniteCheckedException {
        ctx.denyOnFlag(LOCAL);

        checkJta();

        return getAllAsync(keys, deserializePortable).get();
    }

    /**
     * @param key Key.
     * @return Reloaded value.
     * @throws IgniteCheckedException If failed.
     */
    @Override @Nullable public V reload(K key) throws IgniteCheckedException {
        ctx.denyOnFlags(F.asList(LOCAL, READ));

        A.notNull(key, "key");

        if (keyCheck)
            validateCacheKey(key);

        long topVer = ctx.affinity().affinityTopologyVersion();

        while (true) {
            try {
<<<<<<< HEAD
=======
                // TODO IGNITE-51.
>>>>>>> fbc8ed32
                KeyCacheObject cacheKey = ctx.toCacheKeyObject(key);

                // Do not reload near entries, they will be reloaded in DHT cache.
                if (ctx.isNear() && ctx.affinity().localNode(cacheKey, topVer))
                    return null;

                CacheObject val = entryEx(cacheKey).innerReload();

                return (V)(val != null ? val.value(ctx) : null);
            }
            catch (GridCacheEntryRemovedException ignored) {
                if (log.isDebugEnabled())
                    log.debug("Attempted to reload a removed entry for key (will retry): " + key);
            }
        }
    }

    /**
     * @param keys Keys.
     * @return Reload future.
     */
    @Override public IgniteInternalFuture<?> reloadAllAsync(@Nullable Collection<? extends K> keys) {
        UUID subjId = ctx.subjectIdPerCall(null);

        String taskName = ctx.kernalContext().job().currentTaskName();



        return reloadAllAsync(keys, false, false, subjId, taskName);
    }

    /**
     * @param key Key.
     * @return Reload future.
     */
    @Override public IgniteInternalFuture<V> reloadAsync(final K key) {
        ctx.denyOnFlags(F.asList(LOCAL, READ));

        return ctx.closures().callLocalSafe(ctx.projectSafe(new Callable<V>() {
            @Nullable @Override public V call() throws IgniteCheckedException {
                return reload(key);
            }
        }), true);
    }

    /**
     * @param keys Keys.
     * @param deserializePortable Deserialize portable flag.
     * @return Read future.
     */
    public IgniteInternalFuture<Map<K, V>> getAllAsync(@Nullable Collection<? extends K> keys,
        boolean deserializePortable) {
        String taskName = ctx.kernalContext().job().currentTaskName();

        if (ctx.portableEnabled() && !F.isEmpty(keys)) {
            keys = F.viewReadOnly(keys, new C1<K, K>() {
                @Override public K apply(K k) {
                    return (K)ctx.marshalToPortable(k);
                }
            });
        }

        return getAllAsync(keys,
            !ctx.config().isReadFromBackup(),
            /*skip tx*/false,
            null,
            null,
            taskName,
            deserializePortable,
            false);
    }

    /**
     * @param entry Entry.
     * @param ver Version.
     */
    public abstract void onDeferredDelete(GridCacheEntryEx entry, GridCacheVersion ver);

    /**
     * Validates that given cache value implements {@link Externalizable}.
     *
     * @param val Cache value.
     */
    private void validateCacheValue(Object val) {
        if (valCheck) {
            CU.validateCacheValue(log, val);

            valCheck = false;
        }
    }

    /**
     * Validates that given cache values implement {@link Externalizable}.
     *
     * @param vals Cache values.
     */
    private void validateCacheValues(Iterable<?> vals) {
        if (valCheck) {
            for (Object val : vals) {
                if (val == null)
                    continue;

                CU.validateCacheValue(log, val);
            }

            valCheck = false;
        }
    }

    /**
     * Validates that given cache key has overridden equals and hashCode methods and
     * implements {@link Externalizable}.
     *
     * @param key Cache key.
     * @throws IllegalArgumentException If validation fails.
     */
    protected void validateCacheKey(Object key) {
        if (keyCheck) {
            CU.validateCacheKey(log, key);

            keyCheck = false;
        }
    }

    /**
     * Validates that given cache keys have overridden equals and hashCode methods and
     * implement {@link Externalizable}.
     *
     * @param keys Cache keys.
     * @throws IgniteException If validation fails.
     */
    protected void validateCacheKeys(Iterable<?> keys) {
        if (keys == null)
            return;

        if (keyCheck) {
            for (Object key : keys) {
                if (key == null || key instanceof GridCacheInternal)
                    continue;

                CU.validateCacheKey(log, key);

                keyCheck = false;
            }
        }
    }

    /**
     * @param it Internal entry iterator.
     * @param deserializePortable Deserialize portable flag.
     * @return Public API iterator.
     */
    protected Iterator<Cache.Entry<K, V>> iterator(final Iterator<GridCacheEntryEx> it,
        final boolean deserializePortable) {
        return new Iterator<Cache.Entry<K, V>>() {
            {
                advance();
            }

            /** */
            private Cache.Entry<K, V> next;

            @Override public boolean hasNext() {
                return next != null;
            }

            @Override public Cache.Entry<K, V> next() {
                if (next == null)
                    throw new NoSuchElementException();

                Cache.Entry<K, V> e = next;

                advance();

                return e;
            }

            @Override public void remove() {
                throw new UnsupportedOperationException();
            }

            /**
             * Switch to next entry.
             */
            private void advance() {
                next = null;

                while (it.hasNext()) {
                    GridCacheEntryEx entry = it.next();

                    try {
                        next = toCacheEntry(entry, deserializePortable);

                        if (next == null)
                            continue;

                        break;
                    }
                    catch (IgniteCheckedException e) {
                        throw CU.convertToCacheException(e);
                    }
                    catch (GridCacheEntryRemovedException ignore) {
                        // No-op.
                    }
                }
            }
        };
    }

    /**
     * @param entry Internal entry.
     * @param deserializePortable Deserialize portable flag.
     * @return Public API entry.
     * @throws IgniteCheckedException If failed.
     * @throws GridCacheEntryRemovedException If entry removed.
     */
    @Nullable private Cache.Entry<K, V> toCacheEntry(GridCacheEntryEx entry,
        boolean deserializePortable)
        throws IgniteCheckedException, GridCacheEntryRemovedException
    {
        try {
            CacheObject val = entry.innerGet(
                null,
                false,
                false,
                false,
                true,
                false,
                false,
                false,
                null,
                null,
                null,
                null);

            if (val == null)
                return null;

            KeyCacheObject key = entry.key();

            Object key0 = key.value(ctx);
            Object val0 = val.value(ctx);

            if (deserializePortable && ctx.portableEnabled()) {
                key0 = ctx.unwrapPortableIfNeeded(key0, true);
                val0 = ctx.unwrapPortableIfNeeded(val0, true);
            }

            return new CacheEntryImpl<>((K)key0, (V)val0);
        }
        catch (GridCacheFilterFailedException ignore) {
            assert false;

            return null;
        }
    }

    /**
     *
     */
    private static class PeekModes {
        /** */
        boolean near;

        /** */
        boolean primary;

        /** */
        boolean backup;

        /** */
        boolean heap;

        /** */
        boolean offheap;

        /** */
        boolean swap;

        /** {@inheritDoc} */
        @Override public String toString() {
            return S.toString(PeekModes.class, this);
        }
    }

    /**
     * @param peekModes Cache peek modes array.
     * @return Peek modes flags.
     */
    private static PeekModes parsePeekModes(CachePeekMode[] peekModes) {
        PeekModes modes = new PeekModes();

        if (F.isEmpty(peekModes)) {
            modes.near = true;
            modes.primary = true;
            modes.backup = true;

            modes.heap = true;
            modes.offheap = true;
            modes.swap = true;
        }
        else {
            for (int i = 0; i < peekModes.length; i++) {
                CachePeekMode peekMode = peekModes[i];

                A.notNull(peekMode, "peekMode");

                switch (peekMode) {
                    case ALL:
                        modes.near = true;
                        modes.primary = true;
                        modes.backup = true;

                        modes.heap = true;
                        modes.offheap = true;
                        modes.swap = true;

                        break;

                    case BACKUP:
                        modes.backup = true;

                        break;

                    case PRIMARY:
                        modes.primary = true;

                        break;

                    case NEAR:
                        modes.near = true;

                        break;

                    case ONHEAP:
                        modes.heap = true;

                        break;

                    case OFFHEAP:
                        modes.offheap = true;

                        break;

                    case SWAP:
                        modes.swap = true;

                        break;

                    default:
                        assert false : peekMode;
                }
            }
        }

        if (!(modes.heap || modes.offheap || modes.swap)) {
            modes.heap = true;
            modes.offheap = true;
            modes.swap = true;
        }

        if (!(modes.primary || modes.backup || modes.near)) {
            modes.primary = true;
            modes.backup = true;
            modes.near = true;
        }

        assert modes.heap || modes.offheap || modes.swap;
        assert modes.primary || modes.backup || modes.near;

        return modes;
    }

    /**
     * @param plc Explicitly specified expiry policy for cache operation.
     * @return Expiry policy wrapper.
     */
    @Nullable public IgniteCacheExpiryPolicy expiryPolicy(@Nullable ExpiryPolicy plc) {
        if (plc == null)
            plc = ctx.expiry();

        return CacheExpiryPolicy.forPolicy(plc);
    }

    /**
     * Cache operation.
     */
    private abstract class SyncOp<T> {
        /** Flag to indicate only-one-key operation. */
        private final boolean single;

        /**
         * @param single Flag to indicate only-one-key operation.
         */
        SyncOp(boolean single) {
            this.single = single;
        }

        /**
         * @return Flag to indicate only-one-key operation.
         */
        final boolean single() {
            return single;
        }

        /**
         * @param tx Transaction.
         * @return Operation return value.
         * @throws IgniteCheckedException If failed.
         */
        @Nullable public abstract T op(IgniteTxLocalAdapter tx) throws IgniteCheckedException;
    }

    /**
     * Cache operation.
     */
    private abstract class SyncInOp extends SyncOp<Object> {
        /**
         * @param single Flag to indicate only-one-key operation.
         */
        SyncInOp(boolean single) {
            super(single);
        }

        /** {@inheritDoc} */
        @Nullable @Override public final Object op(IgniteTxLocalAdapter tx) throws IgniteCheckedException {
            inOp(tx);

            return null;
        }

        /**
         * @param tx Transaction.
         * @throws IgniteCheckedException If failed.
         */
        public abstract void inOp(IgniteTxLocalAdapter tx) throws IgniteCheckedException;
    }

    /**
     * Cache operation.
     */
    protected abstract class AsyncOp<T> {
        /** Flag to indicate only-one-key operation. */
        private final boolean single;

        /** Keys. */
        private final Collection<? extends K> keys;

        /**
         * @param key Key.
         */
        protected AsyncOp(K key) {
            keys = Arrays.asList(key);

            single = true;
        }

        /**
         * @param keys Keys involved.
         */
        protected AsyncOp(Collection<? extends K> keys) {
            this.keys = keys;

            single = keys.size() == 1;
        }

        /**
         * @return Flag to indicate only-one-key operation.
         */
        final boolean single() {
            return single;
        }

        /**
         * @return Keys.
         */
        Collection<? extends K> keys() {
            return keys;
        }

        /**
         * @param tx Transaction.
         * @return Operation return value.
         */
        public abstract IgniteInternalFuture<T> op(IgniteTxLocalAdapter tx);
    }

    /**
     * Cache operation.
     */
    private abstract class AsyncInOp extends AsyncOp<Object> {
        /**
         * @param key Key.
         */
        protected AsyncInOp(K key) {
            super(key);
        }

        /**
         * @param keys Keys involved.
         */
        protected AsyncInOp(Collection<? extends K> keys) {
            super(keys);
        }

        /** {@inheritDoc} */
        @SuppressWarnings({"unchecked"})
        @Override public final IgniteInternalFuture<Object> op(IgniteTxLocalAdapter tx) {
            return (IgniteInternalFuture<Object>)inOp(tx);
        }

        /**
         * @param tx Transaction.
         * @return Operation return value.
         */
        public abstract IgniteInternalFuture<?> inOp(IgniteTxLocalAdapter tx);
    }

    /**
     * Internal callable which performs {@link CacheProjection#clearLocally()}
     * operation on a cache with the given name.
     */
    @GridInternal
    private static class GlobalClearAllCallable implements Callable<Object>, Externalizable {
        /** */
        private static final long serialVersionUID = 0L;

        /** Cache name. */
        private String cacheName;

        /** Injected grid instance. */
        @IgniteInstanceResource
        private Ignite ignite;

        /**
         * Empty constructor for serialization.
         */
        public GlobalClearAllCallable() {
            // No-op.
        }

        /**
         * @param cacheName Cache name.
         */
        private GlobalClearAllCallable(String cacheName) {
            this.cacheName = cacheName;
        }

        /** {@inheritDoc} */
        @Override public Object call() throws Exception {
            ((IgniteEx)ignite).cachex(cacheName).clearLocally();

            return null;
        }

        /** {@inheritDoc} */
        @Override public void writeExternal(ObjectOutput out) throws IOException {
            U.writeString(out, cacheName);
        }

        /** {@inheritDoc} */
        @Override public void readExternal(ObjectInput in) throws IOException, ClassNotFoundException {
            cacheName = U.readString(in);
        }
    }

    /**
     * Internal callable for global size calculation.
     */
    @GridInternal
    private static class SizeCallable extends IgniteClosureX<Object, Integer> implements Externalizable {
        /** */
        private static final long serialVersionUID = 0L;

        /** Cache name. */
        private String cacheName;

        /** Peek modes. */
        private CachePeekMode[] peekModes;

        /** Injected grid instance. */
        @IgniteInstanceResource
        private Ignite ignite;

        /**
         * Required by {@link Externalizable}.
         */
        public SizeCallable() {
            // No-op.
        }

        /**
         * @param cacheName Cache name.
         * @param peekModes Cache peek modes.
         */
        private SizeCallable(String cacheName, CachePeekMode[] peekModes) {
            this.cacheName = cacheName;
            this.peekModes = peekModes;
        }

        /** {@inheritDoc} */
        @Override public Integer applyx(Object o) throws IgniteCheckedException {
            GridCache<Object, Object> cache = ((IgniteEx)ignite).cachex(cacheName);

            assert cache != null : cacheName;

            return cache.localSize(peekModes);
        }

        /** {@inheritDoc} */
        @SuppressWarnings("ForLoopReplaceableByForEach")
        @Override public void writeExternal(ObjectOutput out) throws IOException {
            U.writeString(out, cacheName);

            out.writeInt(peekModes.length);

            for (int i = 0; i < peekModes.length; i++)
                U.writeEnum(out, peekModes[i]);
        }

        /** {@inheritDoc} */
        @Override public void readExternal(ObjectInput in) throws IOException, ClassNotFoundException {
            cacheName = U.readString(in);

            int len = in.readInt();

            peekModes = new CachePeekMode[len];

            for (int i = 0; i < len; i++)
                peekModes[i] = CachePeekMode.fromOrdinal(in.readByte());
        }

        /** {@inheritDoc} */
        public String toString() {
            return S.toString(SizeCallable.class, this);
        }
    }

    /**
     * Internal callable which performs {@link CacheProjection#size()} or {@link CacheProjection#primarySize()}
     * operation on a cache with the given name.
     */
    @GridInternal
    private static class GlobalSizeCallable implements IgniteClosure<Object, Integer>, Externalizable {
        /** */
        private static final long serialVersionUID = 0L;

        /** Cache name. */
        private String cacheName;

        /** Primary only flag. */
        private boolean primaryOnly;

        /** Injected grid instance. */
        @IgniteInstanceResource
        private Ignite ignite;

        /**
         * Empty constructor for serialization.
         */
        public GlobalSizeCallable() {
            // No-op.
        }

        /**
         * @param cacheName Cache name.
         * @param primaryOnly Primary only flag.
         */
        private GlobalSizeCallable(String cacheName, boolean primaryOnly) {
            this.cacheName = cacheName;
            this.primaryOnly = primaryOnly;
        }

        /** {@inheritDoc} */
        @Override public Integer apply(Object o) {
            GridCache<Object, Object> cache = ((IgniteEx)ignite).cachex(cacheName);

            return primaryOnly ? cache.primarySize() : cache.size();
        }

        /** {@inheritDoc} */
        @Override public void writeExternal(ObjectOutput out) throws IOException {
            U.writeString(out, cacheName);
            out.writeBoolean(primaryOnly);
        }

        /** {@inheritDoc} */
        @Override public void readExternal(ObjectInput in) throws IOException, ClassNotFoundException {
            cacheName = U.readString(in);
            primaryOnly = in.readBoolean();
        }
    }

    /**
     * Holder for last async operation future.
     */
    protected static class FutureHolder {
        /** Lock. */
        private final ReentrantLock lock = new ReentrantLock();

        /** Future. */
        private IgniteInternalFuture fut;

        /**
         * Tries to acquire lock.
         *
         * @return Whether lock was actually acquired.
         */
        public boolean tryLock() {
            return lock.tryLock();
        }

        /**
         * Acquires lock.
         */
        @SuppressWarnings("LockAcquiredButNotSafelyReleased")
        public void lock() {
            lock.lock();
        }

        /**
         * Releases lock.
         */
        public void unlock() {
            lock.unlock();
        }

        /**
         * @return Whether lock is held by current thread.
         */
        public boolean holdsLock() {
            return lock.isHeldByCurrentThread();
        }

        /**
         * Gets future.
         *
         * @return Future.
         */
        public IgniteInternalFuture future() {
            return fut;
        }

        /**
         * Sets future.
         *
         * @param fut Future.
         */
        public void future(@Nullable IgniteInternalFuture fut) {
            this.fut = fut;
        }
    }

    /**
     *
     */
    protected abstract static class CacheExpiryPolicy implements IgniteCacheExpiryPolicy {
        /** */
        private Map<Object, IgniteBiTuple<byte[], GridCacheVersion>> entries;

        /** */
        private Map<UUID, Collection<IgniteBiTuple<byte[], GridCacheVersion>>> rdrsMap;

        /**
         * @param expiryPlc Expiry policy.
         * @return Access expire policy.
         */
        @Nullable private static CacheExpiryPolicy forPolicy(@Nullable final ExpiryPolicy expiryPlc) {
            if (expiryPlc == null)
                return null;

            return new CacheExpiryPolicy() {
                @Override public long forAccess() {
                    return CU.toTtl(expiryPlc.getExpiryForAccess());
                }

                @Override public long forCreate() {
                    return CU.toTtl(expiryPlc.getExpiryForCreation());
                }

                @Override public long forUpdate() {
                    return CU.toTtl(expiryPlc.getExpiryForUpdate());
                }
            };
        }

        /**
         * @param ttl Access TTL.
         * @return Access expire policy.
         */
        @Nullable public static CacheExpiryPolicy forAccess(final long ttl) {
            if (ttl == CU.TTL_NOT_CHANGED)
                return null;

            return new CacheExpiryPolicy() {
                @Override public long forAccess() {
                    return ttl;
                }
            };
        }

        /** {@inheritDoc} */
        @Override public long forCreate() {
            return CU.TTL_NOT_CHANGED;
        }

        /** {@inheritDoc} */
        @Override public long forUpdate() {
            return CU.TTL_NOT_CHANGED;
        }

        /** {@inheritDoc} */
        @Override public void reset() {
            if (entries != null)
                entries.clear();

            if (rdrsMap != null)
                rdrsMap.clear();
        }

        /**
         * @param key Entry key.
         * @param keyBytes Entry key bytes.
         * @param ver Entry version.
         */
        @SuppressWarnings("unchecked")
        @Override public void ttlUpdated(Object key,
            byte[] keyBytes,
            GridCacheVersion ver,
            @Nullable Collection<UUID> rdrs) {
            if (entries == null)
                entries = new HashMap<>();

            IgniteBiTuple<byte[], GridCacheVersion> t = new IgniteBiTuple<>(keyBytes, ver);

            entries.put(key, t);

            if (rdrs != null && !rdrs.isEmpty()) {
                if (rdrsMap == null)
                    rdrsMap = new HashMap<>();

                for (UUID nodeId : rdrs) {
                    Collection<IgniteBiTuple<byte[], GridCacheVersion>> col = rdrsMap.get(nodeId);

                    if (col == null)
                        rdrsMap.put(nodeId, col = new ArrayList<>());

                    col.add(t);
                }
            }
        }

        /**
         * @return TTL update request.
         */
        @Nullable @Override public Map<Object, IgniteBiTuple<byte[], GridCacheVersion>> entries() {
            return entries;
        }

        /** {@inheritDoc} */
        @Nullable @Override public Map<UUID, Collection<IgniteBiTuple<byte[], GridCacheVersion>>> readers() {
            return rdrsMap;
        }

        /** {@inheritDoc} */
        @Override public boolean readyToFlush(int cnt) {
            return (entries != null && entries.size() > cnt) || (rdrsMap != null && rdrsMap.size() > cnt);
        }

        /** {@inheritDoc} */
        @Override public String toString() {
            return S.toString(CacheExpiryPolicy.class, this);
        }
    }

    /**
     *
     */
    static class LoadKeysCallable<K, V> implements IgniteCallable<Void>, Externalizable{
        /** */
        private static final long serialVersionUID = 0L;

        /** Cache name. */
        private String cacheName;

        /** Injected grid instance. */
        @IgniteInstanceResource
        private Ignite ignite;

        /** Keys to load. */
        private Collection<? extends K> keys;

        /** Update flag. */
        private boolean update;

        /** */
        private ExpiryPolicy plc;

        /**
         * Required by {@link Externalizable}.
         */
        public LoadKeysCallable() {
            // No-op.
        }

        /**
         * @param cacheName Cache name.
         * @param keys Keys.
         * @param update If {@code true} calls {@link #localLoadAndUpdate(Collection)}
         *        otherwise {@link #localLoad(Collection, ExpiryPolicy)}.
         * @param plc Expiry policy.
         */
        LoadKeysCallable(String cacheName,
            Collection<? extends K> keys,
            boolean update,
            ExpiryPolicy plc) {
            this.cacheName = cacheName;
            this.keys = keys;
            this.update = update;
            this.plc = plc;
        }

        /** {@inheritDoc} */
        @Override public Void call() throws Exception {
            GridCacheAdapter<K, V> cache = ((IgniteKernal)ignite).context().cache().internalCache(cacheName);

            assert cache != null : cacheName;

            cache.context().gate().enter();

            try {
                if (update)
                    cache.localLoadAndUpdate(keys);
                else
                    cache.localLoad(keys, plc);
            }
            finally {
                cache.context().gate().leave();
            }

            return null;
        }

        /** {@inheritDoc} */
        @Override public void writeExternal(ObjectOutput out) throws IOException {
            U.writeString(out, cacheName);

            U.writeCollection(out, keys);

            out.writeBoolean(update);

            out.writeObject(plc != null ? new IgniteExternalizableExpiryPolicy(plc) : null);
        }

        /** {@inheritDoc} */
        @Override public void readExternal(ObjectInput in) throws IOException, ClassNotFoundException {
            cacheName = U.readString(in);

            keys = U.readCollection(in);

            update = in.readBoolean();

            plc = (ExpiryPolicy)in.readObject();
        }
    }

    /**
     *
     */
<<<<<<< HEAD
    private class LocalStoreLoadClosure extends CIX3<Object, Object, GridCacheVersion> {
=======
    private class LocalStoreLoadClosure extends CIX3<KeyCacheObject, Object, GridCacheVersion> {
>>>>>>> fbc8ed32
        /** */
        final IgniteBiPredicate<Object, Object> p;

        /** */
        final Collection<Map.Entry<K, V>> col;

        /** */
        final IgniteDataLoaderImpl<K, V> ldr;

        /** */
        final ExpiryPolicy plc;

        /**
         * @param p Key/value predicate.
         * @param ldr Loader.
         * @param plc Optional expiry policy.
         */
        private LocalStoreLoadClosure(@Nullable IgniteBiPredicate<Object, Object> p,
            IgniteDataLoaderImpl<K, V> ldr,
            @Nullable ExpiryPolicy plc) {
            this.p = p;
            this.ldr = ldr;
            this.plc = plc;

            col = new ArrayList<>(ldr.perNodeBufferSize());
        }

        /** {@inheritDoc} */
<<<<<<< HEAD
        @Override public void applyx(Object key, Object val, GridCacheVersion ver) throws IgniteCheckedException {
=======
        @Override public void applyx(KeyCacheObject key, Object val, GridCacheVersion ver)
            throws IgniteCheckedException
        {
>>>>>>> fbc8ed32
            assert ver != null;

            if (p != null && !p.apply(key.<K>value(ctx), (V)val))
                return;

            long ttl = 0;

            if (plc != null) {
                ttl = CU.toTtl(plc.getExpiryForCreation());

                if (ttl == CU.TTL_ZERO)
                    return;
                else if (ttl == CU.TTL_NOT_CHANGED)
                    ttl = 0;
            }

            GridCacheRawVersionedEntry e = new GridCacheRawVersionedEntry<>(ctx.toCacheKeyObject(key),
                null,
                ctx.toCacheObject(val),
                null,
                ttl,
                0,
                ver);

            e.marshal(ctx.marshaller());

            col.add(e);

            if (col.size() == ldr.perNodeBufferSize()) {
                ldr.addData(col);

                col.clear();
            }
        }

        /**
         * Adds remaining data to loader.
         */
        void onDone() {
            if (!col.isEmpty())
                ldr.addData(col);
        }
    }

    /**
     *
     */
    private static class LoadCacheClosure<K, V> implements Callable<Void>, Externalizable {
        /** */
        private static final long serialVersionUID = 0L;

        /** */
        private String cacheName;

        /** */
        private IgniteBiPredicate<K, V> p;

        /** */
        private Object[] args;

        /** */
        @IgniteInstanceResource
        private Ignite ignite;

        /** */
        private ExpiryPolicy plc;

        /**
         * Required by {@link Externalizable}.
         */
        public LoadCacheClosure() {
            // No-op.
        }

        /**
         * @param cacheName Cache name.
         * @param p Predicate.
         * @param args Arguments.
         * @param plc Explicitly specified expiry policy.
         */
        private LoadCacheClosure(String cacheName,
            IgniteBiPredicate<K, V> p,
            Object[] args,
            @Nullable ExpiryPolicy plc)
        {
            this.cacheName = cacheName;
            this.p = p;
            this.args = args;
            this.plc = plc;
        }

        /** {@inheritDoc} */
        @Override public Void call() throws Exception {
            IgniteCache<K, V> cache = ignite.jcache(cacheName);

            assert cache != null : cacheName;

            if (plc != null)
                cache = cache.withExpiryPolicy(plc);

            cache.localLoadCache(p, args);

            return null;
        }

        /** {@inheritDoc} */
        @Override public void writeExternal(ObjectOutput out) throws IOException {
            out.writeObject(p);

            out.writeObject(args);

            U.writeString(out, cacheName);

            if (plc != null)
                out.writeObject(new IgniteExternalizableExpiryPolicy(plc));
            else
                out.writeObject(null);
        }

        /** {@inheritDoc} */
        @SuppressWarnings("unchecked")
        @Override public void readExternal(ObjectInput in) throws IOException, ClassNotFoundException {
            p = (IgniteBiPredicate<K, V>)in.readObject();

            args = (Object[])in.readObject();

            cacheName = U.readString(in);

            plc = (ExpiryPolicy)in.readObject();
        }

        /** {@inheritDoc} */
        @Override public String toString() {
            return S.toString(LoadCacheClosure.class, this);
        }
    }

    /**
     *
     */
    protected abstract static class UpdateTimeStatClosure<T> implements CI1<IgniteInternalFuture<T>> {
        /** */
        protected final CacheMetricsImpl metrics;

        /** */
        protected final long start;

        /**
         * @param metrics Metrics.
         * @param start   Start time.
         */
        public UpdateTimeStatClosure(CacheMetricsImpl metrics, long start) {
            this.metrics = metrics;
            this.start = start;
        }

        /** {@inheritDoc} */
        @Override public void apply(IgniteInternalFuture<T> fut) {
            try {
                if (!fut.isCancelled()) {
                    fut.get();

                    updateTimeStat();
                }
            }
            catch (IgniteCheckedException ignore) {
                //No-op.
            }
        }

        /**
         * Updates statistics.
         */
        protected abstract void updateTimeStat();
    }

    /**
     *
     */
    protected static class UpdateGetTimeStatClosure<T> extends UpdateTimeStatClosure<T> {
        /** */
        private static final long serialVersionUID = 0L;

        /**
         * @param metrics Metrics.
         * @param start   Start time.
         */
        public UpdateGetTimeStatClosure(CacheMetricsImpl metrics, long start) {
            super(metrics, start);
        }

        /** {@inheritDoc} */
        @Override protected void updateTimeStat() {
            metrics.addGetTimeNanos(System.nanoTime() - start);
        }
    }

    /**
     *
     */
    protected static class UpdateRemoveTimeStatClosure<T> extends UpdateTimeStatClosure<T> {
        /** */
        private static final long serialVersionUID = 0L;

        /**
         * @param metrics Metrics.
         * @param start   Start time.
         */
        public UpdateRemoveTimeStatClosure(CacheMetricsImpl metrics, long start) {
            super(metrics, start);
        }

        /** {@inheritDoc} */
        @Override protected void updateTimeStat() {
            metrics.addRemoveTimeNanos(System.nanoTime() - start);
        }
    }

    /**
     *
     */
    protected static class UpdatePutTimeStatClosure<T> extends UpdateTimeStatClosure {
        /** */
        private static final long serialVersionUID = 0L;

        /**
         * @param metrics Metrics.
         * @param start   Start time.
         */
        public UpdatePutTimeStatClosure(CacheMetricsImpl metrics, long start) {
            super(metrics, start);
        }

        /** {@inheritDoc} */
        @Override protected void updateTimeStat() {
            metrics.addPutTimeNanos(System.nanoTime() - start);
        }
    }

    /**
     *
     */
    protected static class UpdatePutAndGetTimeStatClosure<T> extends UpdateTimeStatClosure {
        /** */
        private static final long serialVersionUID = 0L;

        /**
         * @param metrics Metrics.
         * @param start   Start time.
         */
        public UpdatePutAndGetTimeStatClosure(CacheMetricsImpl metrics, long start) {
            super(metrics, start);
        }

        /** {@inheritDoc} */
        @Override protected void updateTimeStat() {
            metrics.addPutAndGetTimeNanos(System.nanoTime() - start);
        }
    }
}<|MERGE_RESOLUTION|>--- conflicted
+++ resolved
@@ -209,11 +209,7 @@
      * @param map Concurrent map.
      */
     @SuppressWarnings("OverriddenMethodCallDuringObjectConstruction")
-<<<<<<< HEAD
-    protected GridCacheAdapter(GridCacheContext<K, V> ctx, GridCacheConcurrentMap map) {
-=======
     protected GridCacheAdapter(final GridCacheContext<K, V> ctx, GridCacheConcurrentMap map) {
->>>>>>> fbc8ed32
         assert ctx != null;
 
         RET2VAL = new CX1<IgniteInternalFuture<GridCacheReturn<CacheObject>>, Object>() {
@@ -967,19 +963,12 @@
                 if (peek != null) {
                     CacheObject v = peek.get();
 
-<<<<<<< HEAD
-                    if (ctx.portableEnabled())
-                        v = (V)ctx.unwrapPortableIfNeeded(v, ctx.keepPortable());
-
-                    return F.t(ctx.cloneOnFlag(v));
-=======
                     return v.value(ctx);
 // TODO IGNITE-51
 //                    if (ctx.portableEnabled())
 //                        v = (V)ctx.unwrapPortableIfNeeded(v, ctx.keepPortable());
 //
 //                    return F.t(ctx.cloneOnFlag(v));
->>>>>>> fbc8ed32
                 }
             }
 
@@ -991,19 +980,12 @@
                 if (peek != null) {
                     CacheObject v = peek.get();
 
-<<<<<<< HEAD
-                    if (ctx.portableEnabled())
-                        v = (V)ctx.unwrapPortableIfNeeded(v, ctx.keepPortable());
-
-                    return F.t(ctx.cloneOnFlag(v));
-=======
                     return v.value(ctx);
 // TODO IGNITE-51
 //                    if (ctx.portableEnabled())
 //                        v = (V)ctx.unwrapPortableIfNeeded(v, ctx.keepPortable());
 //
 //                    return F.t(ctx.cloneOnFlag(v));
->>>>>>> fbc8ed32
                 }
             }
 
@@ -1021,53 +1003,6 @@
     }
 
     /**
-<<<<<<< HEAD
-     * @param keys Keys.
-     * @param filter Filter.
-     * @param skipped Skipped keys, possibly {@code null}.
-     * @return Peeked map.
-     */
-    protected Map<K, V> peekAll0(@Nullable Collection<? extends K> keys,
-        @Nullable IgnitePredicate<Cache.Entry<K, V>>[] filter, @Nullable Collection<K> skipped) {
-        if (F.isEmpty(keys))
-            return Collections.emptyMap();
-
-        if (keyCheck)
-            validateCacheKeys(keys);
-
-        ctx.checkSecurity(GridSecurityPermission.CACHE_READ);
-
-        Map<K, V> ret = new HashMap<>(keys.size(), 1.0f);
-
-        for (K k : keys) {
-            GridCacheEntryEx e = peekEx(k);
-
-            if (e != null)
-                try {
-                    ret.put(k, ctx.cloneOnFlag(e.peekFailFast(SMART, filter)));
-                }
-                catch (GridCacheEntryRemovedException ignore) {
-                    if (log.isDebugEnabled())
-                        log.debug("Got removed entry during 'peek' (will skip): " + e);
-                }
-                catch (GridCacheFilterFailedException ignore) {
-                    if (log.isDebugEnabled())
-                        log.debug("Filter failed during peek (will skip): " + e);
-
-                    if (skipped != null)
-                        skipped.add(k);
-                }
-                catch (IgniteCheckedException ex) {
-                    throw new IgniteException(ex);
-                }
-        }
-
-        return ret;
-    }
-
-    /**
-=======
->>>>>>> fbc8ed32
      * @param key Key.
      * @param modes Peek modes.
      * @param tx Transaction to peek at (if modes contains TX value).
@@ -1113,13 +1048,9 @@
 
         ctx.checkSecurity(GridSecurityPermission.CACHE_READ);
 
-<<<<<<< HEAD
-        GridCacheEntryEx e = peekEx(key);
-=======
         KeyCacheObject cacheKey = ctx.toCacheKeyObject(key);
 
         GridCacheEntryEx e = peekEx(cacheKey);
->>>>>>> fbc8ed32
 
         try {
             for (GridCachePeekMode m : modes) {
@@ -1207,36 +1138,6 @@
         return ret;
     }
 
-<<<<<<< HEAD
-    /**
-     * Pokes an entry.
-     *
-     * @param key Key.
-     * @param newVal New values.
-     * @return {@code True} if entry was poked.
-     * @throws IgniteCheckedException If failed.
-     */
-    private boolean poke0(K key, @Nullable V newVal) throws IgniteCheckedException {
-        GridCacheEntryEx entryEx = peekEx(key);
-
-        if (entryEx == null || entryEx.deleted())
-            return newVal == null;
-
-        if (newVal == null)
-            return entryEx.markObsolete(ctx.versions().next());
-
-        try {
-            entryEx.poke(newVal);
-        }
-        catch (GridCacheEntryRemovedException ignore) {
-            return false;
-        }
-
-        return true;
-    }
-
-=======
->>>>>>> fbc8ed32
     /** {@inheritDoc} */
     @Override public void forEach(IgniteInClosure<Cache.Entry<K, V>> vis) {
         A.notNull(vis, "vis");
@@ -1527,13 +1428,9 @@
         GridCacheVersion obsoleteVer = ctx.versions().next();
 
         for (K key : keys) {
-<<<<<<< HEAD
-            GridCacheEntryEx e = peekEx(key);
-=======
             KeyCacheObject cacheKey = ctx.toCacheKeyObject(key);
 
             GridCacheEntryEx e = peekEx(cacheKey);
->>>>>>> fbc8ed32
 
             try {
                 if (e != null)
@@ -1559,11 +1456,7 @@
         try {
             KeyCacheObject cacheKey = ctx.toCacheKeyObject(key);
 
-<<<<<<< HEAD
-            GridCacheEntryEx e = peekEx(key);
-=======
             GridCacheEntryEx e = peekEx(cacheKey);
->>>>>>> fbc8ed32
 
             return e != null && e.clear(obsoleteVer, false, filter);
         }
@@ -1666,11 +1559,7 @@
         @Nullable IgnitePredicate<Cache.Entry<K, V>>[] filter) {
         KeyCacheObject cacheKey = ctx.toCacheKeyObject(key);
 
-<<<<<<< HEAD
-        GridCacheEntryEx entry = peekEx(key);
-=======
         GridCacheEntryEx entry = peekEx(cacheKey);
->>>>>>> fbc8ed32
 
         if (entry == null)
             return true;
@@ -1837,11 +1726,7 @@
 
                 while (true) {
                     try {
-<<<<<<< HEAD
-                        GridCacheEntryEx entry = entryExSafe(key, topVer);
-=======
                         GridCacheEntryEx entry = entryExSafe(cacheKey, topVer);
->>>>>>> fbc8ed32
 
                         if (entry == null)
                             break;
@@ -1974,11 +1859,7 @@
      * @param key Key.
      * @return Entry.
      */
-<<<<<<< HEAD
-    @Nullable protected GridCacheEntryEx entryExSafe(K key, long topVer) {
-=======
     @Nullable protected GridCacheEntryEx entryExSafe(KeyCacheObject key, long topVer) {
->>>>>>> fbc8ed32
         return entryEx(key);
     }
 
@@ -2371,11 +2252,7 @@
                                     notFound.removeAll(loaded);
 
                                     // Touch entries that were not found in store.
-<<<<<<< HEAD
-                                    for (K key : notFound) {
-=======
                                     for (KeyCacheObject key : notFound) {
->>>>>>> fbc8ed32
                                         GridCacheEntryEx entry = peekEx(key);
 
                                         if (entry != null)
@@ -2401,11 +2278,7 @@
                 else {
                     // If misses is not empty and store is disabled, we should touch missed entries.
                     if (misses != null) {
-<<<<<<< HEAD
-                        for (K key : misses.keySet()) {
-=======
                         for (KeyCacheObject key : misses.keySet()) {
->>>>>>> fbc8ed32
                             GridCacheEntryEx entry = peekEx(key);
 
                             if (entry != null)
@@ -2438,10 +2311,6 @@
     }
 
     /** {@inheritDoc} */
-<<<<<<< HEAD
-    @Nullable @Override public V put(final K key, final V val, @Nullable final GridCacheEntryEx cached,
-        final long ttl, @Nullable final IgnitePredicate<Cache.Entry<K, V>>[] filter) throws IgniteCheckedException {
-=======
     @Nullable @Override public V put(final K key,
         final V val,
         @Nullable final GridCacheEntryEx cached,
@@ -2449,7 +2318,6 @@
         @Nullable final IgnitePredicate<Cache.Entry<K, V>>[] filter)
         throws IgniteCheckedException
     {
->>>>>>> fbc8ed32
         boolean statsEnabled = ctx.config().isStatisticsEnabled();
 
         long start = statsEnabled ? System.nanoTime() : 0L;
@@ -2464,15 +2332,10 @@
         ctx.denyOnLocalRead();
 
         V prevVal = ctx.cloneOnFlag(syncOp(new SyncOp<V>(true) {
-<<<<<<< HEAD
-            @Override public V op(IgniteTxLocalAdapter<K, V> tx) throws IgniteCheckedException {
-                return tx.putAllAsync(ctx, F.t(key, val), true, cached, ttl, filter).get().value();
-=======
             @Override public V op(IgniteTxLocalAdapter tx) throws IgniteCheckedException {
                 CacheObject prev = tx.putAllAsync(ctx, F.t(key, val), true, cached, ttl, filter).get().value();
 
                 return CU.value(prev, ctx);
->>>>>>> fbc8ed32
             }
 
             @Override public String toString() {
@@ -3857,11 +3720,7 @@
 
         while (true) {
             try {
-<<<<<<< HEAD
-                GridCacheEntryEx entry = peekEx(key);
-=======
                 GridCacheEntryEx entry = peekEx(cacheKey);
->>>>>>> fbc8ed32
 
                 return entry != null && entry.lockedByAny();
             }
@@ -4005,13 +3864,8 @@
             // Version for all loaded entries.
             final GridCacheVersion ver0 = ctx.versions().nextForLoad();
 
-<<<<<<< HEAD
-            ctx.store().loadCache(new CIX3<Object, Object, GridCacheVersion>() {
-                @Override public void applyx(Object key, Object val, @Nullable GridCacheVersion ver)
-=======
             ctx.store().loadCache(new CIX3<KeyCacheObject, Object, GridCacheVersion>() {
                 @Override public void applyx(KeyCacheObject key, Object val, @Nullable GridCacheVersion ver)
->>>>>>> fbc8ed32
                     throws IgniteException {
                     assert ver == null;
 
@@ -4035,11 +3889,7 @@
      * @param replicate Replication flag.
      * @param ttl TTL.
      */
-<<<<<<< HEAD
-    private void loadEntry(Object key,
-=======
     private void loadEntry(KeyCacheObject key,
->>>>>>> fbc8ed32
         Object val,
         GridCacheVersion ver,
         @Nullable IgniteBiPredicate<Object, Object> p,
@@ -4054,18 +3904,10 @@
 //            key = (K)ctx.marshalToPortable(key);
 //            val = (V)ctx.marshalToPortable(val);
 //        }
-<<<<<<< HEAD
-
-        KeyCacheObject cacheKey = ctx.toCacheKeyObject(key);
+
         CacheObject cacheVal = ctx.toCacheObject(val);
 
-        GridCacheEntryEx entry = entryEx(cacheKey, false);
-=======
-
-        CacheObject cacheVal = ctx.toCacheObject(val);
-
         GridCacheEntryEx entry = entryEx(key, false);
->>>>>>> fbc8ed32
 
         try {
             entry.initialValue(cacheVal, null, ver, ttl, CU.EXPIRE_TIME_CALCULATE, false, topVer,
@@ -5062,13 +4904,9 @@
         if (keyCheck)
             validateCacheKey(key);
 
-<<<<<<< HEAD
-        GridCacheEntryEx entry = peekEx(ctx.toCacheKeyObject(key));
-=======
         KeyCacheObject cacheKey = ctx.toCacheKeyObject(key);
 
         GridCacheEntryEx entry = peekEx(cacheKey);
->>>>>>> fbc8ed32
 
         try {
             if (entry != null && entry.compact(filter)) {
@@ -5314,10 +5152,7 @@
 
         while (true) {
             try {
-<<<<<<< HEAD
-=======
                 // TODO IGNITE-51.
->>>>>>> fbc8ed32
                 KeyCacheObject cacheKey = ctx.toCacheKeyObject(key);
 
                 // Do not reload near entries, they will be reloaded in DHT cache.
@@ -6287,13 +6122,9 @@
     /**
      *
      */
-<<<<<<< HEAD
-    private class LocalStoreLoadClosure extends CIX3<Object, Object, GridCacheVersion> {
-=======
     private class LocalStoreLoadClosure extends CIX3<KeyCacheObject, Object, GridCacheVersion> {
->>>>>>> fbc8ed32
         /** */
-        final IgniteBiPredicate<Object, Object> p;
+        final IgniteBiPredicate<K, V> p;
 
         /** */
         final Collection<Map.Entry<K, V>> col;
@@ -6309,7 +6140,7 @@
          * @param ldr Loader.
          * @param plc Optional expiry policy.
          */
-        private LocalStoreLoadClosure(@Nullable IgniteBiPredicate<Object, Object> p,
+        private LocalStoreLoadClosure(@Nullable IgniteBiPredicate<K, V> p,
             IgniteDataLoaderImpl<K, V> ldr,
             @Nullable ExpiryPolicy plc) {
             this.p = p;
@@ -6320,13 +6151,9 @@
         }
 
         /** {@inheritDoc} */
-<<<<<<< HEAD
-        @Override public void applyx(Object key, Object val, GridCacheVersion ver) throws IgniteCheckedException {
-=======
         @Override public void applyx(KeyCacheObject key, Object val, GridCacheVersion ver)
             throws IgniteCheckedException
         {
->>>>>>> fbc8ed32
             assert ver != null;
 
             if (p != null && !p.apply(key.<K>value(ctx), (V)val))
