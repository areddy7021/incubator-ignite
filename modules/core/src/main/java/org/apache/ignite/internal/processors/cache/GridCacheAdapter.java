/*
 * Licensed to the Apache Software Foundation (ASF) under one or more
 * contributor license agreements.  See the NOTICE file distributed with
 * this work for additional information regarding copyright ownership.
 * The ASF licenses this file to You under the Apache License, Version 2.0
 * (the "License"); you may not use this file except in compliance with
 * the License.  You may obtain a copy of the License at
 *
 *      http://www.apache.org/licenses/LICENSE-2.0
 *
 * Unless required by applicable law or agreed to in writing, software
 * distributed under the License is distributed on an "AS IS" BASIS,
 * WITHOUT WARRANTIES OR CONDITIONS OF ANY KIND, either express or implied.
 * See the License for the specific language governing permissions and
 * limitations under the License.
 */

package org.apache.ignite.internal.processors.cache;

import org.apache.ignite.*;
import org.apache.ignite.cache.*;
import org.apache.ignite.cache.affinity.*;
import org.apache.ignite.cluster.*;
import org.apache.ignite.configuration.*;
import org.apache.ignite.events.*;
import org.apache.ignite.internal.*;
import org.apache.ignite.internal.cluster.*;
import org.apache.ignite.internal.compute.*;
import org.apache.ignite.internal.processors.affinity.*;
import org.apache.ignite.internal.processors.cache.affinity.*;
import org.apache.ignite.internal.processors.cache.distributed.*;
import org.apache.ignite.internal.processors.cache.distributed.dht.*;
import org.apache.ignite.internal.processors.cache.dr.*;
import org.apache.ignite.internal.processors.cache.query.*;
import org.apache.ignite.internal.processors.cache.transactions.*;
import org.apache.ignite.internal.processors.cache.version.*;
import org.apache.ignite.internal.processors.datastreamer.*;
import org.apache.ignite.internal.processors.dr.*;
import org.apache.ignite.internal.processors.task.*;
import org.apache.ignite.internal.transactions.*;
import org.apache.ignite.internal.util.*;
import org.apache.ignite.internal.util.future.*;
import org.apache.ignite.internal.util.lang.*;
import org.apache.ignite.internal.util.tostring.*;
import org.apache.ignite.internal.util.typedef.*;
import org.apache.ignite.internal.util.typedef.internal.*;
import org.apache.ignite.lang.*;
import org.apache.ignite.mxbean.*;
import org.apache.ignite.plugin.security.*;
import org.apache.ignite.resources.*;
import org.apache.ignite.transactions.*;
import org.jdk8.backport.*;
import org.jetbrains.annotations.*;

import javax.cache.*;
import javax.cache.expiry.*;
import javax.cache.processor.*;
import java.io.*;
import java.util.*;
import java.util.concurrent.*;
import java.util.concurrent.locks.*;

import static java.util.Collections.*;
import static org.apache.ignite.IgniteSystemProperties.*;
import static org.apache.ignite.events.EventType.*;
import static org.apache.ignite.internal.GridClosureCallMode.*;
import static org.apache.ignite.internal.processors.cache.CacheFlag.*;
import static org.apache.ignite.internal.processors.cache.GridCachePeekMode.*;
import static org.apache.ignite.internal.processors.dr.GridDrType.*;
import static org.apache.ignite.internal.processors.task.GridTaskThreadContextKey.*;
import static org.apache.ignite.transactions.TransactionConcurrency.*;
import static org.apache.ignite.transactions.TransactionIsolation.*;

/**
 * Adapter for different cache implementations.
 */
@SuppressWarnings("unchecked")
public abstract class GridCacheAdapter<K, V> implements GridCache<K, V>,
    GridCacheProjectionEx<K, V>, Externalizable {
    /** */
    private static final long serialVersionUID = 0L;

    /** clearLocally() split threshold. */
    public static final int CLEAR_ALL_SPLIT_THRESHOLD = 10000;

    /** Deserialization stash. */
    private static final ThreadLocal<IgniteBiTuple<String, String>> stash = new ThreadLocal<IgniteBiTuple<String,
        String>>() {
        @Override protected IgniteBiTuple<String, String> initialValue() {
            return F.t2();
        }
    };

    /** {@link GridCacheReturn}-to-value conversion. */
    private static final IgniteClosure RET2VAL =
        new CX1<IgniteInternalFuture<GridCacheReturn>, Object>() {
            @Nullable @Override public Object applyx(IgniteInternalFuture<GridCacheReturn> fut)
                throws IgniteCheckedException {
                return fut.get().value();
            }

            @Override public String toString() {
                return "Cache return value to value converter.";
            }
        };

    /** {@link GridCacheReturn}-to-null conversion. */
    protected static final IgniteClosure RET2NULL =
        new CX1<IgniteInternalFuture<GridCacheReturn>, Object>() {
            @Nullable @Override public Object applyx(IgniteInternalFuture<GridCacheReturn> fut)
                throws IgniteCheckedException {
                fut.get();

                return null;
            }

            @Override public String toString() {
                return "Cache return value to null converter.";
            }
        };

    /** {@link GridCacheReturn}-to-success conversion. */
    private static final IgniteClosure RET2FLAG =
        new CX1<IgniteInternalFuture<GridCacheReturn>, Boolean>() {
            @Override public Boolean applyx(IgniteInternalFuture<GridCacheReturn> fut) throws IgniteCheckedException {
                return fut.get().success();
            }

            @Override public String toString() {
                return "Cache return value to boolean flag converter.";
            }
        };

    /** */
    protected boolean keyCheck = !Boolean.getBoolean(IGNITE_CACHE_KEY_VALIDATION_DISABLED);

    /** */
    private boolean valCheck = true;

    /** Last asynchronous future. */
    protected ThreadLocal<FutureHolder> lastFut = new ThreadLocal<FutureHolder>() {
        @Override protected FutureHolder initialValue() {
            return new FutureHolder();
        }
    };

    /** Cache configuration. */
    @GridToStringExclude
    protected GridCacheContext<K, V> ctx;

    /** Local map. */
    @GridToStringExclude
    protected GridCacheConcurrentMap map;

    /** Local node ID. */
    @GridToStringExclude
    protected UUID locNodeId;

    /** Cache configuration. */
    @GridToStringExclude
    protected CacheConfiguration cacheCfg;

    /** Grid configuration. */
    @GridToStringExclude
    protected IgniteConfiguration gridCfg;

    /** Cache metrics. */
    protected CacheMetricsImpl metrics;

    /** Cache mxBean. */
    protected CacheMetricsMXBean mxBean;

    /** Logger. */
    protected IgniteLogger log;

    /** Queries impl. */
    private CacheQueries<K, V> qry;

    /** Affinity impl. */
    private CacheAffinity<K> aff;

    /** Whether this cache is IGFS data cache. */
    private boolean igfsDataCache;

    /** Whether this cache is Mongo data cache. */
    @SuppressWarnings("UnusedDeclaration")
    private boolean mongoDataCache;

    /** Whether this cache is Mongo meta cache. */
    @SuppressWarnings("UnusedDeclaration")
    private boolean mongoMetaCache;

    /** Current IGFS data cache size. */
    private LongAdder igfsDataCacheSize;

    /** Max space for IGFS. */
    private long igfsDataSpaceMax;

    /** Asynchronous operations limit semaphore. */
    private Semaphore asyncOpsSem;

    /** {@inheritDoc} */
    @Override public String name() {
        return cacheCfg.getName();
    }

    /** {@inheritDoc} */
    @Override public ClusterGroup gridProjection() {
        return ctx.grid().cluster().forCacheNodes(name());
    }

    /**
     * Empty constructor required by {@link Externalizable}.
     */
    protected GridCacheAdapter() {
        // No-op.
    }

    /**
     * @param ctx Cache context.
     * @param startSize Start size.
     */
    @SuppressWarnings("OverriddenMethodCallDuringObjectConstruction")
    protected GridCacheAdapter(GridCacheContext<K, V> ctx, int startSize) {
        this(ctx, new GridCacheConcurrentMap(ctx, startSize, 0.75F));
    }

    /**
     * @param ctx Cache context.
     * @param map Concurrent map.
     */
    @SuppressWarnings("OverriddenMethodCallDuringObjectConstruction")
    protected GridCacheAdapter(final GridCacheContext<K, V> ctx, GridCacheConcurrentMap map) {
        assert ctx != null;

        this.ctx = ctx;

        gridCfg = ctx.gridConfig();
        cacheCfg = ctx.config();

        locNodeId = ctx.gridConfig().getNodeId();

        this.map = map;

        log = ctx.gridConfig().getGridLogger().getLogger(getClass());

        metrics = new CacheMetricsImpl(ctx);

        mxBean = new CacheMetricsMXBeanImpl(this);

        FileSystemConfiguration[] igfsCfgs = gridCfg.getFileSystemConfiguration();

        if (igfsCfgs != null) {
            for (FileSystemConfiguration igfsCfg : igfsCfgs) {
                if (F.eq(ctx.name(), igfsCfg.getDataCacheName())) {
                    if (!ctx.isNear()) {
                        igfsDataCache = true;
                        igfsDataCacheSize = new LongAdder();

                        igfsDataSpaceMax = igfsCfg.getMaxSpaceSize();

                        if (igfsDataSpaceMax == 0) {
                            long maxMem = Runtime.getRuntime().maxMemory();

                            // We leave JVM at least 500M of memory for correct operation.
                            long jvmFreeSize = (maxMem - 512 * 1024 * 1024);

                            if (jvmFreeSize <= 0)
                                jvmFreeSize = maxMem / 2;

                            long dfltMaxSize = (long)(0.8f * maxMem);

                            igfsDataSpaceMax = Math.min(dfltMaxSize, jvmFreeSize);
                        }
                    }

                    break;
                }
            }
        }

        if (ctx.config().getMaxConcurrentAsyncOperations() > 0)
            asyncOpsSem = new Semaphore(ctx.config().getMaxConcurrentAsyncOperations());

        init();

        qry = new GridCacheQueriesImpl<>(ctx, null);
        aff = new GridCacheAffinityImpl<>(ctx);
    }

    /**
     * Prints memory stats.
     */
    public void printMemoryStats() {
        if (ctx.isNear()) {
            X.println(">>>  Near cache size: " + size());

            ctx.near().dht().printMemoryStats();
        }
        else if (ctx.isDht())
            X.println(">>>  DHT cache size: " + size());
        else
            X.println(">>>  Cache size: " + size());
    }

    /**
     * @return Base map.
     */
    public GridCacheConcurrentMap map() {
        return map;
    }

    /**
     * @return Context.
     */
    public GridCacheContext<K, V> context() {
        return ctx;
    }

    /**
     * @return Logger.
     */
    protected IgniteLogger log() {
        return log;
    }

    /**
     * @return {@code True} if this is near cache.
     */
    public boolean isNear() {
        return false;
    }

    /**
     * @return {@code True} if cache is local.
     */
    public boolean isLocal() {
        return false;
    }

    /**
     * @return {@code True} if cache is colocated.
     */
    public boolean isColocated() {
        return false;
    }

    /**
     * @return {@code True} if cache is DHT Atomic.
     */
    public boolean isDhtAtomic() {
        return false;
    }

    /**
     * @return {@code True} if cache is DHT.
     */
    public boolean isDht() {
        return false;
    }

    /**
     * @return Preloader.
     */
    public abstract GridCachePreloader<K, V> preloader();

    /** {@inheritDoc} */
    @Override public CacheQueries<K, V> queries() {
        return qry;
    }

    /** {@inheritDoc} */
    @Override public CacheAffinity<K> affinity() {
        return aff;
    }

    /** {@inheritDoc} */
    @SuppressWarnings({"unchecked", "RedundantCast"})
    @Override public <K1, V1> GridCache<K1, V1> cache() {
        return (GridCache<K1, V1>)this;
    }

    /** {@inheritDoc} */
    @Override public Set<CacheFlag> flags() {
        return F.asSet(ctx.forcedFlags());
    }

    /** {@inheritDoc} */
    @Override public CacheEntryPredicate predicate() {
        return null;
    }

    /** {@inheritDoc} */
    @Override public GridCacheProjectionEx<K, V> forSubjectId(UUID subjId) {
        GridCacheProjectionImpl<K, V> prj = new GridCacheProjectionImpl<>(this,
            ctx,
            null,
            null,
            subjId,
            false,
            null);

        return new GridCacheProxyImpl<>(ctx, prj, prj);
    }

    /** {@inheritDoc} */
    @Override public CacheProjection<K, V> flagsOn(@Nullable CacheFlag[] flags) {
        if (F.isEmpty(flags))
            return this;

        GridCacheProjectionImpl<K, V> prj = new GridCacheProjectionImpl<>(this,
            ctx,
            null,
            EnumSet.copyOf(F.asList(flags)),
            null,
            false,
            null);

        return new GridCacheProxyImpl<>(ctx, prj, prj);
    }

    /** {@inheritDoc} */
    @Override public CacheProjection<K, V> flagsOff(@Nullable CacheFlag[] flags) {
        return this;
    }

    /** {@inheritDoc} */
    @Override public <K1, V1> CacheProjection<K1, V1> keepPortable() {
        GridCacheProjectionImpl<K1, V1> prj = keepPortable0();

        return new GridCacheProxyImpl<>((GridCacheContext<K1, V1>)ctx, prj, prj);
    }

    /**
     * Internal routine to get "keep-portable" projection.
     *
     * @return Projection with "keep-portable" flag.
     */
    public <K1, V1> GridCacheProjectionImpl<K1, V1> keepPortable0() {
        return new GridCacheProjectionImpl<>(
            (CacheProjection<K1, V1>)this,
            (GridCacheContext<K1, V1>)ctx,
            null,
            null,
            null,
            true,
            null
        );
    }

    /** {@inheritDoc} */
    @Nullable @Override public ExpiryPolicy expiry() {
        return null;
    }

    /** {@inheritDoc} */
    @Override public GridCacheProjectionEx<K, V> withExpiryPolicy(ExpiryPolicy plc) {
        return new GridCacheProjectionImpl<>(
            this,
            ctx,
            null,
            null,
            null,
            false,
            plc);
    }

    /** {@inheritDoc} */
    @SuppressWarnings({"unchecked", "RedundantCast"})
    @Override public <K1, V1> CacheProjection<K1, V1> projection(
        Class<? super K1> keyType,
        Class<? super V1> valType
    ) {
        if (ctx.deploymentEnabled()) {
            try {
                ctx.deploy().registerClasses(keyType, valType);
            }
            catch (IgniteCheckedException e) {
                throw new IgniteException(e);
            }
        }

        GridCacheProjectionImpl<K1, V1> prj = new GridCacheProjectionImpl<>((CacheProjection<K1, V1>)this,
            (GridCacheContext<K1, V1>)ctx,
            CU.typeFilter0(keyType, valType),
            /*flags*/null,
            /*clientId*/null,
            false,
            null);

        return new GridCacheProxyImpl<>((GridCacheContext<K1, V1>)ctx, prj, prj);
    }

    /** {@inheritDoc} */
    @Override public CacheProjection<K, V> projection(CacheEntryPredicate filter) {
        if (filter == null)
            return this;

        if (ctx.deploymentEnabled()) {
            try {
                ctx.deploy().registerClasses(filter);
            }
            catch (IgniteCheckedException e) {
                throw new IgniteException(e);
            }
        }

        GridCacheProjectionImpl<K, V> prj = new GridCacheProjectionImpl<>(
            this,
            ctx,
            filter,
            null,
            null,
            false,
            null);

        return new GridCacheProxyImpl<>(ctx, prj, prj);
    }

    /** {@inheritDoc} */
    @Override public CacheConfiguration configuration() {
        return ctx.config();
    }

    /**
     * @param keys Keys to lock.
     * @param timeout Lock timeout.
     * @param tx Transaction.
     * @param isRead {@code True} for read operations.
     * @param retval Flag to return value.
     * @param isolation Transaction isolation.
     * @param invalidate Invalidate flag.
     * @param accessTtl TTL for read operation.
     * @param filter Optional filter.
     * @return Locks future.
     */
    public abstract IgniteInternalFuture<Boolean> txLockAsync(
        Collection<KeyCacheObject> keys,
        long timeout,
        IgniteTxLocalEx tx,
        boolean isRead,
        boolean retval,
        TransactionIsolation isolation,
        boolean invalidate,
        long accessTtl,
        CacheEntryPredicate[] filter);

    /**
     * Post constructor initialization for subclasses.
     */
    protected void init() {
        // No-op.
    }

    /**
     * Starts this cache. Child classes should override this method
     * to provide custom start-up behavior.
     *
     * @throws IgniteCheckedException If start failed.
     */
    public void start() throws IgniteCheckedException {
        // No-op.
    }

    /**
     * Startup info.
     *
     * @return Startup info.
     */
    protected final String startInfo() {
        return "Cache started: " + ctx.config().getName();
    }

    /**
     * Stops this cache. Child classes should override this method
     * to provide custom stop behavior.
     */
    public void stop() {
        // Nulling thread local reference to ensure values will be eventually GCed
        // no matter what references these futures are holding.
        lastFut = null;
    }

    /**
     * Stop info.
     *
     * @return Stop info.
     */
    protected final String stopInfo() {
        return "Cache stopped: " + ctx.config().getName();
    }

    /**
     * Kernal start callback.
     *
     * @throws IgniteCheckedException If callback failed.
     */
    protected void onKernalStart() throws IgniteCheckedException {
        // No-op.
    }

    /**
     * Kernal stop callback.
     */
    public void onKernalStop() {
        // No-op.
    }

    /** {@inheritDoc} */
    @Override public boolean isEmpty() {
        return values().isEmpty();
    }

    /** {@inheritDoc} */
    @Override public boolean containsValue(V val) {
        return false;
    }

    /** {@inheritDoc} */
    @Override public boolean containsKey(K key) {
        try {
            return containsKeyAsync(key).get();
        }
        catch (IgniteCheckedException e) {
            throw new IgniteException(e);
        }
    }

    /** {@inheritDoc} */
    @Override public IgniteInternalFuture<Boolean> containsKeyAsync(K key) {
        A.notNull(key, "key");

        return getAllAsync(
            Collections.singletonList(key),
            /*force primary*/false,
            /*skip tx*/false,
            /*entry*/null,
            /*subj id*/null,
            /*task name*/null,
            /*deserialize portable*/false,
            /*skip values*/true
        ).chain(new CX1<IgniteInternalFuture<Map<K, V>>, Boolean>() {
            @Override public Boolean applyx(IgniteInternalFuture<Map<K, V>> fut) throws IgniteCheckedException {
                Map<K, V> map = fut.get();

                assert map.isEmpty() || map.size() == 1 : map.size();

                return map.isEmpty() ? false : map.values().iterator().next() != null;
            }
        });
    }

    /** {@inheritDoc} */
    @Override public boolean containsKeys(Collection<? extends K> keys) {
        try {
            return containsKeysAsync(keys).get();
        }
        catch (IgniteCheckedException e) {
            throw new IgniteException(e);
        }
    }

    /** {@inheritDoc} */
    @Override public IgniteInternalFuture<Boolean> containsKeysAsync(final Collection<? extends K> keys) {
        A.notNull(keys, "keys");

        return getAllAsync(
            keys,
            /*force primary*/false,
            /*skip tx*/false,
            /*entry*/null,
            /*subj id*/null,
            /*task name*/null,
            /*deserialize portable*/false,
            /*skip values*/true
        ).chain(new CX1<IgniteInternalFuture<Map<K, V>>, Boolean>() {
            @Override public Boolean applyx(IgniteInternalFuture<Map<K, V>> fut) throws IgniteCheckedException {
                Map<K, V> kvMap = fut.get();

                if (keys.size() != kvMap.size())
                    return false;

                for (Map.Entry<K, V> entry : kvMap.entrySet()) {
                    if (entry.getValue() == null)
                        return false;
                }

                return true;
            }
        });
    }

    /** {@inheritDoc} */
    @Override public Iterable<Cache.Entry<K, V>> localEntries(CachePeekMode[] peekModes) throws IgniteCheckedException {
        assert peekModes != null;

        ctx.checkSecurity(GridSecurityPermission.CACHE_READ);

        PeekModes modes = parsePeekModes(peekModes);

        Collection<Iterator<Cache.Entry<K, V>>> its = new ArrayList<>();

        if (ctx.isLocal()) {
            modes.primary = true;
            modes.backup = true;

            if (modes.heap)
                its.add(iterator(map.entries0().iterator(), !ctx.keepPortable()));
        }
        else if (modes.heap) {
            if (modes.near && ctx.isNear())
                its.add(ctx.near().nearEntriesIterator());

            if (modes.primary || modes.backup) {
                GridDhtCacheAdapter<K, V> cache = ctx.isNear() ? ctx.near().dht() : ctx.dht();

                its.add(cache.localEntriesIterator(modes.primary, modes.backup));
            }
        }

        // Swap and offheap are disabled for near cache.
        if (modes.primary || modes.backup) {
            AffinityTopologyVersion topVer = ctx.affinity().affinityTopologyVersion();

            GridCacheSwapManager swapMgr = ctx.isNear() ? ctx.near().dht().context().swap() : ctx.swap();

            if (modes.swap)
                its.add(swapMgr.<K, V>swapIterator(modes.primary, modes.backup, topVer));

            if (modes.offheap)
                its.add(swapMgr.<K, V>offheapIterator(modes.primary, modes.backup, topVer));
        }

        final Iterator<Cache.Entry<K, V>> it = F.flatIterators(its);

        return new Iterable<Cache.Entry<K, V>>() {
            @Override public Iterator<Cache.Entry<K, V>> iterator() {
                return it;
            }

            public String toString() {
                return "CacheLocalEntries []";
            }
        };
    }

    /** {@inheritDoc} */
    @SuppressWarnings("ForLoopReplaceableByForEach")
    @Nullable @Override public V localPeek(K key,
        CachePeekMode[] peekModes,
        @Nullable IgniteCacheExpiryPolicy plc)
        throws IgniteCheckedException {
        A.notNull(key, "key");

        if (keyCheck)
            validateCacheKey(key);

        ctx.checkSecurity(GridSecurityPermission.CACHE_READ);

        PeekModes modes = parsePeekModes(peekModes);

        try {
            KeyCacheObject cacheKey = ctx.toCacheKeyObject(key);

            CacheObject cacheVal = null;

            if (!ctx.isLocal()) {
                AffinityTopologyVersion topVer = ctx.affinity().affinityTopologyVersion();

                int part = ctx.affinity().partition(cacheKey);

                boolean nearKey;

                if (!(modes.near && modes.primary && modes.backup)) {
                    boolean keyPrimary = ctx.affinity().primary(ctx.localNode(), part, topVer);

                    if (keyPrimary) {
                        if (!modes.primary)
                            return null;

                        nearKey = false;
                    }
                    else {
                        boolean keyBackup = ctx.affinity().belongs(ctx.localNode(), part, topVer);

                        if (keyBackup) {
                            if (!modes.backup)
                                return null;

                            nearKey = false;
                        }
                        else {
                            if (!modes.near)
                                return null;

                            nearKey = true;

                            // Swap and offheap are disabled for near cache.
                            modes.offheap = false;
                            modes.swap = false;
                        }
                    }
                }
                else {
                    nearKey = !ctx.affinity().belongs(ctx.localNode(), part, topVer);

                    if (nearKey) {
                        // Swap and offheap are disabled for near cache.
                        modes.offheap = false;
                        modes.swap = false;
                    }
                }

                if (nearKey && !ctx.isNear())
                    return null;

                if (modes.heap) {
                    GridCacheEntryEx e = nearKey ? peekEx(cacheKey) :
                        (ctx.isNear() ? ctx.near().dht().peekEx(cacheKey) : peekEx(cacheKey));

                    if (e != null) {
                        cacheVal = e.peek(modes.heap, modes.offheap, modes.swap, topVer, plc);

                        modes.offheap = false;
                        modes.swap = false;
                    }
                }

                if (modes.offheap || modes.swap) {
                    GridCacheSwapManager swapMgr = ctx.isNear() ? ctx.near().dht().context().swap() : ctx.swap();

                    GridCacheSwapEntry swapEntry = swapMgr.read(cacheKey, modes.offheap, modes.swap);

                    cacheVal = swapEntry != null ? swapEntry.value() : null;
                }
            }
            else
                cacheVal = localCachePeek0(cacheKey, modes.heap, modes.offheap, modes.swap, plc);

            Object val = CU.value(cacheVal, ctx, true);

            val = ctx.unwrapPortableIfNeeded(val, ctx.keepPortable());

            return (V)val;
        }
        catch (GridCacheEntryRemovedException ignore) {
            if (log.isDebugEnabled())
                log.debug("Got removed entry during 'peek': " + key);

            return null;
        }
    }

    /**
     * @param key Key.
     * @param heap Read heap flag.
     * @param offheap Read offheap flag.
     * @param swap Read swap flag.
     * @param plc Optional expiry policy.
     * @return Value.
     * @throws GridCacheEntryRemovedException If entry removed.
     * @throws IgniteCheckedException If failed.
     */
    @Nullable private CacheObject localCachePeek0(KeyCacheObject key,
        boolean heap,
        boolean offheap,
        boolean swap,
        IgniteCacheExpiryPolicy plc)
        throws GridCacheEntryRemovedException, IgniteCheckedException {
        assert ctx.isLocal();
        assert heap || offheap || swap;

        if (heap) {
            GridCacheEntryEx e = peekEx(key);

            if (e != null)
                return e.peek(heap, offheap, swap, AffinityTopologyVersion.NONE, plc);
        }

        if (offheap || swap) {
            GridCacheSwapManager swapMgr = ctx.isNear() ? ctx.near().dht().context().swap() : ctx.swap();

            GridCacheSwapEntry swapEntry = swapMgr.read(key, offheap, swap);

            return swapEntry != null ? swapEntry.value() : null;
        }

        return null;
    }

    /** {@inheritDoc} */
    @Override public V peek(K key) {
        return peek(key, (CacheEntryPredicate)null);
    }

    /** {@inheritDoc} */
    @Override public V peek(K key, @Nullable Collection<GridCachePeekMode> modes) throws IgniteCheckedException {
        return peek0(key, modes, ctx.tm().localTxx());
    }

    /**
     * @param failFast Fail fast flag.
     * @param key Key.
     * @param mode Peek mode.
     * @param filter Filter.
     * @return Peeked value.
     * @throws GridCacheFilterFailedException If filter failed.
     */
    @Nullable protected GridTuple<V> peek0(boolean failFast, K key, GridCachePeekMode mode,
        @Nullable CacheEntryPredicate... filter) throws GridCacheFilterFailedException {
        A.notNull(key, "key");

        if (keyCheck)
            validateCacheKey(key);

        ctx.checkSecurity(GridSecurityPermission.CACHE_READ);

        GridCacheEntryEx e = null;

        try {
            KeyCacheObject cacheKey = ctx.toCacheKeyObject(key);

            e = peekEx(cacheKey);

            if (e != null) {
                GridTuple<CacheObject> peek = e.peek0(failFast, mode, filter, ctx.tm().localTxx());

                if (peek != null) {
                    CacheObject v = peek.get();

                    Object val0 = CU.value(v, ctx, true);

                    val0 = ctx.unwrapPortableIfNeeded(val0, ctx.keepPortable());

                    return F.t((V)val0);
                }
            }

            IgniteInternalTx tx = ctx.tm().localTx();

            if (tx != null) {
                GridTuple<CacheObject> peek = tx.peek(ctx, failFast, cacheKey, filter);

                if (peek != null) {
                    CacheObject v = peek.get();

                    Object val0 = CU.value(v, ctx, true);

                    val0 = ctx.unwrapPortableIfNeeded(val0, ctx.keepPortable());

                    return F.t((V)val0);
                }
            }

            return null;
        }
        catch (GridCacheEntryRemovedException ignore) {
            if (log.isDebugEnabled())
                log.debug("Got removed entry during 'peek': " + e);

            return null;
        }
        catch (IgniteCheckedException ex) {
            throw new IgniteException(ex);
        }
    }

    /**
     * @param key Key.
     * @param modes Peek modes.
     * @param tx Transaction to peek at (if modes contains TX value).
     * @return Peeked value.
     * @throws IgniteCheckedException In case of error.
     */
    @Nullable protected V peek0(K key, @Nullable Collection<GridCachePeekMode> modes, IgniteInternalTx tx)
        throws IgniteCheckedException {
        try {
            GridTuple<V> peek = peek0(false, key, modes, tx);

            return peek != null ? peek.get() : null;
        }
        catch (GridCacheFilterFailedException ex) {
            ex.printStackTrace();

            assert false; // Should never happen.

            return null;
        }
    }

    /**
     * @param failFast If {@code true}, then filter failure will result in exception.
     * @param key Key.
     * @param modes Peek modes.
     * @param tx Transaction to peek at (if modes contains TX value).
     * @return Peeked value.
     * @throws IgniteCheckedException In case of error.
     * @throws GridCacheFilterFailedException If filer validation failed.
     */
    @Nullable protected GridTuple<V> peek0(boolean failFast, K key, @Nullable Collection<GridCachePeekMode> modes,
        IgniteInternalTx tx) throws IgniteCheckedException, GridCacheFilterFailedException {
        if (F.isEmpty(modes))
            return F.t(peek(key, (CacheEntryPredicate)null));

        assert modes != null;

        A.notNull(key, "key");

        if (keyCheck)
            validateCacheKey(key);

        ctx.checkSecurity(GridSecurityPermission.CACHE_READ);

        KeyCacheObject cacheKey = ctx.toCacheKeyObject(key);

        GridCacheEntryEx e = peekEx(cacheKey);

        try {
            for (GridCachePeekMode m : modes) {
                GridTuple<CacheObject> val = null;

                if (e != null)
                    val = e.peek0(failFast, m, null, tx);
                else if (m == TX || m == SMART)
                    val = tx != null ? tx.peek(ctx, failFast, cacheKey, null) : null;
                else if (m == SWAP)
                    val = peekSwap(cacheKey);
                else if (m == DB) {
                    Object v = peekDb(cacheKey);

                    if (v != null)
                        return new GridTuple<>((V)v);
                }

                if (val != null)
                    return F.t(CU.<V>value(val.get(), ctx, true));
            }
        }
        catch (GridCacheEntryRemovedException ignore) {
            if (log.isDebugEnabled())
                log.debug("Got removed entry during 'peek': " + e);
        }

        return null;
    }

    /**
     * @param key Key to read from swap storage.
     * @return Value from swap storage.
     * @throws IgniteCheckedException In case of any errors.
     */
    @Nullable private GridTuple<CacheObject> peekSwap(KeyCacheObject key) throws IgniteCheckedException {
        GridCacheSwapEntry e = ctx.swap().read(key, true, true);

        return e != null ? F.t(e.value()) : null;
    }

    /**
     * @param key Key to read from persistent store.
     * @return Value from persistent store.
     * @throws IgniteCheckedException In case of any errors.
     */
    @Nullable private Object peekDb(KeyCacheObject key) throws IgniteCheckedException {
        return ctx.store().loadFromStore(ctx.tm().localTxx(), key);
    }

    /**
     * @param keys Keys.
     * @param modes Modes.
     * @param tx Transaction.
     * @param skipped Keys skipped during filter validation.
     * @return Peeked values.
     * @throws IgniteCheckedException If failed.
     */
    protected Map<K, V> peekAll0(@Nullable Collection<? extends K> keys, @Nullable Collection<GridCachePeekMode> modes,
        IgniteInternalTx tx, @Nullable Collection<K> skipped) throws IgniteCheckedException {
        if (F.isEmpty(keys))
            return emptyMap();

        if (keyCheck)
            validateCacheKeys(keys);

        Map<K, V> ret = new HashMap<>(keys.size(), 1.0f);

        for (K k : keys) {
            try {
                GridTuple<V> val = peek0(skipped != null, k, modes, tx);

                if (val != null)
                    ret.put(k, val.get());
            }
            catch (GridCacheFilterFailedException ignored) {
                if (log.isDebugEnabled())
                    log.debug("Filter validation failed for key: " + k);

                if (skipped != null)
                    skipped.add(k);
            }
        }

        return ret;
    }

    /**
     * Undeploys and removes all entries for class loader.
     *
     * @param ldr Class loader to undeploy.
     */
    public void onUndeploy(ClassLoader ldr) {
        ctx.deploy().onUndeploy(ldr, context());
    }

    /** {@inheritDoc} */
    @Nullable @Override public Cache.Entry<K, V> entry(K key) {
        A.notNull(key, "key");

        if (keyCheck)
            validateCacheKey(key);

        return entryEx(ctx.toCacheKeyObject(key), true).wrap();
    }

    /**
     *
     * @param key Entry key.
     * @return Entry or <tt>null</tt>.
     */
    @Nullable public GridCacheEntryEx peekEx(KeyCacheObject key) {
        return entry0(key, ctx.affinity().affinityTopologyVersion(), false, false);
    }

    /**
     *
     * @param key Entry key.
     * @return Entry or <tt>null</tt>.
     */
    @Nullable public GridCacheEntryEx peekEx(Object key) {
        return entry0(ctx.toCacheKeyObject(key), ctx.affinity().affinityTopologyVersion(), false, false);
    }

    /**
     * @param key Entry key.
     * @return Entry (never {@code null}).
     */
    public GridCacheEntryEx entryEx(Object key) {
        return entryEx(ctx.toCacheKeyObject(key), false);
    }

    /**
     * @param key Entry key.
     * @return Entry (never {@code null}).
     */
    public GridCacheEntryEx entryEx(KeyCacheObject key) {
        return entryEx(key, false);
    }

    /**
     * @param key Entry key.
     * @param touch Whether created entry should be touched.
     * @return Entry (never {@code null}).
     */
    public GridCacheEntryEx entryEx(KeyCacheObject key, boolean touch) {
        GridCacheEntryEx e = entry0(key, ctx.affinity().affinityTopologyVersion(), true, touch);

        assert e != null;

        return e;
    }

    /**
     * @param topVer Topology version.
     * @param key Entry key.
     * @return Entry (never {@code null}).
     */
    public GridCacheEntryEx entryEx(KeyCacheObject key, AffinityTopologyVersion topVer) {
        GridCacheEntryEx e = entry0(key, topVer, true, false);

        assert e != null;

        return e;
    }

    /**
     * @param key Entry key.
     * @param topVer Topology version at the time of creation.
     * @param create Flag to create entry if it does not exist.
     * @param touch Flag to touch created entry (only if entry was actually created).
     * @return Entry or <tt>null</tt>.
     */
    @Nullable private GridCacheEntryEx entry0(KeyCacheObject key, AffinityTopologyVersion topVer, boolean create,
        boolean touch) {
        GridTriple<GridCacheMapEntry> t = map.putEntryIfObsoleteOrAbsent(topVer, key, null,
            ctx.config().getDefaultTimeToLive(), create);

        GridCacheEntryEx cur = t.get1();
        GridCacheEntryEx created = t.get2();
        GridCacheEntryEx doomed = t.get3();

        if (doomed != null && ctx.events().isRecordable(EVT_CACHE_ENTRY_DESTROYED))
            // Event notification.
            ctx.events().addEvent(doomed.partition(), doomed.key(), locNodeId, (IgniteUuid)null, null,
                EVT_CACHE_ENTRY_DESTROYED, null, false, null, false, null, null, null);

        if (created != null) {
            // Event notification.
            if (ctx.events().isRecordable(EVT_CACHE_ENTRY_CREATED))
                ctx.events().addEvent(created.partition(), created.key(), locNodeId, (IgniteUuid)null, null,
                    EVT_CACHE_ENTRY_CREATED, null, false, null, false, null, null, null);

            if (touch)
                ctx.evicts().touch(cur, topVer);
        }

        return cur;
    }

    /**
     * @return Set of internal cached entry representations, excluding {@link GridCacheInternal} keys.
     */
    public Set<GridCacheEntryEx> entries() {
        return map.entries0();
    }

    /**
     * @return Set of internal cached entry representations, including {@link GridCacheInternal} keys.
     */
    public Set<GridCacheEntryEx> allEntries() {
        return map.allEntries0();
    }

    /** {@inheritDoc} */
    @Override public Set<Cache.Entry<K, V>> entrySet() {
        return entrySet((CacheEntryPredicate[])null);
    }

    /** {@inheritDoc} */
    @Override public Set<Cache.Entry<K, V>> entrySetx(CacheEntryPredicate... filter) {
        return map.entriesx(filter);
    }

    /** {@inheritDoc} */
    @Override public Set<Cache.Entry<K, V>> primaryEntrySetx(CacheEntryPredicate... filter) {
        return map.entriesx(
            F0.and0(
                filter,
                CU.cachePrimary(ctx.grid().affinity(ctx.name()), ctx.localNode())));
    }

    /** {@inheritDoc} */
    @Override public Set<Cache.Entry<K, V>> entrySet(int part) {
        throw new UnsupportedOperationException();
    }

    /** {@inheritDoc} */
    @Override public Set<Cache.Entry<K, V>> primaryEntrySet() {
        return primaryEntrySet((CacheEntryPredicate[])null);
    }

    /** {@inheritDoc} */
    @Override public Set<K> keySet() {
        return keySet((CacheEntryPredicate[])null);
    }

    /** {@inheritDoc} */
    @Override public Set<K> primaryKeySet() {
        return primaryKeySet((CacheEntryPredicate[])null);
    }

    /** {@inheritDoc} */
    @Override public Collection<V> values() {
        return values((CacheEntryPredicate[])null);
    }

    /** {@inheritDoc} */
    public Collection<V> values(CacheEntryPredicate... filter) {
        return map.values(filter);
    }

    /** {@inheritDoc} */
    @Override public Collection<V> primaryValues() {
        return primaryValues((CacheEntryPredicate[])null);
    }

    /**
     *
     * @param key Entry key.
     */
    public void removeIfObsolete(KeyCacheObject key) {
        assert key != null;

        GridCacheEntryEx entry = map.removeEntryIfObsolete(key);

        if (entry != null) {
            assert entry.obsolete() : "Removed non-obsolete entry: " + entry;

            if (log.isDebugEnabled())
                log.debug("Removed entry from cache: " + entry);

            if (ctx.events().isRecordable(EVT_CACHE_ENTRY_DESTROYED))
                // Event notification.
                ctx.events().addEvent(entry.partition(), entry.key(), locNodeId, (IgniteUuid)null, null,
                    EVT_CACHE_ENTRY_DESTROYED, null, false, null, false, null, null, null);
        }
        else if (log.isDebugEnabled())
            log.debug("Remove will not be done for key (obsolete entry got replaced or removed): " + key);
    }

    /**
     * Split clearLocally all task into multiple runnables.
     *
     * @return Split runnables.
     */
    public List<GridCacheClearAllRunnable<K, V>> splitClearLocally() {
        assert CLEAR_ALL_SPLIT_THRESHOLD > 0;

        int keySize = size();

        int cnt = Math.min(keySize / CLEAR_ALL_SPLIT_THRESHOLD + (keySize % CLEAR_ALL_SPLIT_THRESHOLD != 0 ? 1 : 0),
            Runtime.getRuntime().availableProcessors());

        if (cnt == 0)
            cnt = 1; // Still perform cleanup since there could be entries in swap.

        GridCacheVersion obsoleteVer = ctx.versions().next();

        List<GridCacheClearAllRunnable<K, V>> res = new ArrayList<>(cnt);

        for (int i = 0; i < cnt; i++)
            res.add(new GridCacheClearAllRunnable<>(this, obsoleteVer, i, cnt));

        return res;
    }

    /** {@inheritDoc} */
    @Override public boolean clearLocally(K key) {
        return clearLocally0(key);
    }

    /** {@inheritDoc} */
    @Override public void clearLocallyAll(Set<K> keys) {
        clearLocally0(keys);
    }

    /** {@inheritDoc} */
    @Override public void clearLocally() {
        ctx.denyOnFlag(READ);
        ctx.checkSecurity(GridSecurityPermission.CACHE_REMOVE);

        List<GridCacheClearAllRunnable<K, V>> jobs = splitClearLocally();

        if (!F.isEmpty(jobs)) {
            ExecutorService execSvc = null;

            if (jobs.size() > 1) {
                execSvc = Executors.newFixedThreadPool(jobs.size() - 1);

                for (int i = 1; i < jobs.size(); i++)
                    execSvc.submit(jobs.get(i));
            }

            try {
                jobs.get(0).run();
            }
            finally {
                if (execSvc != null) {
                    execSvc.shutdown();

                    try {
                        while (!execSvc.isTerminated() && !Thread.currentThread().isInterrupted())
                            execSvc.awaitTermination(1000, TimeUnit.MILLISECONDS);
                    }
                    catch (InterruptedException ignore) {
                        U.warn(log, "Got interrupted while waiting for Cache.clearLocally() executor service to " +
                            "finish.");

                        Thread.currentThread().interrupt();
                    }
                }
            }
        }
    }

    /**
     * @param keys Keys.
     * @param readers Readers flag.
     */
    public void clearLocally(Collection<KeyCacheObject> keys, boolean readers) {
        if (F.isEmpty(keys))
            return;

        GridCacheVersion obsoleteVer = ctx.versions().next();

        for (KeyCacheObject key : keys) {
            GridCacheEntryEx e = peekEx(key);

            try {
                if (e != null)
                    e.clear(obsoleteVer, readers, null);
            }
            catch (IgniteCheckedException ex) {
                U.error(log, "Failed to clearLocally entry (will continue to clearLocally other entries): " + e,
                    ex);
            }
        }
    }

    /**
     * Clears entry from cache.
     *
     * @param obsoleteVer Obsolete version to set.
     * @param key Key to clearLocally.
     * @param filter Optional filter.
     * @return {@code True} if cleared.
     */
    private boolean clearLocally(GridCacheVersion obsoleteVer, K key, @Nullable CacheEntryPredicate[] filter) {
        try {
            KeyCacheObject cacheKey = ctx.toCacheKeyObject(key);

            GridCacheEntryEx entry = ctx.isSwapOrOffheapEnabled() ? entryEx(cacheKey) : peekEx(cacheKey);

            if (entry != null)
                return entry.clear(obsoleteVer, false, filter);
        }
        catch (GridDhtInvalidPartitionException ignored) {
            return false;
        }
        catch (IgniteCheckedException ex) {
            U.error(log, "Failed to clearLocally entry for key: " + key, ex);
        }

        return false;
    }

    /** {@inheritDoc} */
    @Override public void clear() throws IgniteCheckedException {
        clear(0);
    }

    /** {@inheritDoc} */
    @Override public void clear(K key) throws IgniteCheckedException {
        // Clear local cache synchronously.
        clearLocally(key);

        clearRemotes(0, new GlobalClearKeySetCallable<K, V>(name(), Collections.singleton(key)));
    }

    /** {@inheritDoc} */
    @Override public void clearAll(Set<K> keys) throws IgniteCheckedException {
        // Clear local cache synchronously.
        clearLocallyAll(keys);

        clearRemotes(0, new GlobalClearKeySetCallable<K, V>(name(), keys));
    }

    /** {@inheritDoc} */
    @Override public IgniteInternalFuture<?> clearAsync(K key) {
        return clearAsync(new GlobalClearKeySetCallable<K, V>(name(), Collections.singleton(key)));
    }

    /** {@inheritDoc} */
    @Override public IgniteInternalFuture<?> clearAsync(Set<K> keys) {
        return clearAsync(new GlobalClearKeySetCallable<K, V>(name(), keys));
    }

    /** {@inheritDoc} */
    @Override public void clear(long timeout) throws IgniteCheckedException {
        // Clear local cache synchronously.
        clearLocally();

        clearRemotes(timeout, new GlobalClearAllCallable(name()));
    }

    /**
     * @param timeout Timeout for clearLocally all task in milliseconds (0 for never).
     *      Set it to larger value for large caches.
     * @param clearCall Global clear callable object.
     * @throws IgniteCheckedException In case of cache could not be cleared on any of the nodes.
     */
    private void clearRemotes(long timeout, GlobalClearCallable clearCall) throws IgniteCheckedException {
        try {
            // Send job to remote nodes only.
            Collection<ClusterNode> nodes =
                ctx.grid().cluster().forCacheNodes(name(), true, true, false).forRemotes().nodes();

            IgniteInternalFuture<Object> fut = null;

            if (!nodes.isEmpty()) {
                ctx.kernalContext().task().setThreadContext(TC_TIMEOUT, timeout);

                fut = ctx.closures().callAsyncNoFailover(BROADCAST, clearCall, nodes, true);
            }

            if (fut != null)
                fut.get();
        }
        catch (ClusterGroupEmptyCheckedException ignore) {
            if (log.isDebugEnabled())
                log.debug("All remote nodes left while cache clearLocally [cacheName=" + name() + "]");
        }
        catch (ComputeTaskTimeoutCheckedException e) {
            U.warn(log, "Timed out waiting for remote nodes to finish cache clear (consider increasing " +
                "'networkTimeout' configuration property) [cacheName=" + name() + "]");

            throw e;
        }
    }

    /** {@inheritDoc} */
    @Override public IgniteInternalFuture<?> clearAsync() {
        return clearAsync(new GlobalClearAllCallable(name()));
    }

    /**
     * @param clearCall Global clear callable object.
     * @return Future.
     */
    private IgniteInternalFuture<?> clearAsync(GlobalClearCallable clearCall) {
        Collection<ClusterNode> nodes = ctx.grid().cluster().forCacheNodes(name(), true, true, false).nodes();

        if (!nodes.isEmpty()) {
            IgniteInternalFuture<Object> fut =
                ctx.closures().callAsyncNoFailover(BROADCAST, clearCall, nodes, true);

            return fut.chain(new CX1<IgniteInternalFuture<Object>, Object>() {
                @Override public Object applyx(IgniteInternalFuture<Object> fut) throws IgniteCheckedException {
                    try {
                        return fut.get();
                    }
                    catch (ClusterGroupEmptyCheckedException ignore) {
                        if (log.isDebugEnabled())
                            log.debug("All remote nodes left while cache clearLocally [cacheName=" + name() + "]");

                        return null;
                    }
                }
            });
        }
        else
            return new GridFinishedFuture<>();
    }

    /**
     * @param entry Removes entry from cache if currently mapped value is the same as passed.
     */
    public void removeEntry(GridCacheEntryEx entry) {
        map.removeEntry(entry);
    }

    /**
     * Evicts an entry from cache.
     *
     * @param key Key.
     * @param ver Version.
     * @param filter Filter.
     * @return {@code True} if entry was evicted.
     */
    private boolean evictx(K key, GridCacheVersion ver,
        @Nullable CacheEntryPredicate[] filter) {
        KeyCacheObject cacheKey = ctx.toCacheKeyObject(key);

        GridCacheEntryEx entry = peekEx(cacheKey);

        if (entry == null)
            return true;

        try {
            return ctx.evicts().evict(entry, ver, true, filter);
        }
        catch (IgniteCheckedException ex) {
            U.error(log, "Failed to evict entry from cache: " + entry, ex);

            return false;
        }
    }

    /** {@inheritDoc} */
    @Override public V get(K key, @Nullable GridCacheEntryEx entry, boolean deserializePortable,
        @Nullable CacheEntryPredicate... filter) throws IgniteCheckedException {
        String taskName = ctx.kernalContext().job().currentTaskName();

        return getAllAsync(F.asList(key), !ctx.config().isReadFromBackup(), /*skip tx*/false, entry, null, taskName,
            deserializePortable, false).get().get(key);
    }

    /** {@inheritDoc} */
    @Override public V getForcePrimary(K key) throws IgniteCheckedException {
        ctx.denyOnFlag(LOCAL);

        String taskName = ctx.kernalContext().job().currentTaskName();

        return getAllAsync(F.asList(key), /*force primary*/true, /*skip tx*/false, null, null, taskName, true, false)
            .get().get(key);
    }

    /** {@inheritDoc} */
    @Override public IgniteInternalFuture<V> getForcePrimaryAsync(final K key) {
        ctx.denyOnFlag(LOCAL);

        String taskName = ctx.kernalContext().job().currentTaskName();

        return getAllAsync(Collections.singletonList(key), /*force primary*/true, /*skip tx*/false, null, null,
            taskName, true, false).chain(new CX1<IgniteInternalFuture<Map<K, V>>, V>() {
            @Override
            public V applyx(IgniteInternalFuture<Map<K, V>> e) throws IgniteCheckedException {
                return e.get().get(key);
            }
        });
    }

    /** {@inheritDoc} */
    @Nullable @Override public Map<K, V> getAllOutTx(List<K> keys) throws IgniteCheckedException {
        String taskName = ctx.kernalContext().job().currentTaskName();

        return getAllAsync(keys, !ctx.config().isReadFromBackup(), /*skip tx*/true, null, null, taskName, true, false)
            .get();
    }

    /** {@inheritDoc} */
    @Override public IgniteInternalFuture<Map<K, V>> getAllOutTxAsync(List<K> keys) {
        String taskName = ctx.kernalContext().job().currentTaskName();

        return getAllAsync(keys, !ctx.config().isReadFromBackup(), /*skip tx*/true, null, null, taskName, true, false);
    }

    /**
     * @param keys Keys.
     * @param reload Reload flag.
     * @param tx Transaction.
     * @param subjId Subject ID.
     * @param taskName Task name.
     * @param vis Visitor.
     * @return Future.
     */
    public IgniteInternalFuture<Object> readThroughAllAsync(final Collection<KeyCacheObject> keys,
        boolean reload,
        boolean skipVals,
        @Nullable final IgniteInternalTx tx,
        @Nullable UUID subjId,
        String taskName,
        final IgniteBiInClosure<KeyCacheObject, Object> vis) {
        return ctx.closures().callLocalSafe(new GPC<Object>() {
            @Nullable @Override public Object call() {
                try {
                    ctx.store().loadAllFromStore(tx, keys, vis);
                }
                catch (IgniteCheckedException e) {
                    throw new GridClosureException(e);
                }

                return null;
            }
        }, true);
    }

    /**
     * @param keys Keys.
     * @param ret Return flag.
     * @param skipVals Skip values flag.
     * @param subjId Subject ID.
     * @param taskName Task name.
     * @return Future.
     */
    public IgniteInternalFuture<Map<KeyCacheObject, CacheObject>> reloadAllAsync0(
        Collection<KeyCacheObject> keys,
        boolean ret,
        boolean skipVals,
        @Nullable UUID subjId,
        String taskName)
    {
        final AffinityTopologyVersion topVer = ctx.affinity().affinityTopologyVersion();

        if (!F.isEmpty(keys)) {
            final UUID uid = CU.uuid(); // Get meta UUID for this thread.

            assert keys != null;

            for (KeyCacheObject key : keys) {
                if (key == null)
                    continue;

                // Skip primary or backup entries for near cache.
                if (ctx.isNear() && ctx.affinity().localNode(key, topVer))
                    continue;

                while (true) {
                    try {
                        GridCacheEntryEx entry = entryExSafe(key, topVer);

                        if (entry == null)
                            break;

                        // Get version before checking filer.
                        GridCacheVersion ver = entry.version();

                        // Tag entry with current version.
                        entry.addMeta(uid, ver);

                        break;
                    }
                    catch (GridCacheEntryRemovedException ignore) {
                        if (log.isDebugEnabled())
                            log.debug("Got removed entry for reload (will retry): " + key);
                    }
                    catch (GridDhtInvalidPartitionException ignore) {
                        if (log.isDebugEnabled())
                            log.debug("Got invalid partition for key (will skip): " + key);

                        break;
                    }
                }
            }

            final Map<KeyCacheObject, CacheObject> map =
                ret ? U.<KeyCacheObject, CacheObject>newHashMap(keys.size()) : null;

            final Collection<KeyCacheObject> absentKeys = F.view(keys, CU.keyHasMeta(ctx, uid));

            final Collection<KeyCacheObject> loadedKeys = new GridConcurrentHashSet<>();

            IgniteInternalFuture<Object> readFut =
                readThroughAllAsync(absentKeys, true, skipVals, null, subjId, taskName, new CI2<KeyCacheObject, Object>() {
                    /** Version for all loaded entries. */
                    private GridCacheVersion nextVer = ctx.versions().next();

                    /** {@inheritDoc} */
                    @Override public void apply(KeyCacheObject key, Object val) {
                        loadedKeys.add(key);

                        GridCacheEntryEx entry = peekEx(key);

                        if (entry != null) {
                            try {
                                GridCacheVersion curVer = entry.removeMeta(uid);

                                // If entry passed the filter.
                                if (curVer != null) {
                                    boolean wasNew = entry.isNewLocked();

                                    entry.unswap();

                                    CacheObject cacheVal = ctx.toCacheObject(val);

                                    boolean set = entry.versionedValue(cacheVal, curVer, nextVer);

                                    ctx.evicts().touch(entry, topVer);

                                    if (map != null) {
                                        if (set || wasNew)
                                            map.put(key, cacheVal);
                                        else {
                                            try {
                                                GridTuple<CacheObject> v = entry.peek0(false, GLOBAL, null, null);

                                                if (v != null)
                                                    map.put(key, v.get());
                                            }
                                            catch (GridCacheFilterFailedException ex) {
                                                ex.printStackTrace();

                                                assert false;
                                            }
                                        }
                                    }

                                    if (log.isDebugEnabled()) {
                                        log.debug("Set value loaded from store into entry [set=" + set + ", " +
                                            "curVer=" +
                                            curVer + ", newVer=" + nextVer + ", entry=" + entry + ']');
                                    }
                                }
                                else {
                                    if (log.isDebugEnabled()) {
                                        log.debug("Current version was not found (either entry was removed or " +
                                            "validation was not passed: " + entry);
                                    }
                                }
                            }
                            catch (GridCacheEntryRemovedException ignore) {
                                if (log.isDebugEnabled()) {
                                    log.debug("Got removed entry for reload (will not store reloaded entry) " +
                                        "[entry=" + entry + ']');
                                }
                            }
                            catch (IgniteCheckedException e) {
                                throw new IgniteException(e);
                            }
                        }
                    }
                });

            return readFut.chain(new CX1<IgniteInternalFuture<Object>, Map<KeyCacheObject, CacheObject>>() {
                @Override public Map<KeyCacheObject, CacheObject> applyx(IgniteInternalFuture<Object> e)
                    throws IgniteCheckedException  {
                    // Touch all not loaded keys.
                    for (KeyCacheObject key : absentKeys) {
                        if (!loadedKeys.contains(key)) {
                            GridCacheEntryEx entry = peekEx(key);

                            if (entry != null)
                                ctx.evicts().touch(entry, topVer);
                        }
                    }

                    // Make sure there were no exceptions.
                    e.get();

                    return map;
                }
            });
        }

        return new GridFinishedFuture<>(Collections.<KeyCacheObject, CacheObject>emptyMap());
    }

    /**
     * @param key Key.
     * @param topVer Topology version.
     * @return Entry.
     */
    @Nullable protected GridCacheEntryEx entryExSafe(KeyCacheObject key, AffinityTopologyVersion topVer) {
        return entryEx(key);
    }

    /** {@inheritDoc} */
    @Override public boolean evict(K key) {
        return evict(key, (CacheEntryPredicate[])null);
    }

    /** {@inheritDoc} */
    @Override public void evictAll() {
        evictAll(keySet());
    }

    /** {@inheritDoc} */
    @Override public void evictAll(Collection<? extends K> keys) {
        evictAll(keys, (CacheEntryPredicate[]) null);
    }

    /** {@inheritDoc} */
    @Nullable @Override public V get(K key) throws IgniteCheckedException {
        A.notNull(key, "key");

        boolean statsEnabled = ctx.config().isStatisticsEnabled();

        long start = statsEnabled ? System.nanoTime() : 0L;

        V val = get(key, true);

        if (ctx.config().getInterceptor() != null)
            val = (V)ctx.config().getInterceptor().onGet(key, val);

        if (statsEnabled)
            metrics0().addGetTimeNanos(System.nanoTime() - start);

        return val;
    }

    /** {@inheritDoc} */
    @Override public IgniteInternalFuture<V> getAsync(final K key) {
        A.notNull(key, "key");

        final boolean statsEnabled = ctx.config().isStatisticsEnabled();

        final long start = statsEnabled ? System.nanoTime() : 0L;

        IgniteInternalFuture<V> fut = getAsync(key, true);

        if (ctx.config().getInterceptor() != null)
            fut =  fut.chain(new CX1<IgniteInternalFuture<V>, V>() {
                @Override
                public V applyx(IgniteInternalFuture<V> f) throws IgniteCheckedException {
                    return (V) ctx.config().getInterceptor().onGet(key, f.get());
                }
            });

        if (statsEnabled)
            fut.listen(new UpdateGetTimeStatClosure<V>(metrics0(), start));

        return fut;
    }

    /** {@inheritDoc} */
    @Override public Map<K, V> getAll(@Nullable Collection<? extends K> keys) throws IgniteCheckedException {
        A.notNull(keys, "keys");

        boolean statsEnabled = ctx.config().isStatisticsEnabled();

        long start = statsEnabled ? System.nanoTime() : 0L;

        Map<K, V> map = getAll(keys, true);

        if (ctx.config().getInterceptor() != null)
            map = interceptGet(keys, map);

        if (statsEnabled)
            metrics0().addGetTimeNanos(System.nanoTime() - start);

        return map;
    }

    /** {@inheritDoc} */
    @Override public IgniteInternalFuture<Map<K, V>> getAllAsync(@Nullable final Collection<? extends K> keys) {
        A.notNull(keys, "keys");

        final boolean statsEnabled = ctx.config().isStatisticsEnabled();

        final long start = statsEnabled ? System.nanoTime() : 0L;

        IgniteInternalFuture<Map<K, V>> fut = getAllAsync(keys, true);

        if (ctx.config().getInterceptor() != null)
            return fut.chain(new CX1<IgniteInternalFuture<Map<K, V>>, Map<K, V>>() {
                @Override public Map<K, V> applyx(IgniteInternalFuture<Map<K, V>> f) throws IgniteCheckedException {
                    return interceptGet(keys, f.get());
                }
            });

        if (statsEnabled)
            fut.listen(new UpdateGetTimeStatClosure<Map<K, V>>(metrics0(), start));

        return fut;
    }

    /**
     * Applies cache interceptor on result of 'get' operation.
     *
     * @param keys All requested keys.
     * @param map Result map.
     * @return Map with values returned by cache interceptor..
     */
    @SuppressWarnings("IfMayBeConditional")
    private Map<K, V> interceptGet(@Nullable Collection<? extends K> keys, Map<K, V> map) {
        if (F.isEmpty(keys))
            return map;

        CacheInterceptor<K, V> interceptor = cacheCfg.getInterceptor();

        assert interceptor != null;

        Map<K, V> res = U.newHashMap(keys.size());

        for (Map.Entry<K, V> e : map.entrySet()) {
            V val = interceptor.onGet(e.getKey(), e.getValue());

            if (val != null)
                res.put(e.getKey(), val);
        }

        if (map.size() != keys.size()) { // Not all requested keys were in cache.
            for (K key : keys) {
                if (key != null) {
                    if (!map.containsKey(key)) {
                        V val = interceptor.onGet(key, null);

                        if (val != null)
                            res.put(key, val);
                    }
                }
            }
        }

        return res;
    }

    /** {@inheritDoc} */
    protected IgniteInternalFuture<Map<K, V>> getAllAsync(
        @Nullable Collection<? extends K> keys,
        boolean forcePrimary,
        boolean skipTx,
        @Nullable GridCacheEntryEx entry,
        @Nullable UUID subjId,
        String taskName,
        boolean deserializePortable,
        boolean skipVals
    ) {
        GridCacheProjectionImpl<K, V> prj = ctx.projectionPerCall();

        subjId = ctx.subjectIdPerCall(subjId, prj);

        return getAllAsync(keys,
                true,
                entry,
                !skipTx,
                subjId,
                taskName,
                deserializePortable,
                forcePrimary,
                skipVals ? null : expiryPolicy(prj != null ? prj.expiry() : null),
                skipVals);
    }

    /** {@inheritDoc} */
    public IgniteInternalFuture<Map<K, V>> getAllAsync(@Nullable final Collection<? extends K> keys,
        boolean readThrough,
        @Nullable GridCacheEntryEx cached,
        boolean checkTx,
        @Nullable final UUID subjId,
        final String taskName,
        final boolean deserializePortable,
        final boolean forcePrimary,
        @Nullable IgniteCacheExpiryPolicy expiry,
        final boolean skipVals
    ) {
        ctx.checkSecurity(GridSecurityPermission.CACHE_READ);

        ctx.denyOnFlag(LOCAL);

        if (keyCheck)
            validateCacheKeys(keys);

        return getAllAsync0(ctx.cacheKeysView(keys),
            readThrough,
            checkTx,
            subjId,
            taskName,
            deserializePortable,
            expiry,
            skipVals,
            false);
    }

    /**
     * @param keys Keys.
     * @param readThrough Read-through flag.
     * @param checkTx Check local transaction flag.
     * @param subjId Subject ID.
     * @param taskName Task name/
     * @param deserializePortable Deserialize portable flag.
     * @param expiry Expiry policy.
     * @param skipVals Skip values flag.
     * @param keepCacheObjects Keep cache objects
     * @return Future.
     */
    public <K1, V1> IgniteInternalFuture<Map<K1, V1>> getAllAsync0(@Nullable final Collection<KeyCacheObject> keys,
        boolean readThrough,
        boolean checkTx,
        @Nullable final UUID subjId,
        final String taskName,
        final boolean deserializePortable,
        @Nullable IgniteCacheExpiryPolicy expiry,
        final boolean skipVals,
        final boolean keepCacheObjects
        ) {
        if (F.isEmpty(keys))
            return new GridFinishedFuture<>(Collections.<K1, V1>emptyMap());

        IgniteTxLocalAdapter tx = null;

        if (checkTx) {
            try {
                checkJta();
            }
            catch (IgniteCheckedException e) {
                return new GridFinishedFuture<>(e);
            }

            tx = ctx.tm().threadLocalTx(ctx.system() ? ctx : null);
        }

        if (tx == null || tx.implicit()) {
            try {
                assert keys != null;

                final AffinityTopologyVersion topVer = tx == null
                    ? ctx.affinity().affinityTopologyVersion()
                    : tx.topologyVersion();

                final Map<K1, V1> map = new GridLeanMap<>(keys.size());

                Map<KeyCacheObject, GridCacheVersion> misses = null;

                for (KeyCacheObject key : keys) {
                    while (true) {
                        GridCacheEntryEx entry = entryEx(key);

                        try {
                            CacheObject val = entry.innerGet(null,
                                ctx.isSwapOrOffheapEnabled(),
                                /*don't read-through*/false,
                                /*fail-fast*/true,
                                /*unmarshal*/true,
                                /*update-metrics*/!skipVals,
                                /*event*/!skipVals,
                                /*temporary*/false,
                                subjId,
                                null,
                                taskName,
                                expiry);

                            if (val == null) {
                                GridCacheVersion ver = entry.version();

                                if (misses == null)
                                    misses = new GridLeanMap<>();

                                misses.put(key, ver);
                            }
                            else {
                                ctx.addResult(map, key, val, skipVals, keepCacheObjects, deserializePortable, true);

                                if (tx == null || (!tx.implicit() && tx.isolation() == READ_COMMITTED))
                                    ctx.evicts().touch(entry, topVer);

                                if (keys.size() == 1)
                                    // Safe to return because no locks are required in READ_COMMITTED mode.
                                    return new GridFinishedFuture<>(map);
                            }

                            break;
                        }
                        catch (GridCacheEntryRemovedException ignored) {
                            if (log.isDebugEnabled())
                                log.debug("Got removed entry in getAllAsync(..) method (will retry): " + key);
                        }
                        catch (GridCacheFilterFailedException ignore) {
                            if (log.isDebugEnabled())
                                log.debug("Filter validation failed for entry: " + entry);

                            if (tx == null || (!tx.implicit() && tx.isolation() == READ_COMMITTED))
                                ctx.evicts().touch(entry, topVer);

                            break; // While loop.
                        }
                    }
                }

                if (!skipVals && misses != null && readThrough && ctx.readThrough()) {
                    final Map<KeyCacheObject, GridCacheVersion> loadKeys = misses;

                    final IgniteTxLocalAdapter tx0 = tx;

                    final Collection<KeyCacheObject> loaded = new HashSet<>();

                    return new GridEmbeddedFuture(
                        ctx.closures().callLocalSafe(ctx.projectSafe(new GPC<Map<K1, V1>>() {
                            @Override public Map<K1, V1> call() throws Exception {
                                ctx.store().loadAllFromStore(null/*tx*/, loadKeys.keySet(), new CI2<KeyCacheObject, Object>() {
                                    /** New version for all new entries. */
                                    private GridCacheVersion nextVer;

                                    @Override public void apply(KeyCacheObject key, Object val) {
                                        GridCacheVersion ver = loadKeys.get(key);

                                        if (ver == null) {
                                            if (log.isDebugEnabled())
                                                log.debug("Value from storage was never asked for [key=" + key +
                                                    ", val=" + val + ']');

                                            return;
                                        }

                                        // Initialize next version.
                                        if (nextVer == null)
                                            nextVer = ctx.versions().next();

                                        loaded.add(key);

                                        CacheObject cacheVal = ctx.toCacheObject(val);

                                        while (true) {
                                            GridCacheEntryEx entry = entryEx(key);

                                            try {
                                                boolean set = entry.versionedValue(cacheVal, ver, nextVer);

                                                if (log.isDebugEnabled())
                                                    log.debug("Set value loaded from store into entry [set=" + set +
                                                        ", curVer=" + ver + ", newVer=" + nextVer + ", " +
                                                        "entry=" + entry + ']');

                                                // Don't put key-value pair into result map if value is null.
                                                if (val != null) {
                                                    ctx.addResult(map,
                                                        key,
                                                        cacheVal,
                                                        skipVals,
                                                        keepCacheObjects,
                                                        deserializePortable,
                                                        false);
                                                }

                                                if (tx0 == null || (!tx0.implicit() &&
                                                    tx0.isolation() == READ_COMMITTED))
                                                    ctx.evicts().touch(entry, topVer);

                                                break;
                                            }
                                            catch (GridCacheEntryRemovedException ignore) {
                                                if (log.isDebugEnabled())
                                                    log.debug("Got removed entry during getAllAsync (will retry): " +
                                                        entry);
                                            }
                                            catch (IgniteCheckedException e) {
                                                // Wrap errors (will be unwrapped).
                                                throw new GridClosureException(e);
                                            }
                                        }
                                    }
                                });

                                if (loaded.size() != loadKeys.size()) {
                                    for (KeyCacheObject key : loadKeys.keySet()) {
                                        if (loaded.contains(key))
                                            continue;

                                        if (tx0 == null || (!tx0.implicit() &&
                                            tx0.isolation() == READ_COMMITTED)) {
                                            GridCacheEntryEx entry = peekEx(key);

                                            if (entry != null)
                                                ctx.evicts().touch(entry, topVer);
                                        }
                                    }
                                }

                                return map;
                            }
                        }), true),
                        new C2<Map<K, V>, Exception, IgniteInternalFuture<Map<K, V>>>() {
                            @Override public IgniteInternalFuture<Map<K, V>> apply(Map<K, V> map, Exception e) {
                                if (e != null)
                                    return new GridFinishedFuture<>(e);

                                if (tx0 == null || (!tx0.implicit() && tx0.isolation() == READ_COMMITTED)) {
                                    Collection<KeyCacheObject> notFound = new HashSet<>(loadKeys.keySet());

                                    notFound.removeAll(loaded);

                                    // Touch entries that were not found in store.
                                    for (KeyCacheObject key : notFound) {
                                        GridCacheEntryEx entry = peekEx(key);

                                        if (entry != null)
                                            ctx.evicts().touch(entry, topVer);
                                    }
                                }

                                // There were no misses.
                                return new GridFinishedFuture<>(Collections.<K,
                                    V>emptyMap());
                            }
                        },
                        new C2<Map<K1, V1>, Exception, Map<K1, V1>>() {
                            @Override public Map<K1, V1> apply(Map<K1, V1> loaded, Exception e) {
                                if (e == null)
                                    map.putAll(loaded);

                                return map;
                            }
                        }
                    );
                }
                else {
                    // If misses is not empty and store is disabled, we should touch missed entries.
                    if (misses != null) {
                        for (KeyCacheObject key : misses.keySet()) {
                            GridCacheEntryEx entry = peekEx(key);

                            if (entry != null)
                                ctx.evicts().touch(entry, topVer);
                        }
                    }
                }

                return new GridFinishedFuture<>(map);
            }
            catch (IgniteCheckedException e) {
                return new GridFinishedFuture<>(e);
            }
        }
        else {
            return asyncOp(tx, new AsyncOp<Map<K1, V1>>(keys) {
                @Override public IgniteInternalFuture<Map<K1, V1>> op(IgniteTxLocalAdapter tx) {
                    return tx.getAllAsync(ctx, keys, null, deserializePortable, skipVals, false);
                }
            });
        }
    }

    /** {@inheritDoc} */
    @Override public V put(K key, V val, @Nullable CacheEntryPredicate... filter)
        throws IgniteCheckedException {
        return put(key, val, null, -1, filter);
    }

    /** {@inheritDoc} */
    @Nullable @Override public V put(final K key,
        final V val,
        @Nullable final GridCacheEntryEx cached,
        final long ttl,
        @Nullable final CacheEntryPredicate[] filter)
        throws IgniteCheckedException
    {
        boolean statsEnabled = ctx.config().isStatisticsEnabled();

        long start = statsEnabled ? System.nanoTime() : 0L;

        A.notNull(key, "key", val, "val");

        if (keyCheck)
            validateCacheKey(key);

        validateCacheValue(val);

        ctx.denyOnLocalRead();

        V prevVal = ctx.cloneOnFlag(syncOp(new SyncOp<V>(true) {
            @Override public V op(IgniteTxLocalAdapter tx) throws IgniteCheckedException {
                return (V)tx.putAllAsync(ctx, F.t(key, val), true, cached, ttl, filter).get().value();
            }

            @Override public String toString() {
                return "put [key=" + key + ", val=" + val + ", filter=" + Arrays.toString(filter) + ']';
            }
        }));

        if (statsEnabled)
            metrics0().addPutAndGetTimeNanos(System.nanoTime() - start);

        return prevVal;
    }

    /** {@inheritDoc} */
    @Override public boolean putx(final K key, final V val, @Nullable final GridCacheEntryEx cached,
        final long ttl, @Nullable final CacheEntryPredicate... filter) throws IgniteCheckedException {
        A.notNull(key, "key", val, "val");

        if (keyCheck)
            validateCacheKey(key);

        validateCacheValue(val);

        ctx.denyOnLocalRead();

        return syncOp(new SyncOp<Boolean>(true) {
            @Override public Boolean op(IgniteTxLocalAdapter tx) throws IgniteCheckedException {
                return tx.putAllAsync(ctx, F.t(key, val), false, cached, ttl, filter).get().success();
            }

            @Override public String toString() {
                return "put [key=" + key + ", val=" + val + ", filter=" + Arrays.toString(filter) + ']';
            }
        });
    }

    /** {@inheritDoc} */
    @Override public IgniteInternalFuture<V> putAsync(K key, V val,
        @Nullable CacheEntryPredicate[] filter) {
        final boolean statsEnabled = ctx.config().isStatisticsEnabled();

        final long start = statsEnabled ? System.nanoTime() : 0L;

        IgniteInternalFuture<V> fut = putAsync(key, val, null, -1, filter);

        if (statsEnabled)
            fut.listen(new UpdatePutAndGetTimeStatClosure<V>(metrics0(), start));

        return fut;
    }

    /** {@inheritDoc} */
    @Override public IgniteInternalFuture<V> putAsync(final K key, final V val, @Nullable final GridCacheEntryEx entry,
        final long ttl, @Nullable final CacheEntryPredicate... filter) {
        A.notNull(key, "key", val, "val");

        if (keyCheck)
            validateCacheKey(key);

        validateCacheValue(val);

        ctx.denyOnLocalRead();

        return ctx.wrapClone(asyncOp(new AsyncOp<V>(key) {
            @Override public IgniteInternalFuture<V> op(IgniteTxLocalAdapter tx) {
                return tx.putAllAsync(ctx, F.t(key, val), true, entry, ttl, filter)
                    .chain((IgniteClosure<IgniteInternalFuture<GridCacheReturn>, V>)RET2VAL);
            }

            @Override public String toString() {
                return "putAsync [key=" + key + ", val=" + val + ", filter=" + Arrays.toString(filter) + ']';
            }
        }));
    }

    /** {@inheritDoc} */
    @Override public boolean putx(final K key, final V val,
        final CacheEntryPredicate[] filter) throws IgniteCheckedException {
        boolean statsEnabled = ctx.config().isStatisticsEnabled();

        long start = statsEnabled ? System.nanoTime() : 0L;

        A.notNull(key, "key", val, "val");

        if (keyCheck)
            validateCacheKey(key);

        validateCacheValue(val);

        ctx.denyOnLocalRead();

        Boolean stored = syncOp(new SyncOp<Boolean>(true) {
            @Override public Boolean op(IgniteTxLocalAdapter tx) throws IgniteCheckedException {
                return tx.putAllAsync(ctx, F.t(key, val), false, null, -1, filter).get().success();
            }

            @Override public String toString() {
                return "putx [key=" + key + ", val=" + val + ", filter=" + Arrays.toString(filter) + ']';
            }
        });

        if (statsEnabled)
            metrics0().addPutTimeNanos(System.nanoTime() - start);

        return stored;
    }

    /** {@inheritDoc} */
    @Override public void putAllConflict(final Map<KeyCacheObject, GridCacheDrInfo> drMap)
        throws IgniteCheckedException {
        if (F.isEmpty(drMap))
            return;

        ctx.dr().onReceiveCacheEntriesReceived(drMap.size());

        ctx.denyOnLocalRead();

        syncOp(new SyncInOp(drMap.size() == 1) {
            @Override public void inOp(IgniteTxLocalAdapter tx) throws IgniteCheckedException {
                tx.putAllDrAsync(ctx, drMap).get();
            }

            @Override public String toString() {
                return "putAllConflict [drMap=" + drMap + ']';
            }
        });
    }

    /** {@inheritDoc} */
    @Override public IgniteInternalFuture<?> putAllConflictAsync(final Map<KeyCacheObject, GridCacheDrInfo> drMap)
        throws IgniteCheckedException {
        if (F.isEmpty(drMap))
            return new GridFinishedFuture<Object>();

        ctx.dr().onReceiveCacheEntriesReceived(drMap.size());

        ctx.denyOnLocalRead();

        return asyncOp(new AsyncInOp(drMap.keySet()) {
            @Override
            public IgniteInternalFuture<?> inOp(IgniteTxLocalAdapter tx) {
                return tx.putAllDrAsync(ctx, drMap);
            }

            @Override
            public String toString() {
                return "putAllConflictAsync [drMap=" + drMap + ']';
            }
        });
    }

    /** {@inheritDoc} */
    @Override public <T> EntryProcessorResult<T> invoke(final K key,
        final EntryProcessor<K, V, T> entryProcessor,
        final Object... args)
        throws IgniteCheckedException {
        A.notNull(key, "key", entryProcessor, "entryProcessor");

        if (keyCheck)
            validateCacheKey(key);

        ctx.denyOnLocalRead();

        return syncOp(new SyncOp<EntryProcessorResult<T>>(true) {
            @Nullable @Override public EntryProcessorResult<T> op(IgniteTxLocalAdapter tx)
                throws IgniteCheckedException {
                Map<? extends K, EntryProcessor<K, V, Object>> invokeMap =
                    Collections.singletonMap(key, (EntryProcessor<K, V, Object>) entryProcessor);

                IgniteInternalFuture<GridCacheReturn> fut = tx.invokeAsync(ctx, invokeMap, args);

                Map<K, EntryProcessorResult<T>> resMap = fut.get().value();

                EntryProcessorResult<T> res = null;

                if (resMap != null) {
                    assert resMap.isEmpty() || resMap.size() == 1 : resMap.size();

                    res = resMap.isEmpty() ? null : resMap.values().iterator().next();
                }

                return res != null ? res : new CacheInvokeResult<>((T)null);
            }
        });
    }

    /** {@inheritDoc} */
    @Override public <T> Map<K, EntryProcessorResult<T>> invokeAll(final Set<? extends K> keys,
        final EntryProcessor<K, V, T> entryProcessor,
        final Object... args) throws IgniteCheckedException {
        A.notNull(keys, "keys", entryProcessor, "entryProcessor");

        if (keyCheck)
            validateCacheKeys(keys);

        ctx.denyOnLocalRead();

        return syncOp(new SyncOp<Map<K, EntryProcessorResult<T>>>(keys.size() == 1) {
            @Nullable
            @Override
            public Map<K, EntryProcessorResult<T>> op(IgniteTxLocalAdapter tx)
                    throws IgniteCheckedException {
                Map<? extends K, EntryProcessor<K, V, Object>> invokeMap = F.viewAsMap(keys,
                        new C1<K, EntryProcessor<K, V, Object>>() {
                            @Override public EntryProcessor apply(K k) {
                                return entryProcessor;
                            }
                        });

                IgniteInternalFuture<GridCacheReturn> fut = tx.invokeAsync(ctx, invokeMap, args);

                Map<K, EntryProcessorResult<T>> res = fut.get().value();

                return res != null ? res : Collections.<K, EntryProcessorResult<T>>emptyMap();
            }
        });
    }

    /** {@inheritDoc} */
    @Override public <T> IgniteInternalFuture<EntryProcessorResult<T>> invokeAsync(
        final K key,
        final EntryProcessor<K, V, T> entryProcessor,
        final Object... args)
        throws EntryProcessorException {
        A.notNull(key, "key", entryProcessor, "entryProcessor");

        if (keyCheck)
            validateCacheKey(key);

        ctx.denyOnLocalRead();

        IgniteInternalFuture<?> fut = asyncOp(new AsyncInOp(key) {
            @Override public IgniteInternalFuture<GridCacheReturn> inOp(IgniteTxLocalAdapter tx) {
                Map<? extends K, EntryProcessor<K, V, Object>> invokeMap =
                    Collections.singletonMap(key, (EntryProcessor<K, V, Object>) entryProcessor);

                return tx.invokeAsync(ctx, invokeMap, args);
            }

            @Override public String toString() {
                return "invokeAsync [key=" + key + ", entryProcessor=" + entryProcessor + ']';
            }
        });

        IgniteInternalFuture<GridCacheReturn> fut0 = (IgniteInternalFuture<GridCacheReturn>)fut;

        return fut0.chain(new CX1<IgniteInternalFuture<GridCacheReturn>, EntryProcessorResult<T>>() {
            @Override public EntryProcessorResult<T> applyx(IgniteInternalFuture<GridCacheReturn> fut)
                throws IgniteCheckedException {
                    GridCacheReturn ret = fut.get();

                    Map<K, EntryProcessorResult<T>> resMap = ret.value();

                    if (resMap != null) {
                        assert resMap.isEmpty() || resMap.size() == 1 : resMap.size();

                        return resMap.isEmpty() ? null : resMap.values().iterator().next();
                    }

                    return null;
                }
            });
    }

    /** {@inheritDoc} */
    @Override public <T> IgniteInternalFuture<Map<K, EntryProcessorResult<T>>> invokeAllAsync(
        final Set<? extends K> keys,
        final EntryProcessor<K, V, T> entryProcessor,
        final Object... args) {
        A.notNull(keys, "keys", entryProcessor, "entryProcessor");

        if (keyCheck)
            validateCacheKeys(keys);

        ctx.denyOnLocalRead();

        IgniteInternalFuture<?> fut = asyncOp(new AsyncInOp(keys) {
            @Override public IgniteInternalFuture<GridCacheReturn> inOp(IgniteTxLocalAdapter tx) {
                Map<? extends K, EntryProcessor<K, V, Object>> invokeMap = F.viewAsMap(keys, new C1<K, EntryProcessor<K, V, Object>>() {
                    @Override public EntryProcessor apply(K k) {
                        return entryProcessor;
                    }
                });

                return tx.invokeAsync(ctx, invokeMap, args);
            }

            @Override public String toString() {
                return "invokeAllAsync [keys=" + keys + ", entryProcessor=" + entryProcessor + ']';
            }
        });

        IgniteInternalFuture<GridCacheReturn> fut0 =
            (IgniteInternalFuture<GridCacheReturn>)fut;

        return fut0.chain(new CX1<IgniteInternalFuture<GridCacheReturn>, Map<K, EntryProcessorResult<T>>>() {
            @Override public Map<K, EntryProcessorResult<T>> applyx(IgniteInternalFuture<GridCacheReturn> fut)
                throws IgniteCheckedException {
                    GridCacheReturn ret = fut.get();

                    assert ret != null;

                    return ret.value() != null ? ret.<Map<K, EntryProcessorResult<T>>>value() : Collections.<K, EntryProcessorResult<T>>emptyMap();
                }
            });
    }

    /** {@inheritDoc} */
    @Override public <T> IgniteInternalFuture<Map<K, EntryProcessorResult<T>>> invokeAllAsync(
        final Map<? extends K, ? extends EntryProcessor<K, V, T>> map,
        final Object... args) {
        A.notNull(map, "map");

        if (keyCheck)
            validateCacheKeys(map.keySet());

        ctx.denyOnLocalRead();

        IgniteInternalFuture<?> fut = asyncOp(new AsyncInOp(map.keySet()) {
            @Override public IgniteInternalFuture<GridCacheReturn> inOp(IgniteTxLocalAdapter tx) {
                return tx.invokeAsync(ctx, (Map<? extends K, ? extends EntryProcessor<K, V, Object>>)map, args);
            }

            @Override public String toString() {
                return "invokeAllAsync [map=" + map + ']';
            }
        });

        IgniteInternalFuture<GridCacheReturn> fut0 = (IgniteInternalFuture<GridCacheReturn>)fut;

        return fut0.chain(new CX1<IgniteInternalFuture<GridCacheReturn>, Map<K, EntryProcessorResult<T>>>() {
            @Override public Map<K, EntryProcessorResult<T>> applyx(IgniteInternalFuture<GridCacheReturn> fut)
                    throws IgniteCheckedException {
                GridCacheReturn ret = fut.get();

                assert ret != null;

                return ret.value() != null ? ret.<Map<K, EntryProcessorResult<T>>>value() : Collections.<K, EntryProcessorResult<T>>emptyMap();
            }
        });
    }

    /** {@inheritDoc} */
    @Override public <T> Map<K, EntryProcessorResult<T>> invokeAll(
        final Map<? extends K, ? extends EntryProcessor<K, V, T>> map,
        final Object... args) throws IgniteCheckedException {
        A.notNull(map, "map");

        if (keyCheck)
            validateCacheKeys(map.keySet());

        ctx.denyOnLocalRead();

        return syncOp(new SyncOp<Map<K, EntryProcessorResult<T>>>(map.size() == 1) {
            @Nullable @Override public Map<K, EntryProcessorResult<T>> op(IgniteTxLocalAdapter tx)
                throws IgniteCheckedException {
                IgniteInternalFuture<GridCacheReturn> fut =
                    tx.invokeAsync(ctx, (Map<? extends K, ? extends EntryProcessor<K, V, Object>>)map, args);

                return fut.get().value();
            }
        });
    }

    /** {@inheritDoc} */
    @Override public IgniteInternalFuture<Boolean> putxAsync(K key, V val,
        @Nullable CacheEntryPredicate... filter) {
        final boolean statsEnabled = ctx.config().isStatisticsEnabled();

        final long start = statsEnabled ? System.nanoTime() : 0L;

        IgniteInternalFuture<Boolean> fut = putxAsync(key, val, null, -1, filter);

        if (statsEnabled)
            fut.listen(new UpdatePutTimeStatClosure<Boolean>(metrics0(), start));

        return fut;
    }

    /** {@inheritDoc} */
    @Override public IgniteInternalFuture<Boolean> putxAsync(final K key, final V val,
        @Nullable final GridCacheEntryEx entry, final long ttl,
        @Nullable final CacheEntryPredicate... filter) {
        A.notNull(key, "key", val, "val");

        if (keyCheck)
            validateCacheKey(key);

        validateCacheValue(val);

        ctx.denyOnLocalRead();

        return asyncOp(new AsyncOp<Boolean>(key) {
            @Override public IgniteInternalFuture<Boolean> op(IgniteTxLocalAdapter tx) {
                return tx.putAllAsync(ctx, F.t(key, val), false, entry, ttl, filter).chain(
                    (IgniteClosure<IgniteInternalFuture<GridCacheReturn>, Boolean>) RET2FLAG);
            }

            @Override
            public String toString() {
                return "putxAsync [key=" + key + ", val=" + val + ", filter=" + Arrays.toString(filter) + ']';
            }
        });
    }

    /** {@inheritDoc} */
    @Nullable @Override public V putIfAbsent(final K key, final V val) throws IgniteCheckedException {
        A.notNull(key, "key", val, "val");

        if (keyCheck)
            validateCacheKey(key);

        validateCacheValue(val);

        ctx.denyOnLocalRead();

        return ctx.cloneOnFlag(syncOp(new SyncOp<V>(true) {
            @Override public V op(IgniteTxLocalAdapter tx) throws IgniteCheckedException {
                return (V)tx.putAllAsync(ctx, F.t(key, val), true, null, -1, ctx.noValArray()).get().value();
            }

            @Override public String toString() {
                return "putIfAbsent [key=" + key + ", val=" + val + ']';
            }
        }));
    }

    /** {@inheritDoc} */
    @Override public IgniteInternalFuture<V> putIfAbsentAsync(final K key, final V val) {
        final boolean statsEnabled = ctx.config().isStatisticsEnabled();

        final long start = statsEnabled ? System.nanoTime() : 0L;

        A.notNull(key, "key", val, "val");

        if (keyCheck)
            validateCacheKey(key);

        validateCacheValue(val);

        ctx.denyOnLocalRead();

        IgniteInternalFuture<V> fut = ctx.wrapClone(asyncOp(new AsyncOp<V>(key) {
            @Override public IgniteInternalFuture<V> op(IgniteTxLocalAdapter tx) {
                return tx.putAllAsync(ctx, F.t(key, val), true, null, -1, ctx.noValArray())
                    .chain((IgniteClosure<IgniteInternalFuture<GridCacheReturn>, V>) RET2VAL);
            }

            @Override public String toString() {
                return "putIfAbsentAsync [key=" + key + ", val=" + val + ']';
            }
        }));

        if(statsEnabled)
            fut.listen(new UpdatePutTimeStatClosure<V>(metrics0(), start));

        return fut;
    }

    /** {@inheritDoc} */
    @Override public boolean putxIfAbsent(final K key, final V val) throws IgniteCheckedException {
        boolean statsEnabled = ctx.config().isStatisticsEnabled();

        long start = statsEnabled ? System.nanoTime() : 0L;

        A.notNull(key, "key", val, "val");

        if (keyCheck)
            validateCacheKey(key);

        validateCacheValue(val);

        ctx.denyOnLocalRead();

        Boolean stored = syncOp(new SyncOp<Boolean>(true) {
            @Override public Boolean op(IgniteTxLocalAdapter tx) throws IgniteCheckedException {
                return tx.putAllAsync(ctx, F.t(key, val), false, null, -1, ctx.noValArray()).get().success();
            }

            @Override public String toString() {
                return "putxIfAbsent [key=" + key + ", val=" + val + ']';
            }
        });

        if (statsEnabled && stored)
            metrics0().addPutTimeNanos(System.nanoTime() - start);

        return stored;
    }

    /** {@inheritDoc} */
    @Override public IgniteInternalFuture<Boolean> putxIfAbsentAsync(final K key, final V val) {
        final boolean statsEnabled = ctx.config().isStatisticsEnabled();

        final long start = statsEnabled ? System.nanoTime() : 0L;

        A.notNull(key, "key", val, "val");

        if (keyCheck)
            validateCacheKey(key);

        validateCacheValue(val);

        ctx.denyOnLocalRead();

        IgniteInternalFuture<Boolean> fut = asyncOp(new AsyncOp<Boolean>(key) {
            @Override public IgniteInternalFuture<Boolean> op(IgniteTxLocalAdapter tx) {
                return tx.putAllAsync(ctx, F.t(key, val), false, null, -1, ctx.noValArray()).chain(
                    (IgniteClosure<IgniteInternalFuture<GridCacheReturn>, Boolean>)RET2FLAG);
            }

            @Override public String toString() {
                return "putxIfAbsentAsync [key=" + key + ", val=" + val + ']';
            }
        });

        if (statsEnabled)
            fut.listen(new UpdatePutTimeStatClosure<Boolean>(metrics0(), start));

        return fut;
    }

    /** {@inheritDoc} */
    @Nullable @Override public V replace(final K key, final V val) throws IgniteCheckedException {
        A.notNull(key, "key", val, "val");

        if (keyCheck)
            validateCacheKey(key);

        validateCacheValue(val);

        ctx.denyOnLocalRead();

        return ctx.cloneOnFlag(syncOp(new SyncOp<V>(true) {
            @Override public V op(IgniteTxLocalAdapter tx) throws IgniteCheckedException {
                return (V)tx.putAllAsync(ctx, F.t(key, val), true, null, -1, ctx.hasValArray()).get().value();
            }

            @Override public String toString() {
                return "replace [key=" + key + ", val=" + val + ']';
            }
        }));
    }

    /** {@inheritDoc} */
    @Override public IgniteInternalFuture<V> replaceAsync(final K key, final V val) {
        final boolean statsEnabled = ctx.config().isStatisticsEnabled();

        final long start = statsEnabled ? System.nanoTime() : 0L;

        A.notNull(key, "key", val, "val");

        if (keyCheck)
            validateCacheKey(key);

        validateCacheValue(val);

        ctx.denyOnLocalRead();

        IgniteInternalFuture<V> fut = ctx.wrapClone(asyncOp(new AsyncOp<V>(key) {
            @Override public IgniteInternalFuture<V> op(IgniteTxLocalAdapter tx) {
                return tx.putAllAsync(ctx, F.t(key, val), true, null, -1, ctx.hasValArray()).chain(
                    (IgniteClosure<IgniteInternalFuture<GridCacheReturn>, V>)RET2VAL);
            }

            @Override public String toString() {
                return "replaceAsync [key=" + key + ", val=" + val + ']';
            }
        }));

        if (statsEnabled)
            fut.listen(new UpdatePutAndGetTimeStatClosure<V>(metrics0(), start));

        return fut;
    }

    /** {@inheritDoc} */
    @Override public boolean replacex(final K key, final V val) throws IgniteCheckedException {
        A.notNull(key, "key", val, "val");

        if (keyCheck)
            validateCacheKey(key);

        validateCacheValue(val);

        ctx.denyOnLocalRead();

        return syncOp(new SyncOp<Boolean>(true) {
            @Override public Boolean op(IgniteTxLocalAdapter tx) throws IgniteCheckedException {
                return tx.putAllAsync(ctx, F.t(key, val), false, null, -1, ctx.hasValArray()).get().success();
            }

            @Override public String toString() {
                return "replacex [key=" + key + ", val=" + val + ']';
            }
        });
    }

    /** {@inheritDoc} */
    @Override public IgniteInternalFuture<Boolean> replacexAsync(final K key, final V val) {
        A.notNull(key, "key", val, "val");

        if (keyCheck)
            validateCacheKey(key);

        validateCacheValue(val);

        ctx.denyOnLocalRead();

        return asyncOp(new AsyncOp<Boolean>(key) {
            @Override public IgniteInternalFuture<Boolean> op(IgniteTxLocalAdapter tx) {
                return tx.putAllAsync(ctx, F.t(key, val), false, null, -1, ctx.hasValArray()).chain(
                    (IgniteClosure<IgniteInternalFuture<GridCacheReturn>, Boolean>) RET2FLAG);
            }

            @Override public String toString() {
                return "replacexAsync [key=" + key + ", val=" + val + ']';
            }
        });
    }

    /** {@inheritDoc} */
    @Override public boolean replace(final K key, final V oldVal, final V newVal) throws IgniteCheckedException {
        A.notNull(key, "key", oldVal, "oldVal", newVal, "newVal");

        if (keyCheck)
            validateCacheKey(key);

        validateCacheValue(oldVal);

        validateCacheValue(newVal);

        ctx.denyOnLocalRead();

        return syncOp(new SyncOp<Boolean>(true) {
            @Override public Boolean op(IgniteTxLocalAdapter tx) throws IgniteCheckedException {
                // Register before hiding in the filter.
                if (ctx.deploymentEnabled())
                    ctx.deploy().registerClass(oldVal);

                return tx.putAllAsync(ctx, F.t(key, newVal), false, null, -1, ctx.equalsValArray(oldVal)).get()
                    .success();
            }

            @Override public String toString() {
                return "replace [key=" + key + ", oldVal=" + oldVal + ", newVal=" + newVal + ']';
            }
        });
    }

    /** {@inheritDoc} */
    @Override public IgniteInternalFuture<Boolean> replaceAsync(final K key, final V oldVal, final V newVal) {
        final boolean statsEnabled = ctx.config().isStatisticsEnabled();

        final long start = statsEnabled ? System.nanoTime() : 0L;

        A.notNull(key, "key", oldVal, "oldVal", newVal, "newVal");

        if (keyCheck)
            validateCacheKey(key);

        validateCacheValue(oldVal);

        validateCacheValue(newVal);

        ctx.denyOnLocalRead();

        IgniteInternalFuture<Boolean> fut = asyncOp(new AsyncOp<Boolean>(key) {
            @Override public IgniteInternalFuture<Boolean> op(IgniteTxLocalAdapter tx) {
                // Register before hiding in the filter.
                if (ctx.deploymentEnabled()) {
                    try {
                        ctx.deploy().registerClass(oldVal);
                    }
                    catch (IgniteCheckedException e) {
                        return new GridFinishedFuture<>(e);
                    }
                }

                return tx.putAllAsync(ctx, F.t(key, newVal), false, null, -1, ctx.equalsValArray(oldVal)).chain(
                    (IgniteClosure<IgniteInternalFuture<GridCacheReturn>, Boolean>)RET2FLAG);
            }

            @Override public String toString() {
                return "replaceAsync [key=" + key + ", oldVal=" + oldVal + ", newVal=" + newVal + ']';
            }
        });

        if (statsEnabled)
            fut.listen(new UpdatePutAndGetTimeStatClosure<Boolean>(metrics0(), start));

        return fut;
    }

    /** {@inheritDoc} */
    @Override public void putAll(@Nullable final Map<? extends K, ? extends V> m,
        final CacheEntryPredicate[] filter) throws IgniteCheckedException {
        boolean statsEnabled = ctx.config().isStatisticsEnabled();

        long start = statsEnabled ? System.nanoTime() : 0L;

        if (F.isEmpty(m))
            return;

        if (keyCheck)
            validateCacheKeys(m.keySet());

        validateCacheValues(m.values());

        ctx.denyOnLocalRead();

        syncOp(new SyncInOp(m.size() == 1) {
            @Override public void inOp(IgniteTxLocalAdapter tx) throws IgniteCheckedException {
                tx.putAllAsync(ctx, m, false, null, -1, filter).get();
            }

            @Override public String toString() {
                return "putAll [map=" + m + ", filter=" + Arrays.toString(filter) + ']';
            }
        });

        if (statsEnabled)
            metrics0().addPutTimeNanos(System.nanoTime() - start);
    }

    /** {@inheritDoc} */
    @Override public IgniteInternalFuture<?> putAllAsync(final Map<? extends K, ? extends V> m,
        @Nullable final CacheEntryPredicate... filter) {
        if (F.isEmpty(m))
            return new GridFinishedFuture<Object>();

        if (keyCheck)
            validateCacheKeys(m.keySet());

        validateCacheValues(m.values());

        ctx.denyOnLocalRead();

        return asyncOp(new AsyncInOp(m.keySet()) {
            @Override public IgniteInternalFuture<?> inOp(IgniteTxLocalAdapter tx) {
                return tx.putAllAsync(ctx, m, false, null, -1, filter).chain(RET2NULL);
            }

            @Override public String toString() {
                return "putAllAsync [map=" + m + ", filter=" + Arrays.toString(filter) + ']';
            }
        });
    }

    /** {@inheritDoc} */
    @Nullable @Override public V remove(K key, CacheEntryPredicate[] filter)
        throws IgniteCheckedException {
        return remove(key, null, filter);
    }

    /** {@inheritDoc} */
    @Override public V remove(final K key, @Nullable final GridCacheEntryEx entry,
        @Nullable final CacheEntryPredicate... filter) throws IgniteCheckedException {
        boolean statsEnabled = ctx.config().isStatisticsEnabled();

        long start = statsEnabled ? System.nanoTime() : 0L;

        ctx.denyOnLocalRead();

        A.notNull(key, "key");

        if (keyCheck)
            validateCacheKey(key);

        V prevVal = ctx.cloneOnFlag(syncOp(new SyncOp<V>(true) {
            @Override public V op(IgniteTxLocalAdapter tx) throws IgniteCheckedException {
                V ret = (V) tx.removeAllAsync(ctx, Collections.singletonList(key), entry, true, filter).get().value();

                if (ctx.config().getInterceptor() != null)
                    return (V) ctx.config().getInterceptor().onBeforeRemove(new CacheEntryImpl(key, ret)).get2();

                return ret;
            }

            @Override public String toString() {
                return "remove [key=" + key + ", filter=" + Arrays.toString(filter) + ']';
            }
        }));

        if (statsEnabled)
            metrics0().addRemoveAndGetTimeNanos(System.nanoTime() - start);

        return prevVal;
    }

    /** {@inheritDoc} */
    @Override public IgniteInternalFuture<V> removeAsync(K key, CacheEntryPredicate... filter) {
        final boolean statsEnabled = ctx.config().isStatisticsEnabled();

        final long start = statsEnabled ? System.nanoTime() : 0L;

        IgniteInternalFuture<V> fut = removeAsync(key, null, filter);

        if (statsEnabled)
            fut.listen(new UpdateRemoveTimeStatClosure<V>(metrics0(), start));

        return fut;
    }

    /** {@inheritDoc} */
    @Override public IgniteInternalFuture<V> removeAsync(final K key, @Nullable final GridCacheEntryEx entry,
        @Nullable final CacheEntryPredicate... filter) {
        final boolean statsEnabled = ctx.config().isStatisticsEnabled();

        final long start = statsEnabled ? System.nanoTime() : 0L;

        ctx.denyOnLocalRead();

        A.notNull(key, "key");

        if (keyCheck)
            validateCacheKey(key);

        IgniteInternalFuture<V> fut = ctx.wrapClone(asyncOp(new AsyncOp<V>(key) {
            @Override public IgniteInternalFuture<V> op(IgniteTxLocalAdapter tx) {
                // TODO should we invoke interceptor here?
                return tx.removeAllAsync(ctx, Collections.singletonList(key), null, true, filter)
                    .chain((IgniteClosure<IgniteInternalFuture<GridCacheReturn>, V>) RET2VAL);
            }

            @Override public String toString() {
                return "removeAsync [key=" + key + ", filter=" + Arrays.toString(filter) + ']';
            }
        }));

        if (statsEnabled)
            fut.listen(new UpdateRemoveTimeStatClosure<V>(metrics0(), start));

        return fut;
    }

    /** {@inheritDoc} */
    @Override public void removeAll(final Collection<? extends K> keys,
        final CacheEntryPredicate... filter) throws IgniteCheckedException {
        boolean statsEnabled = ctx.config().isStatisticsEnabled();

        long start = statsEnabled ? System.nanoTime() : 0L;

        A.notNull(keys, "keys");

        ctx.denyOnLocalRead();

        if (F.isEmpty(keys))
            return;

        if (keyCheck)
            validateCacheKeys(keys);

        syncOp(new SyncInOp(keys.size() == 1) {
            @Override public void inOp(IgniteTxLocalAdapter tx) throws IgniteCheckedException {
                tx.removeAllAsync(ctx, keys, null, false, filter).get();
            }

            @Override public String toString() {
                return "removeAll [keys=" + keys + ", filter=" + Arrays.toString(filter) + ']';
            }
        });

        if (statsEnabled)
            metrics0().addRemoveTimeNanos(System.nanoTime() - start);
    }

    /** {@inheritDoc} */
    @Override public IgniteInternalFuture<?> removeAllAsync(@Nullable final Collection<? extends K> keys,
        final CacheEntryPredicate... filter) {
        final boolean statsEnabled = ctx.config().isStatisticsEnabled();

        final long start = statsEnabled ? System.nanoTime() : 0L;

        if (F.isEmpty(keys))
            return new GridFinishedFuture<Object>();

        if (keyCheck)
            validateCacheKeys(keys);

        ctx.denyOnLocalRead();

        IgniteInternalFuture<Object> fut = asyncOp(new AsyncInOp(keys) {
            @Override public IgniteInternalFuture<?> inOp(IgniteTxLocalAdapter tx) {
                return tx.removeAllAsync(ctx, keys, null, false, filter).chain(RET2NULL);
            }

            @Override public String toString() {
                return "removeAllAsync [keys=" + keys + ", filter=" + Arrays.toString(filter) + ']';
            }
        });

        if (statsEnabled)
            fut.listen(new UpdateRemoveTimeStatClosure<>(metrics0(), start));

        return fut;
    }

    /** {@inheritDoc} */
    @Override public boolean removex(final K key, final CacheEntryPredicate... filter)
        throws IgniteCheckedException {
        boolean statsEnabled = ctx.config().isStatisticsEnabled();

        long start = statsEnabled ? System.nanoTime() : 0L;

        boolean rmv = removex(key, null, filter);

        if (statsEnabled && rmv)
            metrics0().addRemoveTimeNanos(System.nanoTime() - start);

        return rmv;
    }

    /** {@inheritDoc} */
    @Override public boolean removex(final K key, @Nullable final GridCacheEntryEx entry,
        @Nullable final CacheEntryPredicate... filter) throws IgniteCheckedException {
        boolean statsEnabled = ctx.config().isStatisticsEnabled();

        long start = statsEnabled ? System.nanoTime() : 0L;

        ctx.denyOnLocalRead();

        A.notNull(key, "key");

        if (keyCheck)
            validateCacheKey(key);

        boolean rmv = syncOp(new SyncOp<Boolean>(true) {
            @Override public Boolean op(IgniteTxLocalAdapter tx) throws IgniteCheckedException {
                return tx.removeAllAsync(ctx, Collections.singletonList(key), entry, false, filter).get().success();
            }

            @Override public String toString() {
                return "removex [key=" + key + ", filter=" + Arrays.toString(filter) + ']';
            }
        });

        if (statsEnabled && rmv)
            metrics0().addRemoveTimeNanos(System.nanoTime() - start);

        return rmv;
    }

    /** {@inheritDoc} */
    @Override public IgniteInternalFuture<Boolean> removexAsync(K key, CacheEntryPredicate... filter) {
        A.notNull(key, "key");

        return removexAsync(key, null, filter);
    }

    /** {@inheritDoc} */
    @Override public IgniteInternalFuture<Boolean> removexAsync(final K key, @Nullable final GridCacheEntryEx entry,
        @Nullable final CacheEntryPredicate... filter) {
        final boolean statsEnabled = ctx.config().isStatisticsEnabled();

        final long start = statsEnabled ? System.nanoTime() : 0L;

        ctx.denyOnLocalRead();

        A.notNull(key, "key");

        if (keyCheck)
            validateCacheKey(key);

        IgniteInternalFuture<Boolean> fut = asyncOp(new AsyncOp<Boolean>(key) {
            @Override public IgniteInternalFuture<Boolean> op(IgniteTxLocalAdapter tx) {
                return tx.removeAllAsync(ctx, Collections.singletonList(key), entry, false, filter).chain(
                    (IgniteClosure<IgniteInternalFuture<GridCacheReturn>, Boolean>)RET2FLAG);
            }

            @Override public String toString() {
                return "removeAsync [key=" + key + ", filter=" + Arrays.toString(filter) + ']';
            }
        });

        if (statsEnabled)
            fut.listen(new UpdateRemoveTimeStatClosure<Boolean>(metrics0(), start));

        return fut;
    }

    /** {@inheritDoc} */
    @Override public GridCacheReturn removex(final K key, final V val) throws IgniteCheckedException {
        ctx.denyOnLocalRead();

        A.notNull(key, "key", val, "val");

        if (keyCheck)
            validateCacheKey(key);

        return syncOp(new SyncOp<GridCacheReturn>(true) {
            @Override public GridCacheReturn op(IgniteTxLocalAdapter tx) throws IgniteCheckedException {
                // Register before hiding in the filter.
                if (ctx.deploymentEnabled())
                    ctx.deploy().registerClass(val);

                return (GridCacheReturn)tx.removeAllAsync(ctx,
                    Collections.singletonList(key),
                    null,
                    true,
                    ctx.equalsValArray(val)).get();
            }

            @Override public String toString() {
                return "remove [key=" + key + ", val=" + val + ']';
            }
        });
    }

    /** {@inheritDoc} */
    @Override public void removeAllConflict(final Map<KeyCacheObject, GridCacheVersion> drMap)
        throws IgniteCheckedException {
        ctx.denyOnLocalRead();

        if (F.isEmpty(drMap))
            return;

        ctx.dr().onReceiveCacheEntriesReceived(drMap.size());

        syncOp(new SyncInOp(false) {
            @Override public void inOp(IgniteTxLocalAdapter tx) throws IgniteCheckedException {
                tx.removeAllDrAsync(ctx, drMap).get();
            }

            @Override public String toString() {
                return "removeAllConflict [drMap=" + drMap + ']';
            }
        });
    }

    /** {@inheritDoc} */
    @Override public IgniteInternalFuture<?> removeAllConflictAsync(final Map<KeyCacheObject, GridCacheVersion> drMap)
        throws IgniteCheckedException {
        ctx.denyOnLocalRead();

        if (F.isEmpty(drMap))
            return new GridFinishedFuture<Object>();

        ctx.dr().onReceiveCacheEntriesReceived(drMap.size());

        return asyncOp(new AsyncInOp(drMap.keySet()) {
            @Override public IgniteInternalFuture<?> inOp(IgniteTxLocalAdapter tx) {
                return tx.removeAllDrAsync(ctx, drMap);
            }

            @Override public String toString() {
                return "removeAllDrASync [drMap=" + drMap + ']';
            }
        });
    }

    /** {@inheritDoc} */
    @Override public GridCacheReturn replacex(final K key, final V oldVal, final V newVal)
        throws IgniteCheckedException
    {
        A.notNull(key, "key", oldVal, "oldVal", newVal, "newVal");

        if (keyCheck)
            validateCacheKey(key);

        ctx.denyOnLocalRead();

        return syncOp(new SyncOp<GridCacheReturn>(true) {
            @Override public GridCacheReturn op(IgniteTxLocalAdapter tx) throws IgniteCheckedException {
                // Register before hiding in the filter.
                if (ctx.deploymentEnabled())
                    ctx.deploy().registerClass(oldVal);

                return (GridCacheReturn) tx.putAllAsync(ctx,
                        F.t(key, newVal),
                        true,
                        null,
                        -1,
                        ctx.equalsValArray(oldVal)).get();
            }

            @Override public String toString() {
                return "replace [key=" + key + ", oldVal=" + oldVal + ", newVal=" + newVal + ']';
            }
        });
    }

    /** {@inheritDoc} */
    @Override public IgniteInternalFuture<GridCacheReturn> removexAsync(final K key, final V val) {
        ctx.denyOnLocalRead();

        A.notNull(key, "key", val, "val");

        if (keyCheck)
            validateCacheKey(key);

        return asyncOp(new AsyncOp<GridCacheReturn>(key) {
            @Override public IgniteInternalFuture<GridCacheReturn> op(IgniteTxLocalAdapter tx) {
                // Register before hiding in the filter.
                try {
                    if (ctx.deploymentEnabled())
                        ctx.deploy().registerClass(val);
                }
                catch (IgniteCheckedException e) {
                    return new GridFinishedFuture<>(e);
                }

                IgniteInternalFuture<GridCacheReturn> fut = (IgniteInternalFuture)tx.removeAllAsync(ctx,
                        Collections.singletonList(key),
                        null,
                        true,
                        ctx.equalsValArray(val));

                return fut;
            }

            @Override public String toString() {
                return "removeAsync [key=" + key + ", val=" + val + ']';
            }
        });
    }

    /** {@inheritDoc} */
    @Override public IgniteInternalFuture<GridCacheReturn> replacexAsync(final K key,
        final V oldVal,
        final V newVal)
    {
        A.notNull(key, "key", oldVal, "oldVal", newVal, "newVal");

        if (keyCheck)
            validateCacheKey(key);

        ctx.denyOnLocalRead();

        return asyncOp(new AsyncOp<GridCacheReturn>(key) {
            @Override public IgniteInternalFuture<GridCacheReturn> op(IgniteTxLocalAdapter tx) {
                // Register before hiding in the filter.
                try {
                    if (ctx.deploymentEnabled())
                        ctx.deploy().registerClass(oldVal);
                }
                catch (IgniteCheckedException e) {
                    return new GridFinishedFuture<>(e);
                }

                IgniteInternalFuture<GridCacheReturn> fut = (IgniteInternalFuture)tx.putAllAsync(ctx,
                    F.t(key, newVal),
                    true,
                    null,
                    -1,
                    ctx.equalsValArray(oldVal));

                return fut;
            }

            @Override public String toString() {
                return "replaceAsync [key=" + key + ", oldVal=" + oldVal + ", newVal=" + newVal + ']';
            }
        });
    }

    /** {@inheritDoc} */
    @Override public boolean remove(final K key, final V val) throws IgniteCheckedException {
        boolean statsEnabled = ctx.config().isStatisticsEnabled();

        long start = statsEnabled ? System.nanoTime() : 0L;

        ctx.denyOnLocalRead();

        A.notNull(key, "key", val, "val");

        if (keyCheck)
            validateCacheKey(key);

        validateCacheValue(val);

        boolean rmv = syncOp(new SyncOp<Boolean>(true) {
            @Override public Boolean op(IgniteTxLocalAdapter tx) throws IgniteCheckedException {
                // Register before hiding in the filter.
                if (ctx.deploymentEnabled())
                    ctx.deploy().registerClass(val);

                return tx.removeAllAsync(ctx, Collections.singletonList(key), null, false,
                        ctx.equalsValArray(val)).get().success();
            }

            @Override public String toString() {
                return "remove [key=" + key + ", val=" + val + ']';
            }
        });

        if (statsEnabled && rmv)
            metrics0().addRemoveTimeNanos(System.nanoTime() - start);

        return rmv;
    }

    /** {@inheritDoc} */
    @Override public IgniteInternalFuture<Boolean> removeAsync(final K key, final V val) {
        final boolean statsEnabled = ctx.config().isStatisticsEnabled();

        final long start = statsEnabled ? System.nanoTime() : 0L;

        ctx.denyOnLocalRead();

        A.notNull(key, "key", val, "val");

        if (keyCheck)
            validateCacheKey(key);

        validateCacheValue(val);

        IgniteInternalFuture<Boolean> fut = asyncOp(new AsyncOp<Boolean>(key) {
            @Override public IgniteInternalFuture<Boolean> op(IgniteTxLocalAdapter tx) {
                // Register before hiding in the filter.
                if (ctx.deploymentEnabled()) {
                    try {
                        ctx.deploy().registerClass(val);
                    }
                    catch (IgniteCheckedException e) {
                        return new GridFinishedFuture<>(e);
                    }
                }

                return tx.removeAllAsync(ctx, Collections.singletonList(key), null, false,
                    ctx.equalsValArray(val)).chain(
                    (IgniteClosure<IgniteInternalFuture<GridCacheReturn>, Boolean>)RET2FLAG);
            }

            @Override public String toString() {
                return "removeAsync [key=" + key + ", val=" + val + ']';
            }
        });

        if (statsEnabled)
            fut.listen(new UpdateRemoveTimeStatClosure<Boolean>(metrics0(), start));

        return fut;
    }

    /**
     * @param filter Filter.
     * @return Future.
     */
    public IgniteInternalFuture<?> localRemoveAll(final CacheEntryPredicate filter) {
        ctx.denyOnLocalRead();

        final Set<? extends K> keys = filter != null ? keySet(filter) : keySet();

        return asyncOp(new AsyncInOp(keys) {
            @Override public IgniteInternalFuture<?> inOp(IgniteTxLocalAdapter tx) {
                return tx.removeAllAsync(ctx, keys, null, false, null);
            }

            @Override public String toString() {
                return "removeAllAsync [filter=" + filter + ']';
            }
        });
    }

    /** {@inheritDoc} */
    @Override public void localRemoveAll() throws IgniteCheckedException {
        localRemoveAll(null);
    }

    /** {@inheritDoc} */
    @Override public CacheMetrics metrics() {
        return new CacheMetricsSnapshot(metrics);
    }

    /** {@inheritDoc} */
    @Override public CacheMetricsMXBean mxBean() {
        return mxBean;
    }

    /**
     * @return Metrics.
     */
    public CacheMetricsImpl metrics0() {
        return metrics;
    }

    /** {@inheritDoc} */
    @Nullable @Override public Transaction tx() {
        IgniteTxAdapter tx = ctx.tm().threadLocalTx(ctx);

        return tx == null ? null : new TransactionProxyImpl<>(tx, ctx.shared(), false);
    }

    /** {@inheritDoc} */
    @Override public boolean lock(K key, long timeout,
        @Nullable CacheEntryPredicate... filter) throws IgniteCheckedException {
        A.notNull(key, "key");

        return lockAll(Collections.singletonList(key), timeout, filter);
    }

    /** {@inheritDoc} */
    @Override public boolean lockAll(@Nullable Collection<? extends K> keys, long timeout,
        @Nullable CacheEntryPredicate... filter) throws IgniteCheckedException {
        if (F.isEmpty(keys))
            return true;

        if (keyCheck)
            validateCacheKeys(keys);

        IgniteInternalFuture<Boolean> fut = lockAllAsync(keys, timeout, filter);

        boolean isInterrupted = false;

        try {
            while (true) {
                try {
                    return fut.get();
                }
                catch (IgniteInterruptedCheckedException ignored) {
                    // Interrupted status of current thread was cleared, retry to get lock.
                    isInterrupted = true;
                }
            }
        }
        finally {
            if (isInterrupted)
                Thread.currentThread().interrupt();
        }
    }

    /** {@inheritDoc} */
    @Override public IgniteInternalFuture<Boolean> lockAsync(K key, long timeout,
        @Nullable CacheEntryPredicate... filter) {
        A.notNull(key, "key");

        if (keyCheck)
            validateCacheKey(key);

        return lockAllAsync(Collections.singletonList(key), timeout, filter);
    }

    /** {@inheritDoc} */
    @Override public void unlock(K key, CacheEntryPredicate... filter)
        throws IgniteCheckedException {
        A.notNull(key, "key");

        if (keyCheck)
            validateCacheKey(key);

        unlockAll(Collections.singletonList(key), filter);
    }

    /** {@inheritDoc} */
    @Override public boolean isLocked(K key) {
        A.notNull(key, "key");

        if (keyCheck)
            validateCacheKey(key);

        KeyCacheObject cacheKey = ctx.toCacheKeyObject(key);

        while (true) {
            try {
                GridCacheEntryEx entry = peekEx(cacheKey);

                return entry != null && entry.lockedByAny();
            }
            catch (GridCacheEntryRemovedException ignore) {
                // No-op.
            }
        }
    }

    /** {@inheritDoc} */
    @Override public boolean isLockedByThread(K key) {
        A.notNull(key, "key");

        if (keyCheck)
            validateCacheKey(key);

        try {
            KeyCacheObject cacheKey = ctx.toCacheKeyObject(key);
            
            GridCacheEntryEx e = entry0(cacheKey, new AffinityTopologyVersion(ctx.discovery().topologyVersion()),
                false, false);

            if (e == null)
                return false;

            // Delegate to near if dht.
            if (e.isDht() && CU.isNearEnabled(ctx)) {
                GridCache<K, V> near = ctx.isDht() ? ctx.dht().near() : ctx.near();

                return near.isLockedByThread(key) || e.lockedByThread();
            }

            return e.lockedByThread();
        }
        catch (GridCacheEntryRemovedException ignore) {
            return false;
        }
    }

    /** {@inheritDoc} */
    @Override public Transaction txStart() throws IllegalStateException {
        TransactionConfiguration cfg = ctx.gridConfig().getTransactionConfiguration();

        return txStart(cfg.getDefaultTxConcurrency(), cfg.getDefaultTxIsolation());
    }

    /** {@inheritDoc} */
    @Override public Transaction txStart(TransactionConcurrency concurrency, TransactionIsolation isolation) {
        A.notNull(concurrency, "concurrency");
        A.notNull(isolation, "isolation");

        TransactionConfiguration cfg = ctx.gridConfig().getTransactionConfiguration();

        return txStart(
                concurrency,
                isolation,
                cfg.getDefaultTxTimeout(),
                0
        );
    }

    /** {@inheritDoc} */
    @Override public IgniteInternalTx txStartEx(TransactionConcurrency concurrency, TransactionIsolation isolation) {
        IgniteTransactionsEx txs = ctx.kernalContext().cache().transactions();

        return txs.txStartEx(ctx, concurrency, isolation);
    }

    /** {@inheritDoc} */
    @Override public Transaction txStart(TransactionConcurrency concurrency,
        TransactionIsolation isolation, long timeout, int txSize) throws IllegalStateException {
        IgniteTransactionsEx txs = ctx.kernalContext().cache().transactions();

        return txs.txStartEx(ctx, concurrency, isolation, timeout, txSize).proxy();
    }

    /** {@inheritDoc} */
    @Override public long overflowSize() throws IgniteCheckedException {
        return ctx.swap().swapSize();
    }

    /** {@inheritDoc} */
    @Override public ConcurrentMap<K, V> toMap() {
        return new GridCacheMapAdapter<>(this);
    }

    /**
     * Checks if cache is working in JTA transaction and enlist cache as XAResource if necessary.
     *
     * @throws IgniteCheckedException In case of error.
     */
    protected void checkJta() throws IgniteCheckedException {
        ctx.jta().checkJta();
    }

    /** {@inheritDoc} */
    @Override public void txSynchronize(TransactionSynchronization syncs) {
        ctx.tm().addSynchronizations(syncs);
    }

    /** {@inheritDoc} */
    @Override public void txUnsynchronize(TransactionSynchronization syncs) {
        ctx.tm().removeSynchronizations(syncs);
    }

    /** {@inheritDoc} */
    @Override public Collection<TransactionSynchronization> txSynchronizations() {
        return ctx.tm().synchronizations();
    }

    /** {@inheritDoc} */
    @Override public void localLoadCache(final IgniteBiPredicate<K, V> p, Object[] args)
        throws IgniteCheckedException {
        final boolean replicate = ctx.isDrEnabled();
        final AffinityTopologyVersion topVer = ctx.affinity().affinityTopologyVersion();

        GridCacheProjectionImpl<K, V> prj = ctx.projectionPerCall();

        ExpiryPolicy plc0 = prj != null ? prj.expiry() : null;

        final ExpiryPolicy plc = plc0 != null ? plc0 : ctx.expiry();

        if (ctx.store().isLocalStore()) {
            DataStreamerImpl ldr = ctx.kernalContext().dataStream().dataStreamer(ctx.namex());

            try {
                ldr.updater(new IgniteDrDataStreamerCacheUpdater());

                LocalStoreLoadClosure c = new LocalStoreLoadClosure(p, ldr, plc);

                ctx.store().loadCache(c, args);

                c.onDone();
            }
            finally {
                ldr.closeEx(false);
            }
        }
        else {
            // Version for all loaded entries.
            final GridCacheVersion ver0 = ctx.versions().nextForLoad();

            ctx.store().loadCache(new CIX3<KeyCacheObject, Object, GridCacheVersion>() {
                @Override public void applyx(KeyCacheObject key, Object val, @Nullable GridCacheVersion ver)
                    throws IgniteException {
                    assert ver == null;

                    long ttl = CU.ttlForLoad(plc);

                    if (ttl == CU.TTL_ZERO)
                        return;

                    loadEntry(key, val, ver0, (IgniteBiPredicate<Object, Object>)p, topVer, replicate, ttl);
                }
            }, args);
        }
    }

    /**
     * @param key Key.
     * @param val Value.
     * @param ver Cache version.
     * @param p Optional predicate.
     * @param topVer Topology version.
     * @param replicate Replication flag.
     * @param ttl TTL.
     */
    private void loadEntry(KeyCacheObject key,
        Object val,
        GridCacheVersion ver,
        @Nullable IgniteBiPredicate<Object, Object> p,
        AffinityTopologyVersion topVer,
        boolean replicate,
        long ttl) {
        if (p != null && !p.apply(key.value(ctx.cacheObjectContext(), false), val))
            return;

        CacheObject cacheVal = ctx.toCacheObject(val);

        GridCacheEntryEx entry = entryEx(key, false);

        try {
            entry.initialValue(cacheVal, ver, ttl, CU.EXPIRE_TIME_CALCULATE, false, topVer,
                replicate ? DR_LOAD : DR_NONE);
        }
        catch (IgniteCheckedException e) {
            throw new IgniteException("Failed to put cache value: " + entry, e);
        }
        catch (GridCacheEntryRemovedException ignore) {
            if (log.isDebugEnabled())
                log.debug("Got removed entry during loadCache (will ignore): " + entry);
        }
        finally {
            ctx.evicts().touch(entry, topVer);
        }

        CU.unwindEvicts(ctx);
    }

    /** {@inheritDoc} */
    @Override public IgniteInternalFuture<?> localLoadCacheAsync(final IgniteBiPredicate<K, V> p,
        final Object[] args)
    {
        return ctx.closures().callLocalSafe(
            ctx.projectSafe(new Callable<Object>() {
                @Nullable @Override public Object call() throws IgniteCheckedException {
                    localLoadCache(p, args);

                    return null;
                }
            }), true);
    }

    /**
     * @param keys Keys.
     * @param replaceExisting Replace existing values flag.
     * @return Load future.
     */
    public IgniteInternalFuture<?> loadAll(
        final Set<? extends K> keys,
        boolean replaceExisting
    ) {
        A.notNull(keys, "keys");

        for (Object key : keys)
            A.notNull(key, "key");

        if (!ctx.store().configured())
            return new GridFinishedFuture<>();

        GridCacheProjectionImpl<K, V> prj = ctx.projectionPerCall();

        ExpiryPolicy plc = prj != null ? prj.expiry() : null;

        if (replaceExisting) {
            if (ctx.store().isLocalStore()) {
                Collection<ClusterNode> nodes = ctx.grid().cluster().forDataNodes(name()).nodes();

                if (nodes.isEmpty())
                    return new GridFinishedFuture<>();

                return ctx.closures().callAsyncNoFailover(BROADCAST,
                    new LoadKeysCallable<>(ctx.name(), keys, true, plc),
                    nodes,
                    true);
            }
            else {
                return ctx.closures().callLocalSafe(new Callable<Void>() {
                    @Override public Void call() throws Exception {
                        localLoadAndUpdate(keys);

                        return null;
                    }
                });
            }
        }
        else {
            Collection<ClusterNode> nodes = ctx.grid().cluster().forDataNodes(name()).nodes();

            if (nodes.isEmpty())
                return new GridFinishedFuture<>();

            return ctx.closures().callAsyncNoFailover(BROADCAST,
                new LoadKeysCallable<>(ctx.name(), keys, false, plc),
                nodes,
                true);
        }
    }

    /**
     * @param keys Keys.
     * @throws IgniteCheckedException If failed.
     */
    private void localLoadAndUpdate(final Collection<? extends K> keys) throws IgniteCheckedException {
        try (final DataStreamerImpl<KeyCacheObject, CacheObject> ldr =
                 ctx.kernalContext().<KeyCacheObject, CacheObject>dataStream().dataStreamer(ctx.namex())) {
            ldr.allowOverwrite(true);
            ldr.skipStore(true);

            final Collection<DataStreamerEntry> col = new ArrayList<>(ldr.perNodeBufferSize());

            Collection<KeyCacheObject> keys0 = ctx.cacheKeysView(keys);

            ctx.store().loadAllFromStore(null, keys0, new CIX2<KeyCacheObject, Object>() {
                @Override public void applyx(KeyCacheObject key, Object val) {
                    col.add(new DataStreamerEntry(key, ctx.toCacheObject(val)));

                    if (col.size() == ldr.perNodeBufferSize()) {
                        ldr.addDataInternal(col);

                        col.clear();
                    }
                }
            });

            if (!col.isEmpty())
                ldr.addData(col);
        }
    }

    /**
     * @param keys Keys to load.
     * @param plc Optional expiry policy.
     * @throws IgniteCheckedException If failed.
     */
    public void localLoad(Collection<? extends K> keys,
        @Nullable ExpiryPolicy plc)
        throws IgniteCheckedException
    {
        final boolean replicate = ctx.isDrEnabled();
        final AffinityTopologyVersion topVer = ctx.affinity().affinityTopologyVersion();

        final ExpiryPolicy plc0 = plc != null ? plc : ctx.expiry();

        Collection<KeyCacheObject> keys0 = ctx.cacheKeysView(keys);

        if (ctx.store().isLocalStore()) {
            DataStreamerImpl ldr = ctx.kernalContext().dataStream().dataStreamer(ctx.namex());

            try {
                ldr.updater(new IgniteDrDataStreamerCacheUpdater());

                LocalStoreLoadClosure c = new LocalStoreLoadClosure(null, ldr, plc0);

                ctx.store().localStoreLoadAll(null, keys0, c);

                c.onDone();
            }
            finally {
                ldr.closeEx(false);
            }
        }
        else {
            // Version for all loaded entries.
            final GridCacheVersion ver0 = ctx.versions().nextForLoad();

            ctx.store().loadAllFromStore(null, keys0, new CI2<KeyCacheObject, Object>() {
                @Override public void apply(KeyCacheObject key, Object val) {
                    long ttl = CU.ttlForLoad(plc0);

                    if (ttl == CU.TTL_ZERO)
                        return;

                    loadEntry(key, val, ver0, null, topVer, replicate, ttl);
                }
            });
        }
    }

    /**
     * @param p Predicate.
     * @param args Arguments.
     * @throws IgniteCheckedException If failed.
     */
    void globalLoadCache(@Nullable IgniteBiPredicate<K, V> p, @Nullable Object... args) throws IgniteCheckedException {
        globalLoadCacheAsync(p, args).get();
    }

    /**
     * @param p Predicate.
     * @param args Arguments.
     * @throws IgniteCheckedException If failed.
     * @return Load cache future.
     */
    IgniteInternalFuture<?> globalLoadCacheAsync(@Nullable IgniteBiPredicate<K, V> p, @Nullable Object... args)
        throws IgniteCheckedException {
        ClusterGroup nodes = ctx.kernalContext().grid().cluster().forCacheNodes(ctx.name());

        ctx.kernalContext().task().setThreadContext(TC_NO_FAILOVER, true);

        GridCacheProjectionImpl<K, V> prj = ctx.projectionPerCall();

        ExpiryPolicy plc = prj != null ? prj.expiry() : null;

        return ctx.kernalContext().closure().callAsync(BROADCAST,
            Arrays.asList(new LoadCacheClosure<>(ctx.name(), p, args, plc)),
            nodes.nodes());
    }

    /** {@inheritDoc} */
    @Nullable @Override public Cache.Entry<K, V> randomEntry() {
        GridCacheMapEntry e = map.randomEntry();

        return e == null || e.obsolete() ? null : e.<K, V>wrapLazyValue();
    }

    /** {@inheritDoc} */
    @Override public int size(CachePeekMode[] peekModes) throws IgniteCheckedException {
        if (isLocal())
            return localSize(peekModes);

        return sizeAsync(peekModes).get();
    }

    /** {@inheritDoc} */
    @Override public IgniteInternalFuture<Integer> sizeAsync(CachePeekMode[] peekModes) {
        assert peekModes != null;

        PeekModes modes = parsePeekModes(peekModes);

        IgniteClusterEx cluster = ctx.grid().cluster();

        ClusterGroup grp = modes.near ? cluster.forCacheNodes(name(), true, true, false) : cluster.forDataNodes(name());

        Collection<ClusterNode> nodes = grp.nodes();

        if (nodes.isEmpty())
            return new GridFinishedFuture<>(0);

        IgniteInternalFuture<Collection<Integer>> fut =
            ctx.closures().broadcastNoFailover(new SizeCallable(ctx.name(), peekModes), null, nodes);

        return fut.chain(new CX1<IgniteInternalFuture<Collection<Integer>>, Integer>() {
            @Override public Integer applyx(IgniteInternalFuture<Collection<Integer>> fut)
            throws IgniteCheckedException {
                Collection<Integer> res = fut.get();

                int totalSize = 0;

                for (Integer size : res)
                    totalSize += size;

                return totalSize;
            }
        });
    }

    /** {@inheritDoc} */
    @SuppressWarnings("ForLoopReplaceableByForEach")
    @Override public int localSize(CachePeekMode[] peekModes) throws IgniteCheckedException {
        PeekModes modes = parsePeekModes(peekModes);

        int size = 0;

        if (ctx.isLocal()) {
            modes.primary = true;
            modes.backup = true;

            if (modes.heap)
                size += size();
        }
        else {
            if (modes.heap) {
                if (modes.near)
                    size += nearSize();

                GridCacheAdapter cache = ctx.isNear() ? ctx.near().dht() : ctx.cache();

                if (!(modes.primary && modes.backup)) {
                    if (modes.primary)
                        size += cache.primarySize();

                    if (modes.backup)
                        size += (cache.size() - cache.primarySize());
                }
                else
                    size += cache.size();
            }
        }

        // Swap and offheap are disabled for near cache.
        if (modes.primary || modes.backup) {
            AffinityTopologyVersion topVer = ctx.affinity().affinityTopologyVersion();

            GridCacheSwapManager swapMgr = ctx.isNear() ? ctx.near().dht().context().swap() : ctx.swap();

            if (modes.swap)
                size += swapMgr.swapEntriesCount(modes.primary, modes.backup, topVer);

            if (modes.offheap)
                size += swapMgr.offheapEntriesCount(modes.primary, modes.backup, topVer);
        }

        return size;
    }

    /** {@inheritDoc} */
    @Override public int size() {
        return map.publicSize();
    }

    /** {@inheritDoc} */
    @Override public int globalSize() throws IgniteCheckedException {
        return globalSize(false);
    }

    /** {@inheritDoc} */
    @Override public int nearSize() {
        return 0;
    }

    /** {@inheritDoc} */
    @Override public int primarySize() {
        return map.publicSize();
    }

    /** {@inheritDoc} */
    @Override public int globalPrimarySize() throws IgniteCheckedException {
        return globalSize(true);
    }

    /** {@inheritDoc} */
    @Override public String toString() {
        return S.toString(GridCacheAdapter.class, this, "name", name(), "size", size());
    }

    /** {@inheritDoc} */
    @Override public Iterator<Cache.Entry<K, V>> iterator() {
        return entrySet().iterator();
    }

    /**
     *
     */
    private Iterator<Cache.Entry<K, V>> localIteratorHonorExpirePolicy() {
        return F.iterator(iterator(),
            new IgniteClosure<Cache.Entry<K, V>, Cache.Entry<K, V>>() {
                private IgniteCacheExpiryPolicy expiryPlc = ctx.cache().expiryPolicy(ctx.expiry());

                @Override public Cache.Entry<K, V> apply(Cache.Entry<K, V> lazyEntry) {
                    try {
                        V val = localPeek(lazyEntry.getKey(), CachePeekModes.ONHEAP_ONLY, expiryPlc);

                        return new CacheEntryImpl<>(lazyEntry.getKey(), val);
                    }
                    catch (IgniteCheckedException e) {
                        throw CU.convertToCacheException(e);
                    }
                }
            }, false
        );
    }

    /**
     * @return Distributed ignite cache iterator.
     */
    public Iterator<Cache.Entry<K, V>> igniteIterator() {
        if (!ctx.isSwapOrOffheapEnabled() && ctx.kernalContext().discovery().size() == 1)
            return localIteratorHonorExpirePolicy();

        CacheQueryFuture<Map.Entry<K, V>> fut = queries().createScanQuery(null)
            .keepAll(false)
            .execute();

        return ctx.itHolder().iterator(fut, new CacheIteratorConverter<Cache.Entry<K, V>, Map.Entry<K, V>>() {
            @Override protected Cache.Entry<K, V> convert(Map.Entry<K, V> e) {
                return new CacheEntryImpl<>(e.getKey(), e.getValue());
            }

            @Override protected void remove(Cache.Entry<K, V> item) {
                ctx.gate().enter();

                try {
                    removex(item.getKey());
<<<<<<< HEAD
                } catch (IgniteCheckedException e) {
                    throw CU.convertToCacheException(e);
                } finally {
=======
                }
                catch (IgniteCheckedException e) {
                    throw new CacheException(e);
                }
                finally {
>>>>>>> 7972da93
                    ctx.gate().leave();
                }
            }
        });
    }

    /** {@inheritDoc} */
    @Nullable @Override public V promote(K key) throws IgniteCheckedException {
        return promote(key, true);
    }

    /**
     * @param key Key.
     * @param deserializePortable Deserialize portable flag.
     * @return Value.
     * @throws IgniteCheckedException If failed.
     */
    @SuppressWarnings("IfMayBeConditional")
    @Nullable public V promote(K key, boolean deserializePortable) throws IgniteCheckedException {
        ctx.denyOnFlags(F.asList(READ, SKIP_SWAP));

        A.notNull(key, "key");

        if (keyCheck)
            validateCacheKey(key);

        KeyCacheObject cacheKey = ctx.toCacheKeyObject(key);

        GridCacheSwapEntry unswapped = ctx.swap().readAndRemove(cacheKey);

        if (unswapped == null)
            return null;

        GridCacheEntryEx entry = entryEx(cacheKey);

        try {
            if (!entry.initialValue(cacheKey, unswapped))
                return null;
        }
        catch (GridCacheEntryRemovedException ignored) {
            if (log.isDebugEnabled())
                log.debug("Entry has been concurrently removed.");

            return null;
        }

        CacheObject val = unswapped.value();

        Object val0 = val != null ? val.value(ctx.cacheObjectContext(), true) : null;

        return (V)ctx.unwrapPortableIfNeeded(val0, !deserializePortable);
    }

    /** {@inheritDoc} */
    @Override public void promoteAll(@Nullable Collection<? extends K> keys) throws IgniteCheckedException {
        ctx.denyOnFlags(F.asList(READ, SKIP_SWAP));

        if (F.isEmpty(keys))
            return;

        if (keyCheck)
            validateCacheKeys(keys);

        Collection<KeyCacheObject> unswap = new ArrayList<>(keys.size());

        for (K key : keys) {
            KeyCacheObject cacheKey = ctx.toCacheKeyObject(key);

            // Do not look up in swap for existing entries.
            GridCacheEntryEx entry = peekEx(cacheKey);

            try {
                if (entry == null || entry.obsolete() || entry.isNewLocked()) {
                    if (entry != null)
                        cacheKey = entry.key();

                    unswap.add(cacheKey);
                }
            }
            catch (GridCacheEntryRemovedException ignored) {
                // No-op.
            }
        }

        Collection<GridCacheBatchSwapEntry> swapped = ctx.swap().readAndRemove(unswap);

        for (GridCacheBatchSwapEntry swapEntry : swapped) {
            KeyCacheObject key = swapEntry.key();

            GridCacheEntryEx entry = entryEx(key);

            try {
                entry.initialValue(key, swapEntry);
            }
            catch (GridCacheEntryRemovedException ignored) {
                if (log.isDebugEnabled())
                    log.debug("Entry has been concurrently removed.");
            }
        }
    }

    /** {@inheritDoc} */
    @Override public Iterator<Map.Entry<K, V>> swapIterator() throws IgniteCheckedException {
        ctx.denyOnFlags(F.asList(SKIP_SWAP));

        return ctx.swap().lazySwapIterator();
    }

    /** {@inheritDoc} */
    @Override public Iterator<Map.Entry<K, V>> offHeapIterator() throws IgniteCheckedException {
        return ctx.swap().lazyOffHeapIterator();
    }

    /** {@inheritDoc} */
    @Override public long offHeapEntriesCount() {
        return ctx.swap().offHeapEntriesCount();
    }

    /** {@inheritDoc} */
    @Override public long offHeapAllocatedSize() {
        return ctx.swap().offHeapAllocatedSize();
    }

    /** {@inheritDoc} */
    @Override public long swapSize() throws IgniteCheckedException {
        return ctx.swap().swapSize();
    }

    /** {@inheritDoc} */
    @Override public long swapKeys() throws IgniteCheckedException {
        return ctx.swap().swapKeys();
    }

    /**
     * Asynchronously commits transaction after all previous asynchronous operations are completed.
     *
     * @param tx Transaction to commit.
     * @return Transaction commit future.
     */
    @SuppressWarnings("unchecked")
    public IgniteInternalFuture<IgniteInternalTx> commitTxAsync(final IgniteInternalTx tx) {
        FutureHolder holder = lastFut.get();

        holder.lock();

        try {
            IgniteInternalFuture fut = holder.future();

            if (fut != null && !fut.isDone()) {
                IgniteInternalFuture<IgniteInternalTx> f = new GridEmbeddedFuture<>(fut,
                    new C2<Object, Exception, IgniteInternalFuture<IgniteInternalTx>>() {
                        @Override public IgniteInternalFuture<IgniteInternalTx> apply(Object o, Exception e) {
                            return tx.commitAsync();
                        }
                    });

                saveFuture(holder, f);

                return f;
            }

            IgniteInternalFuture<IgniteInternalTx> f = tx.commitAsync();

            saveFuture(holder, f);

            ctx.tm().resetContext();

            return f;
        }
        finally {
            holder.unlock();
        }
    }

    /**
     * Awaits for previous async operation to be completed.
     */
    @SuppressWarnings("unchecked")
    public void awaitLastFut() {
        FutureHolder holder = lastFut.get();

        IgniteInternalFuture fut = holder.future();

        if (fut != null && !fut.isDone()) {
            try {
                // Ignore any exception from previous async operation as it should be handled by user.
                fut.get();
            }
            catch (IgniteCheckedException ignored) {
                // No-op.
            }
        }
    }

    /**
     * Gets cache global size (with or without backups).
     *
     * @param primaryOnly {@code True} if only primary sizes should be included.
     * @return Global size.
     * @throws IgniteCheckedException If internal task execution failed.
     */
    private int globalSize(boolean primaryOnly) throws IgniteCheckedException {
        try {
            // Send job to remote nodes only.
            Collection<ClusterNode> nodes = ctx.grid().cluster().forCacheNodes(name()).forRemotes().nodes();

            IgniteInternalFuture<Collection<Integer>> fut = null;

            if (!nodes.isEmpty()) {
                ctx.kernalContext().task().setThreadContext(TC_TIMEOUT, gridCfg.getNetworkTimeout());

                fut = ctx.closures().broadcastNoFailover(new GlobalSizeCallable(name(), primaryOnly), null, nodes);
            }

            // Get local value.
            int globalSize = primaryOnly ? primarySize() : size();

            if (fut != null) {
                for (Integer i : fut.get())
                    globalSize += i;
            }

            return globalSize;
        }
        catch (ClusterGroupEmptyCheckedException ignore) {
            if (log.isDebugEnabled())
                log.debug("All remote nodes left while cache clearLocally [cacheName=" + name() + "]");

            return primaryOnly ? primarySize() : size();
        }
        catch (ComputeTaskTimeoutCheckedException e) {
            U.warn(log, "Timed out waiting for remote nodes to finish cache clear (consider increasing " +
                "'networkTimeout' configuration property) [cacheName=" + name() + "]");

            throw e;
        }
    }

    /**
     * @param op Cache operation.
     * @param <T> Return type.
     * @return Operation result.
     * @throws IgniteCheckedException If operation failed.
     */
    @SuppressWarnings({"TypeMayBeWeakened", "ErrorNotRethrown", "AssignmentToCatchBlockParameter"})
    @Nullable private <T> T syncOp(SyncOp<T> op) throws IgniteCheckedException {
        checkJta();

        awaitLastFut();

        IgniteTxLocalAdapter tx = ctx.tm().threadLocalTx(ctx);

        if (tx == null || tx.implicit()) {
            TransactionConfiguration tCfg = ctx.gridConfig().getTransactionConfiguration();

            tx = ctx.tm().newTx(
                true,
                op.single(),
                ctx.system() ? ctx : null,
                OPTIMISTIC,
                READ_COMMITTED,
                tCfg.getDefaultTxTimeout(),
                ctx.hasFlag(INVALIDATE),
                !ctx.hasFlag(SKIP_STORE),
                0,
                /** group lock keys */null,
                /** partition lock */false
            );

            if (ctx.hasFlag(SYNC_COMMIT))
                tx.syncCommit(true);

            assert tx != null;

            try {
                T t = op.op(tx);

                assert tx.done() : "Transaction is not done: " + tx;

                return t;
            }
            catch (IgniteInterruptedCheckedException | IgniteTxHeuristicCheckedException | IgniteTxRollbackCheckedException e) {
                throw e;
            }
            catch (IgniteCheckedException e) {
                try {
                    tx.rollback();

                    e = new IgniteTxRollbackCheckedException("Transaction has been rolled back: " +
                        tx.xid(), e);
                }
                catch (IgniteCheckedException | AssertionError | RuntimeException e1) {
                    U.error(log, "Failed to rollback transaction (cache may contain stale locks): " + tx, e1);

                    U.addLastCause(e, e1, log);
                }

                throw e;
            }
            finally {
                ctx.tm().resetContext();

                if (ctx.isNear())
                    ctx.near().dht().context().tm().resetContext();
            }
        }
        else
            return op.op(tx);
    }

    /**
     * @param op Cache operation.
     * @param <T> Return type.
     * @return Future.
     */
    @SuppressWarnings("unchecked")
    private <T> IgniteInternalFuture<T> asyncOp(final AsyncOp<T> op) {
        try {
            checkJta();
        }
        catch (IgniteCheckedException e) {
            return new GridFinishedFuture<>(e);
        }

        if (log.isDebugEnabled())
            log.debug("Performing async op: " + op);

        IgniteTxLocalAdapter tx = ctx.tm().threadLocalTx(ctx);

        if (tx == null || tx.implicit()) {
            tx = ctx.tm().newTx(
                true,
                op.single(),
                ctx.system() ? ctx : null,
                OPTIMISTIC,
                READ_COMMITTED,
                ctx.kernalContext().config().getTransactionConfiguration().getDefaultTxTimeout(),
                ctx.hasFlag(INVALIDATE),
                !ctx.hasFlag(SKIP_STORE),
                0,
                null,
                false);

            if (ctx.hasFlag(SYNC_COMMIT))
                tx.syncCommit(true);
        }

        return asyncOp(tx, op);
    }

    /**
     * @param tx Transaction.
     * @param op Cache operation.
     * @param <T> Return type.
     * @return Future.
     */
    @SuppressWarnings("unchecked")
    protected <T> IgniteInternalFuture<T> asyncOp(IgniteTxLocalAdapter tx, final AsyncOp<T> op) {
        IgniteInternalFuture<T> fail = asyncOpAcquire();

        if (fail != null)
            return fail;

        FutureHolder holder = lastFut.get();

        holder.lock();

        try {
            IgniteInternalFuture fut = holder.future();

            final IgniteTxLocalAdapter tx0 = tx;

            if (fut != null && !fut.isDone()) {
                IgniteInternalFuture<T> f = new GridEmbeddedFuture<>(fut,
                    new C2<T, Exception, IgniteInternalFuture<T>>() {
                        @Override public IgniteInternalFuture<T> apply(T t, Exception e) {
                            return op.op(tx0).chain(new CX1<IgniteInternalFuture<T>, T>() {
                                @Override public T applyx(IgniteInternalFuture<T> tFut) throws IgniteCheckedException {
                                    try {
                                        return tFut.get();
                                    }
                                    catch (IgniteCheckedException e1) {
                                        tx0.rollbackAsync();

                                        throw e1;
                                    }
                                }
                            });
                        }
                    });

                saveFuture(holder, f);

                return f;
            }

            IgniteInternalFuture<T> f = op.op(tx).chain(new CX1<IgniteInternalFuture<T>, T>() {
                @Override public T applyx(IgniteInternalFuture<T> tFut) throws IgniteCheckedException {
                    try {
                        return tFut.get();
                    }
                    catch (IgniteCheckedException e1) {
                        tx0.rollbackAsync();

                        throw e1;
                    }
                }
            });

            saveFuture(holder, f);

            if (tx.implicit())
                ctx.tm().resetContext();

            return f;
        }
        finally {
            holder.unlock();
        }
    }

    /**
     * Saves future in thread local holder and adds listener
     * that will clear holder when future is finished.
     *
     * @param holder Future holder.
     * @param fut Future to save.
     */
    protected void saveFuture(final FutureHolder holder, IgniteInternalFuture<?> fut) {
        assert holder != null;
        assert fut != null;
        assert holder.holdsLock();

        holder.future(fut);

        if (fut.isDone()) {
            holder.future(null);

            asyncOpRelease();
        }
        else {
            fut.listen(new CI1<IgniteInternalFuture<?>>() {
                @Override public void apply(IgniteInternalFuture<?> f) {
                    asyncOpRelease();

                    if (!holder.tryLock())
                        return;

                    try {
                        if (holder.future() == f)
                            holder.future(null);
                    }
                    finally {
                        holder.unlock();
                    }
                }
            });
        }
    }

    /**
     * Tries to acquire asynchronous operations permit, if limited.
     *
     * @return Failed future if waiting was interrupted.
     */
    @Nullable protected <T> IgniteInternalFuture<T> asyncOpAcquire() {
        try {
            if (asyncOpsSem != null)
                asyncOpsSem.acquire();

            return null;
        }
        catch (InterruptedException e) {
            Thread.currentThread().interrupt();

            return new GridFinishedFuture<>(new IgniteInterruptedCheckedException("Failed to wait for asynchronous " +
                "operation permit (thread got interrupted).", e));
        }
    }

    /**
     * Releases asynchronous operations permit, if limited.
     */
    protected void asyncOpRelease() {
        if (asyncOpsSem != null)
            asyncOpsSem.release();
    }

    /** {@inheritDoc} */
    @Override public void writeExternal(ObjectOutput out) throws IOException {
        U.writeString(out, ctx.gridName());
        U.writeString(out, ctx.namex());
    }

    /** {@inheritDoc} */
    @SuppressWarnings({"MismatchedQueryAndUpdateOfCollection"})
    @Override public void readExternal(ObjectInput in) throws IOException, ClassNotFoundException {
        IgniteBiTuple<String, String> t = stash.get();

        t.set1(U.readString(in));
        t.set2(U.readString(in));
    }

    /**
     * Reconstructs object on unmarshalling.
     *
     * @return Reconstructed object.
     * @throws ObjectStreamException Thrown in case of unmarshalling error.
     */
    protected Object readResolve() throws ObjectStreamException {
        try {
            IgniteBiTuple<String, String> t = stash.get();

            return IgnitionEx.gridx(t.get1()).cachex(t.get2());
        }
        catch (IllegalStateException e) {
            throw U.withCause(new InvalidObjectException(e.getMessage()), e);
        }
        finally {
            stash.remove();
        }
    }

    /** {@inheritDoc} */
    @Override public IgniteInternalFuture<?> forceRepartition() {
        ctx.preloader().forcePreload();

        return ctx.preloader().syncFuture();
    }

    /** {@inheritDoc} */
    @Override public boolean affinityNode() {
        return ctx.affinityNode();
    }

    /** {@inheritDoc} */
    @Override public boolean isIgfsDataCache() {
        return igfsDataCache;
    }

    /** {@inheritDoc} */
    @Override public long igfsDataSpaceUsed() {
        assert igfsDataCache;

        return igfsDataCacheSize.longValue();
    }

    /** {@inheritDoc} */
    @Override public long igfsDataSpaceMax() {
        return igfsDataSpaceMax;
    }

    /** {@inheritDoc} */
    @Override public boolean isMongoDataCache() {
        return mongoDataCache;
    }

    /** {@inheritDoc} */
    @Override public boolean isMongoMetaCache() {
        return mongoMetaCache;
    }

    /**
     * Callback invoked when data is added to IGFS cache.
     *
     * @param delta Size delta.
     */
    public void onIgfsDataSizeChanged(long delta) {
        assert igfsDataCache;

        igfsDataCacheSize.add(delta);
    }

    /**
     * @param keys Keys.
     * @param filter Filters to evaluate.
     */
    public void clearLocally0(Collection<? extends K> keys,
        @Nullable CacheEntryPredicate... filter) {
        ctx.denyOnFlag(READ);
        ctx.checkSecurity(GridSecurityPermission.CACHE_REMOVE);

        if (F.isEmpty(keys))
            return;

        if (keyCheck)
            validateCacheKeys(keys);

        GridCacheVersion obsoleteVer = ctx.versions().next();

        for (K k : keys)
            clearLocally(obsoleteVer, k, filter);
    }

    /**
     * @param key Key.
     * @param filter Filters to evaluate.
     * @return {@code True} if cleared.
     */
    public boolean clearLocally0(K key, @Nullable CacheEntryPredicate... filter) {
        A.notNull(key, "key");

        if (keyCheck)
            validateCacheKey(key);

        ctx.denyOnFlag(READ);
        ctx.checkSecurity(GridSecurityPermission.CACHE_REMOVE);

        return clearLocally(ctx.versions().next(), key, filter);
    }

    /**
     * @param key Key.
     * @param filter Filters to evaluate.
     * @return {@code True} if evicted.
     */
    public boolean evict(K key, @Nullable CacheEntryPredicate... filter) {
        A.notNull(key, "key");

        if (keyCheck)
            validateCacheKey(key);

        ctx.denyOnFlag(READ);

        return evictx(key, ctx.versions().next(), filter);
    }

    /**
     * @param keys Keys.
     * @param filter Filters to evaluate.
     */
    public void evictAll(Collection<? extends K> keys,
        @Nullable CacheEntryPredicate... filter) {
        A.notNull(keys, "keys");

        ctx.denyOnFlag(READ);

        if (F.isEmpty(keys))
            return;

        if (keyCheck)
            validateCacheKey(keys);

        GridCacheVersion obsoleteVer = ctx.versions().next();

        if (!ctx.evicts().evictSyncOrNearSync() && F.isEmptyOrNulls(filter) && ctx.isSwapOrOffheapEnabled()) {
            try {
                ctx.evicts().batchEvict(keys, obsoleteVer);
            }
            catch (IgniteCheckedException e) {
                U.error(log, "Failed to perform batch evict for keys: " + keys, e);
            }
        }
        else {
            for (K k : keys)
                evictx(k, obsoleteVer, filter);
        }
    }

    /**
     * @param key Key.
     * @param filter Filter to evaluate.
     * @return Peeked value.
     */
    public V peek(K key, @Nullable CacheEntryPredicate filter) {
        try {
            GridTuple<V> peek = peek0(false, key, SMART, filter);

            return peek != null ? peek.get() : null;
        }
        catch (GridCacheFilterFailedException e) {
            e.printStackTrace();

            assert false; // Should never happen.

            return null;
        }
    }

    /**
     * @param filter Filters to evaluate.
     * @return Entry set.
     */
    public Set<Cache.Entry<K, V>> entrySet(@Nullable CacheEntryPredicate... filter) {
        return map.entries(filter);
    }

    /**
     * @param filter Filters to evaluate.
     * @return Primary entry set.
     */
    public Set<Cache.Entry<K, V>> primaryEntrySet(
        @Nullable CacheEntryPredicate... filter) {
        return map.entries(
                F0.and0(
                        filter,
                        CU.cachePrimary(ctx.grid().affinity(ctx.name()), ctx.localNode())));
    }

    /**
     * @param filter Filters to evaluate.
     * @return Key set.
     */
    @Override public Set<K> keySet(@Nullable CacheEntryPredicate... filter) {
        return map.keySet(filter);
    }

    /**
     * @param filter Primary key set.
     * @return Primary key set.
     */
    public Set<K> primaryKeySet(@Nullable CacheEntryPredicate... filter) {
        return map.keySet(
                F0.and0(
                        filter,
                        CU.cachePrimary(ctx.grid().affinity(ctx.name()), ctx.localNode())));
    }

    /**
     * @param filter Filters to evaluate.
     * @return Primary values.
     */
    public Collection<V> primaryValues(@Nullable CacheEntryPredicate... filter) {
        return map.values(
            F0.and0(
                filter,
                CU.cachePrimary(ctx.grid().affinity(ctx.name()), ctx.localNode())));
    }

    /**
     * @param key Key.
     * @param deserializePortable Deserialize portable flag.
     * @return Cached value.
     * @throws IgniteCheckedException If failed.
     */
    @Nullable public V get(K key, boolean deserializePortable)
        throws IgniteCheckedException {
        Map<K, V> map = getAllAsync(F.asList(key), deserializePortable).get();

        assert map.isEmpty() || map.size() == 1 : map.size();

        return map.get(key);
    }

    /**
     * @param key Key.
     * @param deserializePortable Deserialize portable flag.
     * @return Read operation future.
     */
    public final IgniteInternalFuture<V> getAsync(final K key, boolean deserializePortable) {
        ctx.denyOnFlag(LOCAL);

        try {
            checkJta();
        }
        catch (IgniteCheckedException e) {
            return new GridFinishedFuture<>(e);
        }

        return getAllAsync(Collections.singletonList(key), deserializePortable).chain(
                new CX1<IgniteInternalFuture<Map<K, V>>, V>() {
                    @Override public V applyx(IgniteInternalFuture<Map<K, V>> e) throws IgniteCheckedException {
                        Map<K, V> map = e.get();

                        assert map.isEmpty() || map.size() == 1 : map.size();

                        return map.get(key);
                    }
                });
    }

    /**
     * @param keys Keys.
     * @param deserializePortable Deserialize portable flag.
     * @return Map of cached values.
     * @throws IgniteCheckedException If read failed.
     */
    public Map<K, V> getAll(Collection<? extends K> keys, boolean deserializePortable) throws IgniteCheckedException {
        ctx.denyOnFlag(LOCAL);

        checkJta();

        return getAllAsync(keys, deserializePortable).get();
    }

    /**
     * @param key Key.
     * @return Reloaded value.
     * @throws IgniteCheckedException If failed.
     */
    @Override @Nullable public V reload(K key) throws IgniteCheckedException {
        ctx.denyOnFlags(F.asList(LOCAL, READ));

        A.notNull(key, "key");

        if (keyCheck)
            validateCacheKey(key);

        AffinityTopologyVersion topVer = ctx.affinity().affinityTopologyVersion();

        while (true) {
            try {
                KeyCacheObject cacheKey = ctx.toCacheKeyObject(key);

                // Do not reload near entries, they will be reloaded in DHT cache.
                if (ctx.isNear() && ctx.affinity().localNode(cacheKey, topVer))
                    return null;

                CacheObject val = entryEx(cacheKey).innerReload();

                return (V)(val != null ? val.value(ctx.cacheObjectContext(), true) : null);
            }
            catch (GridCacheEntryRemovedException ignored) {
                if (log.isDebugEnabled())
                    log.debug("Attempted to reload a removed entry for key (will retry): " + key);
            }
        }
    }

    /**
     * @param key Key.
     * @return Reload future.
     */
    @Override public IgniteInternalFuture<V> reloadAsync(final K key) {
        ctx.denyOnFlags(F.asList(LOCAL, READ));

        return ctx.closures().callLocalSafe(ctx.projectSafe(new Callable<V>() {
            @Nullable @Override public V call() throws IgniteCheckedException {
                return reload(key);
            }
        }), true);
    }

    /**
     * @param keys Keys.
     * @param deserializePortable Deserialize portable flag.
     * @return Read future.
     */
    public IgniteInternalFuture<Map<K, V>> getAllAsync(@Nullable Collection<? extends K> keys,
        boolean deserializePortable) {
        String taskName = ctx.kernalContext().job().currentTaskName();

        return getAllAsync(keys,
            !ctx.config().isReadFromBackup(),
            /*skip tx*/false,
            null,
            null,
            taskName,
            deserializePortable,
            false);
    }

    /**
     * @param entry Entry.
     * @param ver Version.
     */
    public abstract void onDeferredDelete(GridCacheEntryEx entry, GridCacheVersion ver);

    /**
     * Validates that given cache value implements {@link Externalizable}.
     *
     * @param val Cache value.
     */
    private void validateCacheValue(Object val) {
        if (valCheck) {
            CU.validateCacheValue(log, val);

            valCheck = false;
        }
    }

    /**
     * Validates that given cache values implement {@link Externalizable}.
     *
     * @param vals Cache values.
     */
    private void validateCacheValues(Iterable<?> vals) {
        if (valCheck) {
            for (Object val : vals) {
                if (val == null)
                    continue;

                CU.validateCacheValue(log, val);
            }

            valCheck = false;
        }
    }

    /**
     * Validates that given cache key has overridden equals and hashCode methods and
     * implements {@link Externalizable}.
     *
     * @param key Cache key.
     * @throws IllegalArgumentException If validation fails.
     */
    protected void validateCacheKey(Object key) {
        if (keyCheck) {
            CU.validateCacheKey(log, key);

            keyCheck = false;
        }
    }

    /**
     * Validates that given cache keys have overridden equals and hashCode methods and
     * implement {@link Externalizable}.
     *
     * @param keys Cache keys.
     * @throws IgniteException If validation fails.
     */
    protected void validateCacheKeys(Iterable<?> keys) {
        if (keys == null)
            return;

        if (keyCheck) {
            for (Object key : keys) {
                if (key == null || key instanceof GridCacheInternal)
                    continue;

                CU.validateCacheKey(log, key);

                keyCheck = false;
            }
        }
    }

    /**
     * @param it Internal entry iterator.
     * @param deserializePortable Deserialize portable flag.
     * @return Public API iterator.
     */
    protected Iterator<Cache.Entry<K, V>> iterator(final Iterator<GridCacheEntryEx> it,
        final boolean deserializePortable) {
        return new Iterator<Cache.Entry<K, V>>() {
            {
                advance();
            }

            /** */
            private Cache.Entry<K, V> next;

            @Override public boolean hasNext() {
                return next != null;
            }

            @Override public Cache.Entry<K, V> next() {
                if (next == null)
                    throw new NoSuchElementException();

                Cache.Entry<K, V> e = next;

                advance();

                return e;
            }

            @Override public void remove() {
                throw new UnsupportedOperationException();
            }

            /**
             * Switch to next entry.
             */
            private void advance() {
                next = null;

                while (it.hasNext()) {
                    GridCacheEntryEx entry = it.next();

                    try {
                        next = toCacheEntry(entry, deserializePortable);

                        if (next == null)
                            continue;

                        break;
                    }
                    catch (IgniteCheckedException e) {
                        throw CU.convertToCacheException(e);
                    }
                    catch (GridCacheEntryRemovedException ignore) {
                        // No-op.
                    }
                }
            }
        };
    }

    /**
     * @param entry Internal entry.
     * @param deserializePortable Deserialize portable flag.
     * @return Public API entry.
     * @throws IgniteCheckedException If failed.
     * @throws GridCacheEntryRemovedException If entry removed.
     */
    @Nullable private Cache.Entry<K, V> toCacheEntry(GridCacheEntryEx entry,
        boolean deserializePortable)
        throws IgniteCheckedException, GridCacheEntryRemovedException
    {
        try {
            CacheObject val = entry.innerGet(
                null,
                false,
                false,
                false,
                true,
                false,
                false,
                false,
                null,
                null,
                null,
                null);

            if (val == null)
                return null;

            KeyCacheObject key = entry.key();

            Object key0 = key.value(ctx.cacheObjectContext(), true);
            Object val0 = val.value(ctx.cacheObjectContext(), true);

            if (deserializePortable) {
                key0 = ctx.unwrapPortableIfNeeded(key0, true);
                val0 = ctx.unwrapPortableIfNeeded(val0, true);
            }

            return new CacheEntryImpl<>((K)key0, (V)val0);
        }
        catch (GridCacheFilterFailedException ignore) {
            assert false;

            return null;
        }
    }

    /**
     *
     */
    private static class PeekModes {
        /** */
        boolean near;

        /** */
        boolean primary;

        /** */
        boolean backup;

        /** */
        boolean heap;

        /** */
        boolean offheap;

        /** */
        boolean swap;

        /** {@inheritDoc} */
        @Override public String toString() {
            return S.toString(PeekModes.class, this);
        }
    }

    /**
     * @param peekModes Cache peek modes array.
     * @return Peek modes flags.
     */
    private static PeekModes parsePeekModes(CachePeekMode[] peekModes) {
        PeekModes modes = new PeekModes();

        if (F.isEmpty(peekModes)) {
            modes.near = true;
            modes.primary = true;
            modes.backup = true;

            modes.heap = true;
            modes.offheap = true;
            modes.swap = true;
        }
        else {
            for (int i = 0; i < peekModes.length; i++) {
                CachePeekMode peekMode = peekModes[i];

                A.notNull(peekMode, "peekMode");

                switch (peekMode) {
                    case ALL:
                        modes.near = true;
                        modes.primary = true;
                        modes.backup = true;

                        modes.heap = true;
                        modes.offheap = true;
                        modes.swap = true;

                        break;

                    case BACKUP:
                        modes.backup = true;

                        break;

                    case PRIMARY:
                        modes.primary = true;

                        break;

                    case NEAR:
                        modes.near = true;

                        break;

                    case ONHEAP:
                        modes.heap = true;

                        break;

                    case OFFHEAP:
                        modes.offheap = true;

                        break;

                    case SWAP:
                        modes.swap = true;

                        break;

                    default:
                        assert false : peekMode;
                }
            }
        }

        if (!(modes.heap || modes.offheap || modes.swap)) {
            modes.heap = true;
            modes.offheap = true;
            modes.swap = true;
        }

        if (!(modes.primary || modes.backup || modes.near)) {
            modes.primary = true;
            modes.backup = true;
            modes.near = true;
        }

        assert modes.heap || modes.offheap || modes.swap;
        assert modes.primary || modes.backup || modes.near;

        return modes;
    }

    /**
     * @param plc Explicitly specified expiry policy for cache operation.
     * @return Expiry policy wrapper.
     */
    @Nullable public IgniteCacheExpiryPolicy expiryPolicy(@Nullable ExpiryPolicy plc) {
        if (plc == null)
            plc = ctx.expiry();

        return CacheExpiryPolicy.forPolicy(plc);
    }

    /**
     * Cache operation.
     */
    private abstract class SyncOp<T> {
        /** Flag to indicate only-one-key operation. */
        private final boolean single;

        /**
         * @param single Flag to indicate only-one-key operation.
         */
        SyncOp(boolean single) {
            this.single = single;
        }

        /**
         * @return Flag to indicate only-one-key operation.
         */
        final boolean single() {
            return single;
        }

        /**
         * @param tx Transaction.
         * @return Operation return value.
         * @throws IgniteCheckedException If failed.
         */
        @Nullable public abstract T op(IgniteTxLocalAdapter tx) throws IgniteCheckedException;
    }

    /**
     * Cache operation.
     */
    private abstract class SyncInOp extends SyncOp<Object> {
        /**
         * @param single Flag to indicate only-one-key operation.
         */
        SyncInOp(boolean single) {
            super(single);
        }

        /** {@inheritDoc} */
        @Nullable @Override public final Object op(IgniteTxLocalAdapter tx) throws IgniteCheckedException {
            inOp(tx);

            return null;
        }

        /**
         * @param tx Transaction.
         * @throws IgniteCheckedException If failed.
         */
        public abstract void inOp(IgniteTxLocalAdapter tx) throws IgniteCheckedException;
    }

    /**
     * Cache operation.
     */
    protected abstract class AsyncOp<T> {
        /** Flag to indicate only-one-key operation. */
        private final boolean single;

        /** Keys. */
        private final Collection<?> keys;

        /**
         * @param key Key.
         */
        protected AsyncOp(K key) {
            keys = Arrays.asList(key);

            single = true;
        }

        /**
         * @param keys Keys involved.
         */
        protected AsyncOp(Collection<?> keys) {
            this.keys = keys;

            single = keys.size() == 1;
        }

        /**
         * @return Flag to indicate only-one-key operation.
         */
        final boolean single() {
            return single;
        }

        /**
         * @param tx Transaction.
         * @return Operation return value.
         */
        public abstract IgniteInternalFuture<T> op(IgniteTxLocalAdapter tx);
    }

    /**
     * Cache operation.
     */
    private abstract class AsyncInOp extends AsyncOp<Object> {
        /**
         * @param key Key.
         */
        protected AsyncInOp(K key) {
            super(key);
        }

        /**
         * @param keys Keys involved.
         */
        protected AsyncInOp(Collection<?> keys) {
            super(keys);
        }

        /** {@inheritDoc} */
        @SuppressWarnings({"unchecked"})
        @Override public final IgniteInternalFuture<Object> op(IgniteTxLocalAdapter tx) {
            return (IgniteInternalFuture<Object>)inOp(tx);
        }

        /**
         * @param tx Transaction.
         * @return Operation return value.
         */
        public abstract IgniteInternalFuture<?> inOp(IgniteTxLocalAdapter tx);
    }

    /**
     * Internal callable which performs clear operation on a cache with the given name.
     */
    @GridInternal
    private static abstract class GlobalClearCallable implements Callable<Object>, Externalizable {
        /** Cache name. */
        protected String cacheName;

        /** Injected grid instance. */
        @IgniteInstanceResource
        protected Ignite ignite;

        /**
         * Empty constructor for serialization.
         */
        public GlobalClearCallable() {
            // No-op.
        }

        /**
         * @param cacheName Cache name.
         */
        protected GlobalClearCallable(String cacheName) {
            this.cacheName = cacheName;
        }

        /** {@inheritDoc} */
        @Override public void writeExternal(ObjectOutput out) throws IOException {
            U.writeString(out, cacheName);
        }

        /** {@inheritDoc} */
        @Override public void readExternal(ObjectInput in) throws IOException, ClassNotFoundException {
            cacheName = U.readString(in);
        }
    }

    /**
     * Global clear all.
     */
    @GridInternal
    private static class GlobalClearAllCallable extends GlobalClearCallable {
        /** */
        private static final long serialVersionUID = 0L;

        /**
         * Empty constructor for serialization.
         */
        public GlobalClearAllCallable() {
            // No-op.
        }

        /**
         * @param cacheName Cache name.
         */
        private GlobalClearAllCallable(String cacheName) {
            super(cacheName);
        }

        /** {@inheritDoc} */
        @Override public Object call() throws Exception {
            ((IgniteEx)ignite).cachex(cacheName).clearLocally();

            return null;
        }
    }

    /**
     * Global clear keys.
     */
    @GridInternal
    private static class GlobalClearKeySetCallable<K, V> extends GlobalClearCallable {
        /** */
        private static final long serialVersionUID = 0L;

        /** Keys to remove. */
        private Set<K> keys;

        /**
         * Empty constructor for serialization.
         */
        public GlobalClearKeySetCallable() {
            // No-op.
        }

        /**
         * @param cacheName Cache name.
         * @param keys Keys to clear.
         */
        private GlobalClearKeySetCallable(String cacheName, Set<K> keys) {
            super(cacheName);

            this.keys = keys;
        }

        /** {@inheritDoc} */
        @Override public Object call() throws Exception {
            ((IgniteEx)ignite).<K, V>cachex(cacheName).clearLocallyAll(keys);

            return null;
        }

        /** {@inheritDoc} */
        @Override public void writeExternal(ObjectOutput out) throws IOException {
            super.writeExternal(out);

            out.writeObject(keys);
        }

        /** {@inheritDoc} */
        @Override public void readExternal(ObjectInput in) throws IOException, ClassNotFoundException {
            super.readExternal(in);

            keys = (Set<K>) in.readObject();
        }
    }

    /**
     * Internal callable for global size calculation.
     */
    @GridInternal
    private static class SizeCallable extends IgniteClosureX<Object, Integer> implements Externalizable {
        /** */
        private static final long serialVersionUID = 0L;

        /** Cache name. */
        private String cacheName;

        /** Peek modes. */
        private CachePeekMode[] peekModes;

        /** Injected grid instance. */
        @IgniteInstanceResource
        private Ignite ignite;

        /**
         * Required by {@link Externalizable}.
         */
        public SizeCallable() {
            // No-op.
        }

        /**
         * @param cacheName Cache name.
         * @param peekModes Cache peek modes.
         */
        private SizeCallable(String cacheName, CachePeekMode[] peekModes) {
            this.cacheName = cacheName;
            this.peekModes = peekModes;
        }

        /** {@inheritDoc} */
        @Override public Integer applyx(Object o) throws IgniteCheckedException {
            GridCache<Object, Object> cache = ((IgniteEx)ignite).cachex(cacheName);

            assert cache != null : cacheName;

            return cache.localSize(peekModes);
        }

        /** {@inheritDoc} */
        @SuppressWarnings("ForLoopReplaceableByForEach")
        @Override public void writeExternal(ObjectOutput out) throws IOException {
            U.writeString(out, cacheName);

            out.writeInt(peekModes.length);

            for (int i = 0; i < peekModes.length; i++)
                U.writeEnum(out, peekModes[i]);
        }

        /** {@inheritDoc} */
        @Override public void readExternal(ObjectInput in) throws IOException, ClassNotFoundException {
            cacheName = U.readString(in);

            int len = in.readInt();

            peekModes = new CachePeekMode[len];

            for (int i = 0; i < len; i++)
                peekModes[i] = CachePeekMode.fromOrdinal(in.readByte());
        }

        /** {@inheritDoc} */
        public String toString() {
            return S.toString(SizeCallable.class, this);
        }
    }

    /**
     * Internal callable which performs {@link CacheProjection#size()} or {@link CacheProjection#primarySize()}
     * operation on a cache with the given name.
     */
    @GridInternal
    private static class GlobalSizeCallable implements IgniteClosure<Object, Integer>, Externalizable {
        /** */
        private static final long serialVersionUID = 0L;

        /** Cache name. */
        private String cacheName;

        /** Primary only flag. */
        private boolean primaryOnly;

        /** Injected grid instance. */
        @IgniteInstanceResource
        private Ignite ignite;

        /**
         * Empty constructor for serialization.
         */
        public GlobalSizeCallable() {
            // No-op.
        }

        /**
         * @param cacheName Cache name.
         * @param primaryOnly Primary only flag.
         */
        private GlobalSizeCallable(String cacheName, boolean primaryOnly) {
            this.cacheName = cacheName;
            this.primaryOnly = primaryOnly;
        }

        /** {@inheritDoc} */
        @Override public Integer apply(Object o) {
            GridCache<Object, Object> cache = ((IgniteEx)ignite).cachex(cacheName);

            return primaryOnly ? cache.primarySize() : cache.size();
        }

        /** {@inheritDoc} */
        @Override public void writeExternal(ObjectOutput out) throws IOException {
            U.writeString(out, cacheName);
            out.writeBoolean(primaryOnly);
        }

        /** {@inheritDoc} */
        @Override public void readExternal(ObjectInput in) throws IOException, ClassNotFoundException {
            cacheName = U.readString(in);
            primaryOnly = in.readBoolean();
        }
    }

    /**
     * Holder for last async operation future.
     */
    protected static class FutureHolder {
        /** Lock. */
        private final ReentrantLock lock = new ReentrantLock();

        /** Future. */
        private IgniteInternalFuture fut;

        /**
         * Tries to acquire lock.
         *
         * @return Whether lock was actually acquired.
         */
        public boolean tryLock() {
            return lock.tryLock();
        }

        /**
         * Acquires lock.
         */
        @SuppressWarnings("LockAcquiredButNotSafelyReleased")
        public void lock() {
            lock.lock();
        }

        /**
         * Releases lock.
         */
        public void unlock() {
            lock.unlock();
        }

        /**
         * @return Whether lock is held by current thread.
         */
        public boolean holdsLock() {
            return lock.isHeldByCurrentThread();
        }

        /**
         * Gets future.
         *
         * @return Future.
         */
        public IgniteInternalFuture future() {
            return fut;
        }

        /**
         * Sets future.
         *
         * @param fut Future.
         */
        public void future(@Nullable IgniteInternalFuture fut) {
            this.fut = fut;
        }
    }

    /**
     *
     */
    protected abstract static class CacheExpiryPolicy implements IgniteCacheExpiryPolicy {
        /** */
        private Map<KeyCacheObject, GridCacheVersion> entries;

        /** */
        private Map<UUID, Collection<IgniteBiTuple<KeyCacheObject, GridCacheVersion>>> rdrsMap;

        /**
         * @param expiryPlc Expiry policy.
         * @return Access expire policy.
         */
        @Nullable private static CacheExpiryPolicy forPolicy(@Nullable final ExpiryPolicy expiryPlc) {
            if (expiryPlc == null)
                return null;

            return new CacheExpiryPolicy() {
                @Override public long forAccess() {
                    return CU.toTtl(expiryPlc.getExpiryForAccess());
                }

                @Override public long forCreate() {
                    return CU.toTtl(expiryPlc.getExpiryForCreation());
                }

                @Override public long forUpdate() {
                    return CU.toTtl(expiryPlc.getExpiryForUpdate());
                }
            };
        }

        /**
         * @param ttl Access TTL.
         * @return Access expire policy.
         */
        @Nullable public static CacheExpiryPolicy forAccess(final long ttl) {
            if (ttl == CU.TTL_NOT_CHANGED)
                return null;

            return new CacheExpiryPolicy() {
                @Override public long forAccess() {
                    return ttl;
                }
            };
        }

        /** {@inheritDoc} */
        @Override public long forCreate() {
            return CU.TTL_NOT_CHANGED;
        }

        /** {@inheritDoc} */
        @Override public long forUpdate() {
            return CU.TTL_NOT_CHANGED;
        }

        /** {@inheritDoc} */
        @Override public void reset() {
            if (entries != null)
                entries.clear();

            if (rdrsMap != null)
                rdrsMap.clear();
        }

        /**
         * @param key Entry key.
         * @param ver Entry version.
         */
        @SuppressWarnings("unchecked")
        @Override public void ttlUpdated(KeyCacheObject key,
            GridCacheVersion ver,
            @Nullable Collection<UUID> rdrs) {
            if (entries == null)
                entries = new HashMap<>();

            entries.put(key, ver);

            if (rdrs != null && !rdrs.isEmpty()) {
                if (rdrsMap == null)
                    rdrsMap = new HashMap<>();

                for (UUID nodeId : rdrs) {
                    Collection<IgniteBiTuple<KeyCacheObject, GridCacheVersion>> col = rdrsMap.get(nodeId);

                    if (col == null)
                        rdrsMap.put(nodeId, col = new ArrayList<>());

                    col.add(new T2<>(key, ver));
                }
            }
        }

        /**
         * @return TTL update request.
         */
        @Nullable @Override public Map<KeyCacheObject, GridCacheVersion> entries() {
            return entries;
        }

        /** {@inheritDoc} */
        @Nullable @Override public Map<UUID, Collection<IgniteBiTuple<KeyCacheObject, GridCacheVersion>>> readers() {
            return rdrsMap;
        }

        /** {@inheritDoc} */
        @Override public boolean readyToFlush(int cnt) {
            return (entries != null && entries.size() > cnt) || (rdrsMap != null && rdrsMap.size() > cnt);
        }

        /** {@inheritDoc} */
        @Override public String toString() {
            return S.toString(CacheExpiryPolicy.class, this);
        }
    }

    /**
     *
     */
    static class LoadKeysCallable<K, V> implements IgniteCallable<Void>, Externalizable{
        /** */
        private static final long serialVersionUID = 0L;

        /** Cache name. */
        private String cacheName;

        /** Injected grid instance. */
        @IgniteInstanceResource
        private Ignite ignite;

        /** Keys to load. */
        private Collection<? extends K> keys;

        /** Update flag. */
        private boolean update;

        /** */
        private ExpiryPolicy plc;

        /**
         * Required by {@link Externalizable}.
         */
        public LoadKeysCallable() {
            // No-op.
        }

        /**
         * @param cacheName Cache name.
         * @param keys Keys.
         * @param update If {@code true} calls {@link #localLoadAndUpdate(Collection)}
         *        otherwise {@link #localLoad(Collection, ExpiryPolicy)}.
         * @param plc Expiry policy.
         */
        LoadKeysCallable(String cacheName,
            Collection<? extends K> keys,
            boolean update,
            ExpiryPolicy plc) {
            this.cacheName = cacheName;
            this.keys = keys;
            this.update = update;
            this.plc = plc;
        }

        /** {@inheritDoc} */
        @Override public Void call() throws Exception {
            GridCacheAdapter<K, V> cache = ((IgniteKernal)ignite).context().cache().internalCache(cacheName);

            assert cache != null : cacheName;

            cache.context().gate().enter();

            try {
                if (update)
                    cache.localLoadAndUpdate(keys);
                else
                    cache.localLoad(keys, plc);
            }
            finally {
                cache.context().gate().leave();
            }

            return null;
        }

        /** {@inheritDoc} */
        @Override public void writeExternal(ObjectOutput out) throws IOException {
            U.writeString(out, cacheName);

            U.writeCollection(out, keys);

            out.writeBoolean(update);

            out.writeObject(plc != null ? new IgniteExternalizableExpiryPolicy(plc) : null);
        }

        /** {@inheritDoc} */
        @Override public void readExternal(ObjectInput in) throws IOException, ClassNotFoundException {
            cacheName = U.readString(in);

            keys = U.readCollection(in);

            update = in.readBoolean();

            plc = (ExpiryPolicy)in.readObject();
        }
    }

    /**
     *
     */
    private class LocalStoreLoadClosure extends CIX3<KeyCacheObject, Object, GridCacheVersion> {
        /** */
        final IgniteBiPredicate<K, V> p;

        /** */
        final Collection<GridCacheRawVersionedEntry> col;

        /** */
        final DataStreamerImpl<K, V> ldr;

        /** */
        final ExpiryPolicy plc;

        /**
         * @param p Key/value predicate.
         * @param ldr Loader.
         * @param plc Optional expiry policy.
         */
        private LocalStoreLoadClosure(@Nullable IgniteBiPredicate<K, V> p,
            DataStreamerImpl<K, V> ldr,
            @Nullable ExpiryPolicy plc) {
            this.p = p;
            this.ldr = ldr;
            this.plc = plc;

            col = new ArrayList<>(ldr.perNodeBufferSize());
        }

        /** {@inheritDoc} */
        @Override public void applyx(KeyCacheObject key, Object val, GridCacheVersion ver)
            throws IgniteCheckedException
        {
            assert ver != null;

            if (p != null && !p.apply(key.<K>value(ctx.cacheObjectContext(), false), (V)val))
                return;

            long ttl = 0;

            if (plc != null) {
                ttl = CU.toTtl(plc.getExpiryForCreation());

                if (ttl == CU.TTL_ZERO)
                    return;
                else if (ttl == CU.TTL_NOT_CHANGED)
                    ttl = 0;
            }

            GridCacheRawVersionedEntry e = new GridCacheRawVersionedEntry(ctx.toCacheKeyObject(key),
                ctx.toCacheObject(val),
                ttl,
                0,
                ver);

            e.prepareDirectMarshal(ctx.cacheObjectContext());

            col.add(e);

            if (col.size() == ldr.perNodeBufferSize()) {
                ldr.addDataInternal(col);

                col.clear();
            }
        }

        /**
         * Adds remaining data to loader.
         */
        void onDone() {
            if (!col.isEmpty())
                ldr.addDataInternal(col);
        }
    }

    /**
     *
     */
    private static class LoadCacheClosure<K, V> implements Callable<Void>, Externalizable {
        /** */
        private static final long serialVersionUID = 0L;

        /** */
        private String cacheName;

        /** */
        private IgniteBiPredicate<K, V> p;

        /** */
        private Object[] args;

        /** */
        @IgniteInstanceResource
        private Ignite ignite;

        /** */
        private ExpiryPolicy plc;

        /**
         * Required by {@link Externalizable}.
         */
        public LoadCacheClosure() {
            // No-op.
        }

        /**
         * @param cacheName Cache name.
         * @param p Predicate.
         * @param args Arguments.
         * @param plc Explicitly specified expiry policy.
         */
        private LoadCacheClosure(String cacheName,
            IgniteBiPredicate<K, V> p,
            Object[] args,
            @Nullable ExpiryPolicy plc)
        {
            this.cacheName = cacheName;
            this.p = p;
            this.args = args;
            this.plc = plc;
        }

        /** {@inheritDoc} */
        @Override public Void call() throws Exception {
            IgniteCache<K, V> cache = ignite.jcache(cacheName);

            assert cache != null : cacheName;

            if (plc != null)
                cache = cache.withExpiryPolicy(plc);

            cache.localLoadCache(p, args);

            return null;
        }

        /** {@inheritDoc} */
        @Override public void writeExternal(ObjectOutput out) throws IOException {
            out.writeObject(p);

            out.writeObject(args);

            U.writeString(out, cacheName);

            if (plc != null)
                out.writeObject(new IgniteExternalizableExpiryPolicy(plc));
            else
                out.writeObject(null);
        }

        /** {@inheritDoc} */
        @SuppressWarnings("unchecked")
        @Override public void readExternal(ObjectInput in) throws IOException, ClassNotFoundException {
            p = (IgniteBiPredicate<K, V>)in.readObject();

            args = (Object[])in.readObject();

            cacheName = U.readString(in);

            plc = (ExpiryPolicy)in.readObject();
        }

        /** {@inheritDoc} */
        @Override public String toString() {
            return S.toString(LoadCacheClosure.class, this);
        }
    }

    /**
     *
     */
    protected abstract static class UpdateTimeStatClosure<T> implements CI1<IgniteInternalFuture<T>> {
        /** */
        protected final CacheMetricsImpl metrics;

        /** */
        protected final long start;

        /**
         * @param metrics Metrics.
         * @param start   Start time.
         */
        public UpdateTimeStatClosure(CacheMetricsImpl metrics, long start) {
            this.metrics = metrics;
            this.start = start;
        }

        /** {@inheritDoc} */
        @Override public void apply(IgniteInternalFuture<T> fut) {
            try {
                if (!fut.isCancelled()) {
                    fut.get();

                    updateTimeStat();
                }
            }
            catch (IgniteCheckedException ignore) {
                //No-op.
            }
        }

        /**
         * Updates statistics.
         */
        protected abstract void updateTimeStat();
    }

    /**
     *
     */
    protected static class UpdateGetTimeStatClosure<T> extends UpdateTimeStatClosure<T> {
        /** */
        private static final long serialVersionUID = 0L;

        /**
         * @param metrics Metrics.
         * @param start   Start time.
         */
        public UpdateGetTimeStatClosure(CacheMetricsImpl metrics, long start) {
            super(metrics, start);
        }

        /** {@inheritDoc} */
        @Override protected void updateTimeStat() {
            metrics.addGetTimeNanos(System.nanoTime() - start);
        }
    }

    /**
     *
     */
    protected static class UpdateRemoveTimeStatClosure<T> extends UpdateTimeStatClosure<T> {
        /** */
        private static final long serialVersionUID = 0L;

        /**
         * @param metrics Metrics.
         * @param start   Start time.
         */
        public UpdateRemoveTimeStatClosure(CacheMetricsImpl metrics, long start) {
            super(metrics, start);
        }

        /** {@inheritDoc} */
        @Override protected void updateTimeStat() {
            metrics.addRemoveTimeNanos(System.nanoTime() - start);
        }
    }

    /**
     *
     */
    protected static class UpdatePutTimeStatClosure<T> extends UpdateTimeStatClosure {
        /** */
        private static final long serialVersionUID = 0L;

        /**
         * @param metrics Metrics.
         * @param start   Start time.
         */
        public UpdatePutTimeStatClosure(CacheMetricsImpl metrics, long start) {
            super(metrics, start);
        }

        /** {@inheritDoc} */
        @Override protected void updateTimeStat() {
            metrics.addPutTimeNanos(System.nanoTime() - start);
        }
    }

    /**
     *
     */
    protected static class UpdatePutAndGetTimeStatClosure<T> extends UpdateTimeStatClosure {
        /** */
        private static final long serialVersionUID = 0L;

        /**
         * @param metrics Metrics.
         * @param start   Start time.
         */
        public UpdatePutAndGetTimeStatClosure(CacheMetricsImpl metrics, long start) {
            super(metrics, start);
        }

        /** {@inheritDoc} */
        @Override protected void updateTimeStat() {
            metrics.addPutAndGetTimeNanos(System.nanoTime() - start);
        }
    }
}<|MERGE_RESOLUTION|>--- conflicted
+++ resolved
@@ -4217,17 +4217,11 @@
 
                 try {
                     removex(item.getKey());
-<<<<<<< HEAD
-                } catch (IgniteCheckedException e) {
+                } 
+                catch (IgniteCheckedException e) {
                     throw CU.convertToCacheException(e);
-                } finally {
-=======
-                }
-                catch (IgniteCheckedException e) {
-                    throw new CacheException(e);
-                }
+                } 
                 finally {
->>>>>>> 7972da93
                     ctx.gate().leave();
                 }
             }
