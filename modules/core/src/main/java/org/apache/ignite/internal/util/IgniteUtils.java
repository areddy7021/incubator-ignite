/*
 * Licensed to the Apache Software Foundation (ASF) under one or more
 * contributor license agreements.  See the NOTICE file distributed with
 * this work for additional information regarding copyright ownership.
 * The ASF licenses this file to You under the Apache License, Version 2.0
 * (the "License"); you may not use this file except in compliance with
 * the License.  You may obtain a copy of the License at
 *
 *      http://www.apache.org/licenses/LICENSE-2.0
 *
 * Unless required by applicable law or agreed to in writing, software
 * distributed under the License is distributed on an "AS IS" BASIS,
 * WITHOUT WARRANTIES OR CONDITIONS OF ANY KIND, either express or implied.
 * See the License for the specific language governing permissions and
 * limitations under the License.
 */

package org.apache.ignite.internal.util;

import org.apache.ignite.*;
import org.apache.ignite.cluster.*;
import org.apache.ignite.compute.*;
import org.apache.ignite.configuration.*;
import org.apache.ignite.events.*;
import org.apache.ignite.internal.*;
import org.apache.ignite.internal.cluster.*;
import org.apache.ignite.internal.compute.*;
import org.apache.ignite.internal.events.*;
import org.apache.ignite.internal.managers.deployment.*;
import org.apache.ignite.internal.mxbean.*;
import org.apache.ignite.internal.processors.cache.*;
import org.apache.ignite.internal.processors.cache.version.*;
import org.apache.ignite.internal.transactions.*;
import org.apache.ignite.internal.util.io.*;
import org.apache.ignite.internal.util.ipc.shmem.*;
import org.apache.ignite.internal.util.lang.*;
import org.apache.ignite.internal.util.typedef.*;
import org.apache.ignite.internal.util.typedef.internal.*;
import org.apache.ignite.internal.util.worker.*;
import org.apache.ignite.lang.*;
import org.apache.ignite.lifecycle.*;
import org.apache.ignite.plugin.extensions.communication.*;
import org.apache.ignite.spi.*;
import org.apache.ignite.spi.discovery.*;
import org.apache.ignite.transactions.*;
import org.jetbrains.annotations.*;
import org.jsr166.*;
import sun.misc.*;
import sun.nio.ch.*;

import javax.management.*;
import javax.naming.*;
import javax.net.ssl.*;
import java.io.*;
import java.lang.annotation.Annotation;
import java.lang.management.*;
import java.lang.reflect.Array;
import java.lang.reflect.*;
import java.math.*;
import java.net.*;
import java.nio.*;
import java.nio.channels.*;
import java.nio.charset.*;
import java.security.*;
import java.security.cert.*;
import java.sql.*;
import java.text.*;
import java.util.*;
import java.util.Date;
import java.util.concurrent.*;
import java.util.concurrent.atomic.*;
import java.util.concurrent.locks.*;
import java.util.jar.*;
import java.util.logging.*;
import java.util.regex.*;
import java.util.zip.*;

import static org.apache.ignite.IgniteSystemProperties.*;
import static org.apache.ignite.events.EventType.*;
import static org.apache.ignite.internal.IgniteNodeAttributes.*;

/**
 * Collection of utility methods used throughout the system.
 */
@SuppressWarnings({"UnusedReturnValue", "UnnecessaryFullyQualifiedName"})
public abstract class IgniteUtils {
    /** Unsafe. */
    private static final Unsafe UNSAFE = GridUnsafe.unsafe();

    /** {@code True} if {@code unsafe} should be used for array copy. */
    private static final boolean UNSAFE_BYTE_ARR_CP = unsafeByteArrayCopyAvailable();

    /** Offset. */
    private static final int BYTE_ARRAY_DATA_OFFSET = UNSAFE.arrayBaseOffset(byte[].class);

    /** Sun-specific JDK constructor factory for objects that don't have empty constructor. */
    private static final Method CTOR_FACTORY;

    /** Sun JDK reflection factory. */
    private static final Object SUN_REFLECT_FACTORY;

    /** Public {@code java.lang.Object} no-argument constructor. */
    private static final Constructor OBJECT_CTOR;

    /** All grid event names. */
    private static final Map<Integer, String> GRID_EVT_NAMES = new HashMap<>();

    /** All grid events. */
    private static final int[] GRID_EVTS;

    /** Empty integers array. */
    private static final int[] EMPTY_INTS = new int[0];

    /** Empty  longs. */
    private static final long[] EMPTY_LONGS = new long[0];

    /** System line separator. */
    private static final String NL = System.getProperty("line.separator");

    /** Default user version. */
    public static final String DFLT_USER_VERSION = "0";

    /** Cache for {@link GridPeerDeployAware} fields to speed up reflection. */
    private static final ConcurrentMap<String, IgniteBiTuple<Class<?>, Collection<Field>>> p2pFields =
        new ConcurrentHashMap8<>();

    /** Secure socket protocol to use. */
    private static final String HTTPS_PROTOCOL = "TLS";

    /** Project home directory. */
    private static volatile GridTuple<String> ggHome;

    /** Project work directory. */
    private static volatile String igniteWork;

    /** OS JDK string. */
    private static String osJdkStr;

    /** OS string. */
    private static String osStr;

    /** JDK string. */
    private static String jdkStr;

    /** Indicates whether current OS is Windows 95. */
    private static boolean win95;

    /** Indicates whether current OS is Windows 98. */
    private static boolean win98;

    /** Indicates whether current OS is Windows NT. */
    private static boolean winNt;

    /** Indicates whether current OS is Windows Vista. */
    private static boolean winVista;

    /** Indicates whether current OS is Windows 7. */
    private static boolean win7;

    /** Indicates whether current OS is Windows 8. */
    private static boolean win8;

    /** Indicates whether current OS is Windows 8.1. */
    private static boolean win81;

    /** Indicates whether current OS is some version of Windows. */
    private static boolean unknownWin;

    /** Indicates whether current OS is Windows 2000. */
    private static boolean win2k;

    /** Indicates whether current OS is Windows XP. */
    private static boolean winXp;

    /** Indicates whether current OS is Windows Server 2003. */
    private static boolean win2003;

    /** Indicates whether current OS is Windows Server 2008. */
    private static boolean win2008;

    /** Indicates whether current OS is UNIX flavor. */
    private static boolean unix;

    /** Indicates whether current OS is Solaris. */
    private static boolean solaris;

    /** Indicates whether current OS is Linux flavor. */
    private static boolean linux;

    /** Indicates whether current OS is NetWare. */
    private static boolean netware;

    /** Indicates whether current OS is Mac OS. */
    private static boolean mac;

    /** Indicates whether current OS architecture is Sun Sparc. */
    private static boolean sparc;

    /** Indicates whether current OS architecture is Intel X86. */
    private static boolean x86;

    /** Name of the underlying OS. */
    private static String osName;

    /** Version of the underlying OS. */
    private static String osVer;

    /** CPU architecture of the underlying OS. */
    private static String osArch;

    /** Name of the Java Runtime. */
    private static String javaRtName;

    /** Name of the Java Runtime version. */
    private static String javaRtVer;

    /** Name of the JDK vendor. */
    private static String jdkVendor;

    /** Name of the JDK. */
    private static String jdkName;

    /** Version of the JDK. */
    private static String jdkVer;

    /** Name of JVM specification. */
    private static String jvmSpecName;

    /** Version of JVM implementation. */
    private static String jvmImplVer;

    /** Vendor's name of JVM implementation. */
    private static String jvmImplVendor;

    /** Name of the JVM implementation. */
    private static String jvmImplName;

    /** JMX domain as 'xxx.apache.ignite'. */
    public static final String JMX_DOMAIN = IgniteUtils.class.getName().substring(0, IgniteUtils.class.getName().
        indexOf('.', IgniteUtils.class.getName().indexOf('.') + 1));

    /** Network packet header. */
    public static final byte[] IGNITE_HEADER = intToBytes(0x00004747);

    /** Default buffer size = 4K. */
    private static final int BUF_SIZE = 4096;

    /** Byte bit-mask. */
    private static final int MASK = 0xf;

    /** Long date format pattern for log messages. */
    private static final SimpleDateFormat LONG_DATE_FMT = new SimpleDateFormat("MM/dd/yyyy HH:mm:ss");

    /**
     * Short date format pattern for log messages in "quiet" mode.
     * Only time is included since we don't expect "quiet" mode to be used
     * for longer runs.
     */
    private static final SimpleDateFormat SHORT_DATE_FMT = new SimpleDateFormat("HH:mm:ss");

    /** Debug date format. */
    private static final SimpleDateFormat DEBUG_DATE_FMT = new SimpleDateFormat("HH:mm:ss,SSS");

    /** Cached local host address to make sure that every time the same local host is returned. */
    private static InetAddress locHost;

    /** */
    static volatile long curTimeMillis = System.currentTimeMillis();

    /** Primitive class map. */
    private static final Map<String, Class<?>> primitiveMap = new HashMap<>(16, .5f);

    /** Boxed class map. */
    private static final Map<Class<?>, Class<?>> boxedClsMap = new HashMap<>(16, .5f);

    /** Class loader used to load Ignite. */
    private static final ClassLoader gridClassLoader = IgniteUtils.class.getClassLoader();

    /** MAC OS invalid argument socket error message. */
    public static final String MAC_INVALID_ARG_MSG = "On MAC OS you may have too many file descriptors open " +
        "(simple restart usually solves the issue)";

    /** Ignite Logging Directory. */
    public static final String IGNITE_LOG_DIR = System.getenv(IgniteSystemProperties.IGNITE_LOG_DIR);

    /** Ignite Work Directory. */
    public static final String IGNITE_WORK_DIR = System.getenv(IgniteSystemProperties.IGNITE_WORK_DIR);

    /** Clock timer. */
    private static Thread timer;

    /** Grid counter. */
    static int gridCnt;

    /** Mutex. */
    static final Object mux = new Object();

    /** Exception converters. */
    private static final Map<Class<? extends IgniteCheckedException>, C1<IgniteCheckedException, IgniteException>>
        exceptionConverters;

    /** */
    private static volatile IgniteBiTuple<Collection<String>, Collection<String>> cachedLocalAddr;

    /** */
    private static final ConcurrentMap<ClassLoader, ConcurrentMap<String, Class>> classCache =
        new ConcurrentHashMap8<>();

    /** */
    private static volatile Boolean hasShmem;

    /**
     * Initializes enterprise check.
     */
    static {
        String osName = System.getProperty("os.name");

        String osLow = osName.toLowerCase();

        // OS type detection.
        if (osLow.contains("win")) {
            if (osLow.contains("95"))
                win95 = true;
            else if (osLow.contains("98"))
                win98 = true;
            else if (osLow.contains("nt"))
                winNt = true;
            else if (osLow.contains("2000"))
                win2k = true;
            else if (osLow.contains("vista"))
                winVista = true;
            else if (osLow.contains("xp"))
                winXp = true;
            else if (osLow.contains("2003"))
                win2003 = true;
            else if (osLow.contains("2008"))
                win2008 = true;
            else if (osLow.contains("7"))
                win7 = true;
            else if (osLow.contains("8.1"))
                win81 = true;
            else if (osLow.contains("8"))
                win8 = true;
            else
                unknownWin = true;
        }
        else if (osLow.contains("netware"))
            netware = true;
        else if (osLow.contains("mac os"))
            mac = true;
        else {
            // UNIXs flavors tokens.
            for (CharSequence os : new String[]{"ix", "inux", "olaris", "un", "ux", "sco", "bsd", "att"})
                if (osLow.contains(os)) {
                    unix = true;

                    break;
                }

            // UNIX name detection.
            if (osLow.contains("olaris"))
                solaris = true;
            else if (osLow.contains("inux"))
                linux = true;
        }

        String osArch = System.getProperty("os.arch");

        String archStr = osArch.toLowerCase();

        // OS architecture detection.
        if (archStr.contains("x86"))
            x86 = true;
        else if (archStr.contains("sparc"))
            sparc = true;

        String javaRtName = System.getProperty("java.runtime.name");
        String javaRtVer = System.getProperty("java.runtime.version");
        String jdkVendor = System.getProperty("java.specification.vendor");
        String jdkName = System.getProperty("java.specification.name");
        String jdkVer = System.getProperty("java.specification.version");
        String osVer = System.getProperty("os.version");
        String jvmSpecName = System.getProperty("java.vm.specification.name");
        String jvmImplVer = System.getProperty("java.vm.version");
        String jvmImplVendor = System.getProperty("java.vm.vendor");
        String jvmImplName = System.getProperty("java.vm.name");

        String jdkStr = javaRtName + ' ' + javaRtVer + ' ' + jvmImplVendor + ' ' + jvmImplName + ' ' +
            jvmImplVer;

        osStr = osName + ' ' + osVer + ' ' + osArch;
        osJdkStr = osLow + ", " + jdkStr;

        // Copy auto variables to static ones.
        IgniteUtils.osName = osName;
        IgniteUtils.jdkName = jdkName;
        IgniteUtils.jdkVendor = jdkVendor;
        IgniteUtils.jdkVer = jdkVer;
        IgniteUtils.jdkStr = jdkStr;
        IgniteUtils.osVer = osVer;
        IgniteUtils.osArch = osArch;
        IgniteUtils.jvmSpecName = jvmSpecName;
        IgniteUtils.jvmImplVer = jvmImplVer;
        IgniteUtils.jvmImplVendor = jvmImplVendor;
        IgniteUtils.jvmImplName = jvmImplName;
        IgniteUtils.javaRtName = javaRtName;
        IgniteUtils.javaRtVer = javaRtVer;

        primitiveMap.put("byte", byte.class);
        primitiveMap.put("short", short.class);
        primitiveMap.put("int", int.class);
        primitiveMap.put("long", long.class);
        primitiveMap.put("float", float.class);
        primitiveMap.put("double", double.class);
        primitiveMap.put("char", char.class);
        primitiveMap.put("boolean", boolean.class);

        boxedClsMap.put(byte.class, Byte.class);
        boxedClsMap.put(short.class, Short.class);
        boxedClsMap.put(int.class, Integer.class);
        boxedClsMap.put(long.class, Long.class);
        boxedClsMap.put(float.class, Float.class);
        boxedClsMap.put(double.class, Double.class);
        boxedClsMap.put(char.class, Character.class);
        boxedClsMap.put(boolean.class, Boolean.class);

        try {
            OBJECT_CTOR = Object.class.getConstructor();
        }
        catch (NoSuchMethodException e) {
            throw withCause(new AssertionError("Object class does not have empty constructor (is JDK corrupted?)."), e);
        }

        // Constructor factory.
        Method ctorFac = null;
        Object refFac = null;

        try {
            Class<?> refFactoryCls = Class.forName("sun.reflect.ReflectionFactory");

            refFac = refFactoryCls.getMethod("getReflectionFactory").invoke(null);

            ctorFac = refFac.getClass().getMethod("newConstructorForSerialization", Class.class,
                Constructor.class);
        }
        catch (NoSuchMethodException | ClassNotFoundException | IllegalAccessException | InvocationTargetException ignored) {
            // No-op.
        }

        CTOR_FACTORY = ctorFac;
        SUN_REFLECT_FACTORY = refFac;

        // Disable hostname SSL verification for development and testing with self-signed certificates.
        if (Boolean.parseBoolean(System.getProperty(IGNITE_DISABLE_HOSTNAME_VERIFIER))) {
            HttpsURLConnection.setDefaultHostnameVerifier(new HostnameVerifier() {
                @Override public boolean verify(String hostname, SSLSession sslSes) {
                    return true;
                }
            });
        }

        // Event names initialization.
        Class<?>[] evtHolderClasses = new Class[]{EventType.class, DiscoveryCustomEvent.class};

        for (Class<?> cls : evtHolderClasses) {
            for (Field field : cls.getFields()) {
                if (Modifier.isStatic(field.getModifiers()) && field.getType().equals(int.class)) {
                    if (field.getName().startsWith("EVT_")) {
                        try {
                            int type = field.getInt(null);

                            String prev = GRID_EVT_NAMES.put(type, field.getName().substring("EVT_".length()));

                            // Check for duplicate event types.
                            assert prev == null : "Duplicate event [type=" + type + ", name1=" + prev +
                                ", name2=" + field.getName() + ']';
                        }
                        catch (IllegalAccessException e) {
                            throw new IgniteException(e);
                        }
                    }
                }
            }
        }

        // Event array initialization.
        GRID_EVTS = toIntArray(GRID_EVT_NAMES.keySet());

        // Sort for fast event lookup.
        Arrays.sort(GRID_EVTS);

        // We need to re-initialize EVTS_ALL and EVTS_ALL_MINUS_METRIC_UPDATE
        // because they may have been initialized to null before GRID_EVTS were initialized.
        if (EVTS_ALL == null || EVTS_ALL_MINUS_METRIC_UPDATE == null) {
            try {
                Field f1 = EventType.class.getDeclaredField("EVTS_ALL");
                Field f2 = EventType.class.getDeclaredField("EVTS_ALL_MINUS_METRIC_UPDATE");

                assert f1 != null;
                assert f2 != null;

                // We use unsafe operations to update static fields on interface because
                // they are treated as static final and cannot be updated via standard reflection.
                UNSAFE.putObjectVolatile(UNSAFE.staticFieldBase(f1), UNSAFE.staticFieldOffset(f1), gridEvents());
                UNSAFE.putObjectVolatile(UNSAFE.staticFieldBase(f2), UNSAFE.staticFieldOffset(f2),
                    gridEvents(EVT_NODE_METRICS_UPDATED));

                assert EVTS_ALL != null;
                assert EVTS_ALL.length == GRID_EVTS.length;

                assert EVTS_ALL_MINUS_METRIC_UPDATE != null;
                assert EVTS_ALL_MINUS_METRIC_UPDATE.length == GRID_EVTS.length - 1;

                // Validate correctness.
                for (int type : GRID_EVTS) {
                    assert containsIntArray(EVTS_ALL, type);

                    if (type != EVT_NODE_METRICS_UPDATED)
                        assert containsIntArray(EVTS_ALL_MINUS_METRIC_UPDATE, type);
                }

                assert !containsIntArray(EVTS_ALL_MINUS_METRIC_UPDATE, EVT_NODE_METRICS_UPDATED);
            }
            catch (NoSuchFieldException e) {
                throw new IgniteException(e);
            }
        }

        exceptionConverters = Collections.unmodifiableMap(exceptionConverters());

        // Set the http.strictPostRedirect property to prevent redirected POST from being mapped to a GET.
        System.setProperty("http.strictPostRedirect", "true");
    }

    /**
     * Gets IgniteClosure for an IgniteCheckedException class.
     *
     * @param clazz Class.
     * @return The IgniteClosure mapped to this exception class, or null if none.
     */
    public static C1<IgniteCheckedException, IgniteException> getExceptionConverter(Class<? extends IgniteCheckedException> clazz) {
        return exceptionConverters.get(clazz);
    }

    /**
     * Gets map with converters to convert internal checked exceptions to public API unchecked exceptions.
     *
     * @return Exception converters.
     */
    private static Map<Class<? extends IgniteCheckedException>, C1<IgniteCheckedException, IgniteException>>
        exceptionConverters() {
        Map<Class<? extends IgniteCheckedException>, C1<IgniteCheckedException, IgniteException>> m = new HashMap<>();

        m.put(IgniteInterruptedCheckedException.class, new C1<IgniteCheckedException, IgniteException>() {
            @Override public IgniteException apply(IgniteCheckedException e) {
                return new IgniteInterruptedException(e.getMessage(), (InterruptedException)e.getCause());
            }
        });

        m.put(IgniteFutureCancelledCheckedException.class, new C1<IgniteCheckedException, IgniteException>() {
            @Override public IgniteException apply(IgniteCheckedException e) {
                return new IgniteFutureCancelledException(e.getMessage(), e);
            }
        });

        m.put(IgniteFutureTimeoutCheckedException.class, new C1<IgniteCheckedException, IgniteException>() {
            @Override public IgniteException apply(IgniteCheckedException e) {
                return new IgniteFutureTimeoutException(e.getMessage(), e);
            }
        });

        m.put(ClusterGroupEmptyCheckedException.class, new C1<IgniteCheckedException, IgniteException>() {
            @Override public IgniteException apply(IgniteCheckedException e) {
                return new ClusterGroupEmptyException(e.getMessage(), e);
            }
        });

        m.put(ClusterTopologyCheckedException.class, new C1<IgniteCheckedException, IgniteException>() {
            @Override public IgniteException apply(IgniteCheckedException e) {
                return new ClusterTopologyException(e.getMessage(), e);
            }
        });

        m.put(IgniteDeploymentCheckedException.class, new C1<IgniteCheckedException, IgniteException>() {
            @Override public IgniteException apply(IgniteCheckedException e) {
                return new IgniteDeploymentException(e.getMessage(), e);
            }
        });

        m.put(ComputeTaskTimeoutCheckedException.class, new C1<IgniteCheckedException, IgniteException>() {
            @Override public IgniteException apply(IgniteCheckedException e) {
                return new ComputeTaskTimeoutException(e.getMessage(), e);
            }
        });

        m.put(ComputeTaskCancelledCheckedException.class, new C1<IgniteCheckedException, IgniteException>() {
            @Override public IgniteException apply(IgniteCheckedException e) {
                return new ComputeTaskCancelledException(e.getMessage(), e);
            }
        });

        m.put(IgniteTxRollbackCheckedException.class, new C1<IgniteCheckedException, IgniteException>() {
            @Override public IgniteException apply(IgniteCheckedException e) {
                return new TransactionRollbackException(e.getMessage(), e);
            }
        });

        m.put(IgniteTxHeuristicCheckedException.class, new C1<IgniteCheckedException, IgniteException>() {
            @Override public IgniteException apply(IgniteCheckedException e) {
                return new TransactionHeuristicException(e.getMessage(), e);
            }
        });

        m.put(IgniteTxTimeoutCheckedException.class, new C1<IgniteCheckedException, IgniteException>() {
            @Override public IgniteException apply(IgniteCheckedException e) {
                return new TransactionTimeoutException(e.getMessage(), e);
            }
        });

        m.put(IgniteTxOptimisticCheckedException.class, new C1<IgniteCheckedException, IgniteException>() {
            @Override public IgniteException apply(IgniteCheckedException e) {
                return new TransactionOptimisticException(e.getMessage(), e);
            }
        });

        return m;
    }

    /**
     * Converts exception, but unlike {@link #convertException(IgniteCheckedException)}
     * does not wrap passed in exception if none suitable converter found.
     *
     * @param e Ignite checked exception.
     * @return Ignite runtime exception.
     */
    public static Exception convertExceptionNoWrap(IgniteCheckedException e) {
        C1<IgniteCheckedException, IgniteException> converter = exceptionConverters.get(e.getClass());

        if (converter != null)
            return converter.apply(e);

        if (e.getCause() instanceof IgniteException)
            return (Exception)e.getCause();

        return e;
    }

    /**
     * @param e Ignite checked exception.
     * @return Ignite runtime exception.
     */
    public static IgniteException convertException(IgniteCheckedException e) {
        C1<IgniteCheckedException, IgniteException> converter = exceptionConverters.get(e.getClass());

        if (converter != null)
            return converter.apply(e);

        if (e.getCause() instanceof IgniteException)
            return (IgniteException)e.getCause();

        return new IgniteException(e.getMessage(), e);
    }

    /**
     * @return System time approximated by 10 ms.
     */
    public static long currentTimeMillis() {
        return curTimeMillis;
    }

    /**
     * @return Value of {@link System#nanoTime()} in microseconds.
     */
    public static long microTime() {
        return System.nanoTime() / 1000;
    }

    /**
     * Gets nearest power of 2 larger or equal than v.
     *
     * @param v Value.
     * @return Nearest power of 2.
     */
    public static int ceilPow2(int v) {
        return Integer.highestOneBit(v - 1) << 1;
    }

    /**
     * @param i Value.
     * @return {@code true} If the given value is power of 2 (0 is not power of 2).
     */
    public static boolean isPow2(int i) {
        return i > 0 && (i & (i - 1)) == 0;
    }

    /**
     * Return SUN specific constructor factory.
     *
     * @return SUN specific constructor factory.
     */
    @Nullable public static Method ctorFactory() {
        return CTOR_FACTORY;
    }

    /**
     * @return Empty constructor for object class.
     */
    public static Constructor objectConstructor() {
        return OBJECT_CTOR;
    }

    /**
     * SUN JDK specific reflection factory for objects without public constructor.
     *
     * @return Reflection factory for objects without public constructor.
     */
    @Nullable public static Object sunReflectionFactory() {
        return SUN_REFLECT_FACTORY;
    }

    /**
     * Gets name for given grid event type.
     *
     * @param type Event type.
     * @return Event name.
     */
    public static String gridEventName(int type) {
        String name = GRID_EVT_NAMES.get(type);

        return name != null ? name : Integer.toString(type);
    }

    /**
     * Gets all event types.
     *
     * @param excl Optional exclude events.
     * @return All events minus excluded ones.
     */
    public static int[] gridEvents(final int... excl) {
        if (F.isEmpty(excl))
            return GRID_EVTS;

        List<Integer> evts = toIntList(GRID_EVTS, new P1<Integer>() {
            @Override
            public boolean apply(Integer i) {
                return !containsIntArray(excl, i);
            }
        });

        return toIntArray(evts);
    }

    /**
     * @param discoSpi Discovery SPI.
     * @return {@code True} if ordering is supported.
     */
    public static boolean discoOrdered(DiscoverySpi discoSpi) {
        DiscoverySpiOrderSupport ann = U.getAnnotation(discoSpi.getClass(), DiscoverySpiOrderSupport.class);

        return ann != null && ann.value();
    }

    /**
     * @return Checks if disco ordering should be enforced.
     */
    public static boolean relaxDiscoveryOrdered() {
        return "true".equalsIgnoreCase(System.getProperty(IGNITE_NO_DISCO_ORDER));
    }

    /**
     * This method should be used for adding quick debug statements in code
     * while debugging. Calls to this method should never be committed to master.
     *
     * @param msg Message to debug.
     * @deprecated Calls to this method should never be committed to master.
     */
    @Deprecated
    public static void debug(Object msg) {
        X.error(debugPrefix() + msg);
    }

    /**
     * This method should be used for adding quick debug statements in code
     * while debugging. Calls to this method should never be committed to master.
     *
     * @param msg Message to debug.
     * @deprecated Calls to this method should never be committed to master.
     */
    @Deprecated
    public static void debugx(String msg) {
        X.printerrln(debugPrefix() + msg);
    }

    /**
     * This method should be used for adding quick debug statements in code
     * while debugging. Calls to this method should never be committed to master.
     *
     * @param log Logger.
     * @param msg Message to debug.
     *
     * @deprecated Calls to this method should never be committed to master.
     */
    @Deprecated
    public static void debug(IgniteLogger log, String msg) {
        log.info(msg);
    }

    /**
     * Prints stack trace of the current thread to {@code System.out}.
     *
     * @deprecated Calls to this method should never be committed to master.
     */
    @SuppressWarnings("deprecation")
    @Deprecated
    public static void dumpStack() {
        dumpStack("Dumping stack.");
    }

    /**
     * Prints stack trace of the current thread to {@code System.out}.
     *
     * @param msg Message to print with the stack.
     *
     * @deprecated Calls to this method should never be committed to master.
     */
    @Deprecated
    public static void dumpStack(String msg) {
        new Exception(debugPrefix() + msg).printStackTrace(System.out);
    }

    /**
     * @param log Logger.
     * @param msg Message.
     */
    public static void dumpStack(@Nullable IgniteLogger log, String msg) {
        U.error(log, "Dumping stack.", new Exception(msg));
    }

    /**
     * Prints stack trace of the current thread to provided output stream.
     *
     * @param msg Message to print with the stack.
     * @param out Output to dump stack to.
     *
     * @deprecated Calls to this method should never be committed to master.
     */
    @Deprecated
    public static void dumpStack(String msg, PrintStream out) {
        new Exception(msg).printStackTrace(out);
    }

    /**
     * Prints stack trace of the current thread to provided logger.
     *
     * @param log Logger.
     * @param msg Message to print with the stack.
     *
     * @deprecated Calls to this method should never be committed to master.
     */
    @Deprecated
    public static void debugStack(IgniteLogger log, String msg) {
        log.error(msg, new Exception(debugPrefix() + msg));
    }

    /**
     * @return Common prefix for debug messages.
     */
    private static String debugPrefix() {
        return '<' + DEBUG_DATE_FMT.format(new Date(System.currentTimeMillis())) + "><DEBUG><" +
            Thread.currentThread().getName() + '>' + ' ';
    }

    /**
     * Prints heap usage.
     */
    public static void debugHeapUsage() {
        System.gc();

        Runtime runtime = Runtime.getRuntime();

        X.println('<' + DEBUG_DATE_FMT.format(new Date(System.currentTimeMillis())) + "><DEBUG><" +
            Thread.currentThread().getName() + "> Heap stats [free=" + runtime.freeMemory() / (1024 * 1024) +
            "M, total=" + runtime.totalMemory() / (1024 * 1024) + "M]");
    }

    /**
     * Gets heap size in GB rounded to specified precision.
     *
     * @param node Node.
     * @param precision Precision.
     * @return Heap size in GB.
     */
    public static double heapSize(ClusterNode node, int precision) {
        return heapSize(Collections.singleton(node), precision);
    }

    /**
     * Gets total heap size in GB rounded to specified precision.
     *
     * @param nodes Nodes.
     * @param precision Precision.
     * @return Total heap size in GB.
     */
    public static double heapSize(Iterable<ClusterNode> nodes, int precision) {
        // In bytes.
        double heap = 0.0;

        for (ClusterNode n : nodesPerJvm(nodes)) {
            ClusterMetrics m = n.metrics();

            heap += Math.max(m.getHeapMemoryInitialized(), m.getHeapMemoryMaximum());
        }

        return roundedHeapSize(heap, precision);
    }

    /**
     * Returns one representative node for each JVM.
     *
     * @param nodes Nodes.
     * @return Collection which contains only one representative node for each JVM.
     */
    private static Iterable<ClusterNode> nodesPerJvm(Iterable<ClusterNode> nodes) {
        Map<String, ClusterNode> grpMap = new HashMap<>();

        // Group by mac addresses and pid.
        for (ClusterNode node : nodes) {
            String grpId = node.attribute(ATTR_MACS) + "|" + node.attribute(ATTR_JVM_PID);

            if (!grpMap.containsKey(grpId))
                grpMap.put(grpId, node);
        }

        return grpMap.values();
    }

    /**
     * Returns current JVM maxMemory in the same format as {@link #heapSize(org.apache.ignite.cluster.ClusterNode, int)}.
     *
     * @param precision Precision.
     * @return Maximum memory size in GB.
     */
    public static double heapSize(int precision) {
        return roundedHeapSize(Runtime.getRuntime().maxMemory(), precision);
    }

    /**
     * Rounded heap size in gigabytes.
     *
     * @param heap Heap.
     * @param precision Precision.
     * @return Rounded heap size.
     */
    private static double roundedHeapSize(double heap, int precision) {
        double rounded = new BigDecimal(heap / (1024 * 1024 * 1024d)).round(new MathContext(precision)).doubleValue();

        return rounded < 0.1 ? 0.1 : rounded;
    }

    /**
     * Performs thread dump and prints all available info to the given log.
     *
     * @param log Logger.
     */
    public static void dumpThreads(@Nullable IgniteLogger log) {
        ThreadMXBean mxBean = ManagementFactory.getThreadMXBean();

        final Set<Long> deadlockedThreadsIds = getDeadlockedThreadIds(mxBean);

        if (deadlockedThreadsIds.size() == 0)
            warn(log, "No deadlocked threads detected.");
        else
            warn(log, "Deadlocked threads detected (see thread dump below) " +
                    "[deadlockedThreadsCnt=" + deadlockedThreadsIds.size() + ']');

        ThreadInfo[] threadInfos =
            mxBean.dumpAllThreads(mxBean.isObjectMonitorUsageSupported(), mxBean.isSynchronizerUsageSupported());

        GridStringBuilder sb = new GridStringBuilder("Thread dump at ")
            .a(new SimpleDateFormat("yyyy/MM/dd HH:mm:ss z").format(new Date(U.currentTimeMillis()))).a(NL);

        for (ThreadInfo info : threadInfos) {
            printThreadInfo(info, sb, deadlockedThreadsIds);

            sb.a(NL);

            if (info.getLockedSynchronizers() != null && info.getLockedSynchronizers().length > 0) {
                printSynchronizersInfo(info.getLockedSynchronizers(), sb);

                sb.a(NL);
            }
        }

        sb.a(NL);

        warn(log, sb.toString());
    }

    /**
     * Get deadlocks from the thread bean.
     * @param mxBean the bean
     * @return the set of deadlocked threads (may be empty Set, but never null).
     */
    private static Set<Long> getDeadlockedThreadIds(ThreadMXBean mxBean) {
        final long[] deadlockedIds = mxBean.findDeadlockedThreads();

        final Set<Long> deadlockedThreadsIds;

        if (!F.isEmpty(deadlockedIds)) {
            Set<Long> set = new HashSet<>();

            for (long id : deadlockedIds)
                set.add(id);

            deadlockedThreadsIds = Collections.unmodifiableSet(set);
        }
        else
            deadlockedThreadsIds = Collections.emptySet();

        return deadlockedThreadsIds;
    }

    /**
     * Prints single thread info to a buffer.
     *
     * @param threadInfo Thread info.
     * @param sb Buffer.
     */
    private static void printThreadInfo(ThreadInfo threadInfo, GridStringBuilder sb, Set<Long> deadlockedIdSet) {
        final long id = threadInfo.getThreadId();

        if (deadlockedIdSet.contains(id))
            sb.a("##### DEADLOCKED ");

        sb.a("Thread [name=\"").a(threadInfo.getThreadName())
            .a("\", id=").a(threadInfo.getThreadId())
            .a(", state=").a(threadInfo.getThreadState())
            .a(", blockCnt=").a(threadInfo.getBlockedCount())
            .a(", waitCnt=").a(threadInfo.getWaitedCount()).a("]").a(NL);

        LockInfo lockInfo = threadInfo.getLockInfo();

        if (lockInfo != null) {
            sb.a("    Lock [object=").a(lockInfo)
                .a(", ownerName=").a(threadInfo.getLockOwnerName())
                .a(", ownerId=").a(threadInfo.getLockOwnerId()).a("]").a(NL);
        }

        MonitorInfo[] monitors = threadInfo.getLockedMonitors();
        StackTraceElement[] elements = threadInfo.getStackTrace();

        for (int i = 0; i < elements.length; i++) {
            StackTraceElement e = elements[i];

            sb.a("        at ").a(e.toString());

            for (MonitorInfo monitor : monitors) {
                if (monitor.getLockedStackDepth() == i)
                    sb.a(NL).a("        - locked ").a(monitor);
            }

            sb.a(NL);
        }
    }

    /**
     * Prints Synchronizers info to a buffer.
     *
     * @param syncs Synchronizers info.
     * @param sb Buffer.
     */
    private static void printSynchronizersInfo(LockInfo[] syncs, GridStringBuilder sb) {
        sb.a("    Locked synchronizers:");

        for (LockInfo info : syncs)
            sb.a(NL).a("        ").a(info);
    }

    /**
     * Gets empty constructor for class even if the class does not have empty constructor
     * declared. This method is guaranteed to work with SUN JDK and other JDKs still need
     * to be tested.
     *
     * @param cls Class to get empty constructor for.
     * @return Empty constructor if one could be found or {@code null} otherwise.
     * @throws IgniteCheckedException If failed.
     */
    @Nullable public static Constructor<?> forceEmptyConstructor(Class<?> cls) throws IgniteCheckedException {
        Constructor<?> ctor = null;

        try {
            return cls.getDeclaredConstructor();
        }
        catch (Exception ignore) {
            Method ctorFac = U.ctorFactory();
            Object sunRefFac = U.sunReflectionFactory();

            if (ctorFac != null && sunRefFac != null)
                try {
                    ctor = (Constructor)ctorFac.invoke(sunRefFac, cls, U.objectConstructor());
                }
                catch (IllegalAccessException | InvocationTargetException e) {
                    throw new IgniteCheckedException("Failed to get object constructor for class: " + cls, e);
                }
        }

        return ctor;
    }

    /**
     * Gets class for the given name if it can be loaded or default given class.
     *
     * @param cls Class.
     * @param dflt Default class to return.
     * @return Class or default given class if it can't be found.
     */
    @Nullable public static Class<?> classForName(String cls, @Nullable Class<?> dflt) {
        try {
            return Class.forName(cls);
        }
        catch (ClassNotFoundException e) {
            return dflt;
        }
    }

    /**
     * Creates new instance of a class only if it has an empty constructor (can be non-public).
     *
     * @param cls Class name.
     * @return Instance.
     * @throws IgniteCheckedException If failed.
     */
    @Nullable public static <T> T newInstance(String cls) throws IgniteCheckedException {
        Class<?> cls0;

        try {
            cls0 = Class.forName(cls);
        }
        catch (Exception e) {
            throw new IgniteCheckedException(e);
        }

        return (T)newInstance(cls0);
    }

    /**
     * Creates new instance of a class only if it has an empty constructor (can be non-public).
     *
     * @param cls Class to instantiate.
     * @return New instance of the class or {@code null} if empty constructor could not be assigned.
     * @throws IgniteCheckedException If failed.
     */
    @Nullable public static <T> T newInstance(Class<T> cls) throws IgniteCheckedException {
        boolean set = false;

        Constructor<T> ctor = null;

        try {
            ctor = cls.getDeclaredConstructor();

            if (ctor == null)
                return null;

            if (!ctor.isAccessible()) {
                ctor.setAccessible(true);

                set = true;
            }

            return ctor.newInstance();
        }
        catch (NoSuchMethodException e) {
            throw new IgniteCheckedException("Failed to find empty constructor for class: " + cls, e);
        }
        catch (InstantiationException | InvocationTargetException | IllegalAccessException e) {
            throw new IgniteCheckedException("Failed to create new instance for class: " + cls, e);
        } finally {
            if (ctor != null && set)
                ctor.setAccessible(false);
        }
    }

    /**
     * Creates new instance of a class even if it does not have public constructor.
     *
     * @param cls Class to instantiate.
     * @return New instance of the class or {@code null} if empty constructor could not be assigned.
     * @throws IgniteCheckedException If failed.
     */
    @SuppressWarnings({"unchecked"})
    @Nullable public static <T> T forceNewInstance(Class<?> cls) throws IgniteCheckedException {
        Constructor ctor = forceEmptyConstructor(cls);

        if (ctor == null)
            return null;

        boolean set = false;

        try {

            if (!ctor.isAccessible()) {
                ctor.setAccessible(true);

                set = true;
            }

            return (T)ctor.newInstance();
        }
        catch (InstantiationException | InvocationTargetException | IllegalAccessException e) {
            throw new IgniteCheckedException("Failed to create new instance for class: " + cls, e);
        } finally {
            if (set)
                ctor.setAccessible(false);
        }
    }

    /**
     * Pretty-formatting for minutes.
     *
     * @param mins Minutes to format.
     * @return Formatted presentation of minutes.
     */
    public static String formatMins(long mins) {
        assert mins >= 0;

        if (mins == 0)
            return "< 1 min";

        SB sb = new SB();

        long dd = mins / 1440; // 1440 mins = 60 mins * 24 hours

        if (dd > 0)
            sb.a(dd).a(dd == 1 ? " day " : " days ");

        mins %= 1440;

        long hh = mins / 60;

        if (hh > 0)
            sb.a(hh).a(hh == 1 ? " hour " : " hours ");

        mins %= 60;

        if (mins > 0)
            sb.a(mins).a(mins == 1 ? " min " : " mins ");

        return sb.toString().trim();
    }

    /**
     * Gets 8-character substring of UUID (for terse logging).
     *
     * @param id Input ID.
     * @return 8-character ID substring.
     */
    public static String id8(UUID id) {
        return id.toString().substring(0, 8);
    }

    /**
     * Gets 8-character substring of {@link org.apache.ignite.lang.IgniteUuid} (for terse logging).
     * The ID8 will be constructed as follows:
     * <ul>
     * <li>Take first 4 digits for global ID, i.e. {@code GridUuid.globalId()}.</li>
     * <li>Take last 4 digits for local ID, i.e. {@code GridUuid.localId()}.</li>
     * </ul>
     *
     * @param id Input ID.
     * @return 8-character representation of {@code GridUuid}.
     */
    public static String id8(IgniteUuid id) {
        String s = id.toString();

        return s.substring(0, 4) + s.substring(s.length() - 4);
    }

    /**
     *
     * @param len Number of characters to fill in.
     * @param ch Character to fill with.
     * @return String.
     */
    public static String filler(int len, char ch) {
        char[] a = new char[len];

        Arrays.fill(a, ch);

        return new String(a);
    }

    /**
     * Writes array to output stream.
     *
     * @param out Output stream.
     * @param arr Array to write.
     * @param <T> Array type.
     * @throws IOException If failed.
     */
    public static <T> void writeArray(ObjectOutput out, T[] arr) throws IOException {
        int len = arr == null ? 0 : arr.length;

        out.writeInt(len);

        if (arr != null && arr.length > 0)
            for (T t : arr)
                out.writeObject(t);
    }

    /**
     * Reads array from input stream.
     *
     * @param in Input stream.
     * @return Deserialized array.
     * @throws IOException If failed.
     * @throws ClassNotFoundException If class not found.
     */
    @Nullable public static Object[] readArray(ObjectInput in) throws IOException, ClassNotFoundException {
        int len = in.readInt();

        Object[] arr = null;

        if (len > 0) {
            arr = new Object[len];

            for (int i = 0; i < len; i++)
                arr[i] = in.readObject();
        }

        return arr;
    }

    /**
     * Reads array from input stream.
     *
     * @param in Input stream.
     * @return Deserialized array.
     * @throws IOException If failed.
     * @throws ClassNotFoundException If class not found.
     */
    @Nullable public static Class<?>[] readClassArray(ObjectInput in) throws IOException, ClassNotFoundException {
        int len = in.readInt();

        Class<?>[] arr = null;

        if (len > 0) {
            arr = new Class<?>[len];

            for (int i = 0; i < len; i++)
                arr[i] = (Class<?>)in.readObject();
        }

        return arr;
    }

    /**
     *
     * @param out Output.
     * @param col Set to write.
     * @throws IOException If write failed.
     */
    public static void writeCollection(ObjectOutput out, Collection<?> col) throws IOException {
        if (col != null) {
            out.writeInt(col.size());

            for (Object o : col)
                out.writeObject(o);
        }
        else
            out.writeInt(-1);
    }

    /**
     *
     * @param out Output.
     * @param col Set to write.
     * @throws IOException If write failed.
     */
    public static void writeIntCollection(DataOutput out, Collection<Integer> col) throws IOException {
        if (col != null) {
            out.writeInt(col.size());

            for (Integer i : col)
                out.writeInt(i);
        }
        else
            out.writeInt(-1);
    }

    /**
     * @param in Input.
     * @return Deserialized set.
     * @throws IOException If deserialization failed.
     * @throws ClassNotFoundException If deserialized class could not be found.
     */
    @Nullable public static <E> Collection<E> readCollection(ObjectInput in)
        throws IOException, ClassNotFoundException {
        return readList(in);
    }

    /**
     * @param in Input.
     * @return Deserialized set.
     * @throws IOException If deserialization failed.
     */
    @Nullable public static Collection<Integer> readIntCollection(DataInput in) throws IOException {
        int size = in.readInt();

        // Check null flag.
        if (size == -1)
            return null;

        Collection<Integer> col = new ArrayList<>(size);

        for (int i = 0; i < size; i++)
            col.add(in.readInt());

        return col;
    }

    /**
     *
     * @param m Map to copy.
     * @param <K> Key type.
     * @param <V> Value type
     * @return Copied map.
     */
    public static <K, V> Map<K, V> copyMap(Map<K, V> m) {
        return new HashMap<>(m);
    }

    /**
     *
     * @param m Map to seal.
     * @param <K> Key type.
     * @param <V> Value type
     * @return Sealed map.
     */
    public static <K, V> Map<K, V> sealMap(Map<K, V> m) {
        assert m != null;

        return Collections.unmodifiableMap(new HashMap<>(m));
    }

    /**
     * Seal collection.
     *
     * @param c Collection to seal.
     * @param <E> Entry type
     * @return Sealed collection.
     */
    public static <E> List<E> sealList(Collection<E> c) {
        return Collections.unmodifiableList(new ArrayList<>(c));
    }

    /**
     * Convert array to seal list.
     *
     * @param a Array for convert to seal list.
     * @param <E> Entry type
     * @return Sealed collection.
     */
    public static <E> List<E> sealList(E... a) {
        return Collections.unmodifiableList(Arrays.asList(a));
    }

    /**
     * Gets display name of the network interface this IP address belongs to.
     *
     * @param addr IP address for which to find network interface name.
     * @return Network interface name or {@code null} if can't be found.
     */
    @Nullable public static String getNetworkInterfaceName(String addr) {
        assert addr != null;

        try {
            InetAddress inetAddr = InetAddress.getByName(addr);

            for (NetworkInterface itf : asIterable(NetworkInterface.getNetworkInterfaces()))
                for (InetAddress itfAddr : asIterable(itf.getInetAddresses()))
                    if (itfAddr.equals(inetAddr))
                        return itf.getDisplayName();
        }
        catch (UnknownHostException ignore) {
            return null;
        }
        catch (SocketException ignore) {
            return null;
        }

        return null;
    }

    /**
     * Tries to resolve host by name, returning local host if input is empty.
     * This method reflects how {@link org.apache.ignite.configuration.IgniteConfiguration#getLocalHost()} should
     * be handled in most places.
     *
     * @param hostName Hostname or {@code null} if local host should be returned.
     * @return Address of given host or of localhost.
     * @throws IOException If attempt to get local host failed.
     */
    public static InetAddress resolveLocalHost(@Nullable String hostName) throws IOException {
        return F.isEmpty(hostName) ?
            // Should default to InetAddress#anyLocalAddress which is package-private.
            new InetSocketAddress(0).getAddress() :
            InetAddress.getByName(hostName);
    }

    /**
     * Determines whether current local host is different from previously cached.
     *
     * @return {@code true} or {@code false} depending on whether or not local host
     *      has changed from the cached value.
     * @throws IOException If attempt to get local host failed.
     */
    public static synchronized boolean isLocalHostChanged() throws IOException {
        InetAddress locHost0 = locHost;

        return locHost0 != null && !resetLocalHost().equals(locHost0);
    }

    /**
     * @param addrs Addresses.
     */
    public static List<InetAddress> filterReachable(List<InetAddress> addrs) {
        final int reachTimeout = 2000;

        if (addrs.isEmpty())
            return Collections.emptyList();

        if (addrs.size() == 1) {
            if (reachable(addrs.get(1), reachTimeout))
                return Collections.singletonList(addrs.get(1));

            return Collections.emptyList();
        }

        final List<InetAddress> res = new ArrayList<>(addrs.size());

        Collection<Future<?>> futs = new ArrayList<>(addrs.size());

        ExecutorService executor = Executors.newFixedThreadPool(Math.min(10, addrs.size()));

        for (final InetAddress addr : addrs) {
            futs.add(executor.submit(new Runnable() {
                @Override
                public void run() {
                    if (reachable(addr, reachTimeout)) {
                        synchronized (res) {
                            res.add(addr);
                        }
                    }
                }
            }));
        }

        for (Future<?> fut : futs) {
            try {
                fut.get();
            } catch (InterruptedException e) {
                Thread.currentThread().interrupt();

                throw new IgniteException("Thread has been interrupted.", e);
            } catch (ExecutionException e) {
                throw new IgniteException(e);
            }
        }

        executor.shutdown();

        return res;
    }

    /**
     * Returns host names consistent with {@link #resolveLocalHost(String)}. So when it returns
     * a common address this method returns single host name, and when a wildcard address passed
     * this method tries to collect addresses of all available interfaces.
     *
     * @param locAddr Local address to resolve.
     * @return Resolved available addresses of given local address.
     * @throws IOException If failed.
     * @throws IgniteCheckedException If no network interfaces found.
     */
    public static IgniteBiTuple<Collection<String>, Collection<String>> resolveLocalAddresses(InetAddress locAddr)
        throws IOException, IgniteCheckedException {
        assert locAddr != null;

        Collection<String> addrs = new ArrayList<>();
        Collection<String> hostNames = new ArrayList<>();

        if (locAddr.isAnyLocalAddress()) {
            IgniteBiTuple<Collection<String>, Collection<String>> res = cachedLocalAddr;

            if (res == null) {
                List<InetAddress> localAddrs = new ArrayList<>();

                for (NetworkInterface itf : asIterable(NetworkInterface.getNetworkInterfaces())) {
                    for (InetAddress addr : asIterable(itf.getInetAddresses())) {
                        if (!addr.isLinkLocalAddress())
                            localAddrs.add(addr);
                    }
                }

                localAddrs = filterReachable(localAddrs);

                for (InetAddress addr : localAddrs)
                    addresses(addr, addrs, hostNames);

                if (F.isEmpty(addrs))
                    throw new IgniteCheckedException("No network addresses found (is networking enabled?).");

                res = F.t(addrs, hostNames);

                cachedLocalAddr = res;
            }

            return res;
        }

        addresses(locAddr, addrs, hostNames);

        return F.t(addrs, hostNames);
    }

    /**
     * @param addr Address.
     * @param addrs Addresses.
     * @param hostNames Host names.
     */
    private static void addresses(InetAddress addr, Collection<String> addrs, Collection<String> hostNames) {
        String hostName = addr.getHostName();

        String ipAddr = addr.getHostAddress();

        hostName = F.isEmpty(hostName) || hostName.equals(ipAddr) || addr.isLoopbackAddress() ? "" : hostName;

        addrs.add(ipAddr);
        hostNames.add(hostName);
    }

    /**
     * Gets local host. Implementation will first attempt to get a non-loopback
     * address. If that fails, then loopback address will be returned.
     * <p>
     * Note that this method is synchronized to make sure that local host
     * initialization happens only once.
     *
     * @return Address representing local host.
     * @throws IOException If attempt to get local host failed.
     */
    public static synchronized InetAddress getLocalHost() throws IOException {
        if (locHost == null)
            // Cache it.
            resetLocalHost();

        return locHost;
    }

    /**
     * @return Local host.
     * @throws IOException If attempt to get local host failed.
     */
    private static synchronized InetAddress resetLocalHost() throws IOException {
        locHost = null;

        String sysLocHost = IgniteSystemProperties.getString(IGNITE_LOCAL_HOST);

        if (sysLocHost != null)
            sysLocHost = sysLocHost.trim();

        if (!F.isEmpty(sysLocHost))
            locHost = InetAddress.getByName(sysLocHost);
        else {
            List<NetworkInterface> itfs = new ArrayList<>();

            for (NetworkInterface itf : asIterable(NetworkInterface.getNetworkInterfaces()))
                itfs.add(itf);

            Collections.sort(itfs, new Comparator<NetworkInterface>() {
                @Override public int compare(NetworkInterface itf1, NetworkInterface itf2) {
                    // Interfaces whose name starts with 'e' should go first.
                    return itf1.getName().compareTo(itf2.getName());
                }
            });

            // It should not take longer than 2 seconds to reach
            // local address on any network.
            int reachTimeout = 2000;

            for (NetworkInterface itf : itfs) {
                boolean found = false;

                for (InetAddress addr : asIterable(itf.getInetAddresses())) {
                    if (!addr.isLoopbackAddress() && !addr.isLinkLocalAddress() && reachable(itf, addr, reachTimeout)) {
                        locHost = addr;

                        found = true;

                        break;
                    }
                }

                if (found)
                    break;
            }
        }

        if (locHost == null)
            locHost = InetAddress.getLocalHost();

        return locHost;
    }

    /**
     * Checks if address can be reached using three argument InetAddress.isReachable() version.
     *
     * @param itf Network interface to use for test.
     * @param addr Address to check.
     * @param reachTimeout Timeout for the check.
     * @return {@code True} if address is reachable.
     */
    public static boolean reachable(NetworkInterface itf, InetAddress addr, int reachTimeout) {
        try {
            return addr.isReachable(itf, 0, reachTimeout);
        }
        catch (IOException ignore) {
            return false;
        }
    }

    /**
     * Checks if address can be reached using one argument InetAddress.isReachable() version.
     *
     * @param addr Address to check.
     * @param reachTimeout Timeout for the check.
     * @return {@code True} if address is reachable.
     */
    public static boolean reachable(InetAddress addr, int reachTimeout) {
        try {
            return addr.isReachable(reachTimeout);
        }
        catch (IOException ignore) {
            return false;
        }
    }

    /**
     * @param loc Local node.
     * @param rmt Remote node.
     * @return Whether given nodes have the same macs.
     */
    public static boolean sameMacs(ClusterNode loc, ClusterNode rmt) {
        assert loc != null;
        assert rmt != null;

        String locMacs = loc.attribute(IgniteNodeAttributes.ATTR_MACS);
        String rmtMacs = rmt.attribute(IgniteNodeAttributes.ATTR_MACS);

        return locMacs != null && locMacs.equals(rmtMacs);
    }

    /**
     * Gets a list of all local non-loopback IPs known to this JVM.
     * Note that this will include both IPv4 and IPv6 addresses (even if one "resolves"
     * into another). Loopbacks will be skipped.
     *
     * @return List of all known local IPs (empty list if no addresses available).
     */
    public static synchronized Collection<String> allLocalIps() {
        List<String> ips = new ArrayList<>(4);

        try {
            Enumeration<NetworkInterface> itfs = NetworkInterface.getNetworkInterfaces();

            if (itfs != null) {
                for (NetworkInterface itf : asIterable(itfs)) {
                    if (!itf.isLoopback()) {
                        Enumeration<InetAddress> addrs = itf.getInetAddresses();

                        for (InetAddress addr : asIterable(addrs)) {
                            String hostAddr = addr.getHostAddress();

                            if (!addr.isLoopbackAddress() && !ips.contains(hostAddr))
                                ips.add(hostAddr);
                        }
                    }
                }
            }
        }
        catch (SocketException ignore) {
            return Collections.emptyList();
        }

        Collections.sort(ips);

        return ips;
    }

    /**
     * Gets a list of all local enabled MACs known to this JVM. It
     * is using hardware address of the network interface that is not guaranteed to be
     * MAC addresses (but in most cases it is).
     * <p>
     * Note that if network interface is disabled - its MAC won't be included. All
     * local network interfaces are probed including loopbacks. Virtual interfaces
     * (sub-interfaces) are skipped.
     * <p>
     * Note that on linux getHardwareAddress() can return null from time to time
     * if NetworkInterface.getHardwareAddress() method is called from many threads.
     *
     * @return List of all known enabled local MACs or empty list
     *      if no MACs could be found.
     */
    public static synchronized Collection<String> allLocalMACs() {
        List<String> macs = new ArrayList<>(3);

        try {
            Enumeration<NetworkInterface> itfs = NetworkInterface.getNetworkInterfaces();

            if (itfs != null) {
                for (NetworkInterface itf : asIterable(itfs)) {
                    byte[] hwAddr = itf.getHardwareAddress();

                    // Loopback produces empty MAC.
                    if (hwAddr != null && hwAddr.length > 0) {
                        String mac = byteArray2HexString(hwAddr);

                        if (!macs.contains(mac))
                            macs.add(mac);
                    }
                }
            }
        }
        catch (SocketException ignore) {
            return Collections.emptyList();
        }

        Collections.sort(macs);

        return macs;
    }

    /**
     * Downloads resource by URL.
     *
     * @param url URL to download.
     * @param file File where downloaded resource should be stored.
     * @return File where downloaded resource should be stored.
     * @throws IOException If error occurred.
     */
    public static File downloadUrl(URL url, File file) throws IOException {
        assert url != null;
        assert file != null;

        InputStream in = null;
        OutputStream out = null;

        try {
            URLConnection conn = url.openConnection();

            if (conn instanceof HttpsURLConnection) {
                HttpsURLConnection https = (HttpsURLConnection)conn;

                https.setHostnameVerifier(new DeploymentHostnameVerifier());

                SSLContext ctx = SSLContext.getInstance(HTTPS_PROTOCOL);

                ctx.init(null, getTrustManagers(), null);

                // Initialize socket factory.
                https.setSSLSocketFactory(ctx.getSocketFactory());
            }

            in = conn.getInputStream();

            if (in == null)
                throw new IOException("Failed to open connection: " + url.toString());

            out = new BufferedOutputStream(new FileOutputStream(file));

            copy(in, out);
        }
        catch (NoSuchAlgorithmException | KeyManagementException e) {
            throw new IOException("Failed to open HTTPs connection [url=" + url.toString() + ", msg=" + e + ']', e);
        } finally {
            close(in, null);
            close(out, null);
        }

        return file;
    }

    /**
     * Construct array with one trust manager which don't reject input certificates.
     *
     * @return Array with one X509TrustManager implementation of trust manager.
     */
    private static TrustManager[] getTrustManagers() {
        return new TrustManager[]{
            new X509TrustManager() {
                @Nullable @Override public X509Certificate[] getAcceptedIssuers() {
                    return null;
                }

                @Override public void checkClientTrusted(X509Certificate[] certs, String authType) {
                    /* No-op. */
                }

                @Override public void checkServerTrusted(X509Certificate[] certs, String authType) {
                    /* No-op. */
                }
            }
        };
    }

    /**
     * Replace password in URI string with a single '*' character.
     * <p>
     * Parses given URI by applying &quot;.*://(.*:.*)@.*&quot;
     * regular expression pattern and than if URI matches it
     * replaces password strings between '/' and '@' with '*'.
     *
     * @param uri URI which password should be replaced.
     * @return Converted URI string
     */
    @Nullable public static String hidePassword(@Nullable String uri) {
        if (uri == null)
            return null;

        if (Pattern.matches(".*://(.*:.*)@.*", uri)) {
            int userInfoLastIdx = uri.indexOf('@');

            assert userInfoLastIdx != -1;

            String str = uri.substring(0, userInfoLastIdx);

            int userInfoStartIdx = str.lastIndexOf('/');

            str = str.substring(userInfoStartIdx + 1);

            String[] params = str.split(";");

            StringBuilder builder = new StringBuilder();

            for (int i = 0; i < params.length; i++) {
                int idx;

                if ((idx = params[i].indexOf(':')) != -1)
                    params[i] = params[i].substring(0, idx + 1) + '*';

                builder.append(params[i]);

                if (i != params.length - 1)
                    builder.append(';');
            }

            return new StringBuilder(uri).replace(userInfoStartIdx + 1, userInfoLastIdx,
                builder.toString()).toString();
        }

        return uri;
    }

    /**
     * @return Class loader used to load Ignite itself.
     */
    public static ClassLoader gridClassLoader() {
        return gridClassLoader;
    }

    /**
     * @param parent Parent to find.
     * @param ldr Loader to check.
     * @return {@code True} if parent found.
     */
    public static boolean hasParent(@Nullable ClassLoader parent, ClassLoader ldr) {
        if (parent != null) {
            for (; ldr != null; ldr = ldr.getParent()) {
                if (ldr.equals(parent))
                    return true;
            }

            return false;
        }

        return true;
    }

    /**
     * Writes collection of byte arrays to data output.
     *
     * @param out Output to write to.
     * @param bytes Collection with byte arrays.
     * @throws java.io.IOException If write failed.
     */
    public static void writeBytesCollection(DataOutput out, Collection<byte[]> bytes) throws IOException {
        if (bytes != null) {
            out.writeInt(bytes.size());

            for (byte[] b : bytes)
                writeByteArray(out, b);
        }
        else
            out.writeInt(-1);
    }

    /**
     * Reads collection of byte arrays from data input.
     *
     * @param in Data input to read from.
     * @return List of byte arrays.
     * @throws java.io.IOException If read failed.
     */
    public static List<byte[]> readBytesList(DataInput in) throws IOException {
        int size = in.readInt();

        if (size < 0)
            return null;

        List<byte[]> res = new ArrayList<>(size);

        for (int i = 0; i < size; i++)
            res.add(readByteArray(in));

        return res;
    }

    /**
     * @param out Output stream.
     * @param buf Byte buffer.
     * @throws IOException In case of error.
     */
    public static void writeByteBuffer(DataOutput out, @Nullable ByteBuffer buf) throws IOException {
        if (buf == null)
            out.writeInt(-1);
        else {
<<<<<<< HEAD
            // TODO: IGNITE-471 - Support offheap?
            assert buf.hasArray();

            out.writeInt(buf.remaining());
            out.write(buf.array(), buf.position(), buf.remaining());
=======
            if (buf.hasArray()) {
                out.writeInt(buf.remaining());
                out.write(buf.array(), buf.position(), buf.remaining());
            }
            else {
                buf = buf.duplicate();

                byte[] arr = new byte[buf.remaining()];

                buf.get(arr);

                out.writeInt(arr.length);
                out.write(arr);
            }
>>>>>>> 3a1582a5
        }
    }

    /**
     * @param in Input stream.
     * @return Byte buffer.
     * @throws IOException In case of error.
     */
    @Nullable public static ByteBuffer readByteBuffer(DataInput in) throws IOException {
        int len = in.readInt();

        if (len == -1)
            return null;
        else {
            byte[] arr = new byte[len];

            in.readFully(arr);

            return ByteBuffer.wrap(arr);
        }
    }

    /**
     * Writes byte array to output stream accounting for <tt>null</tt> values.
     *
     * @param out Output stream to write to.
     * @param arr Array to write, possibly <tt>null</tt>.
     * @throws java.io.IOException If write failed.
     */
    public static void writeByteArray(DataOutput out, @Nullable byte[] arr) throws IOException {
        if (arr == null)
            out.writeInt(-1);
        else {
            out.writeInt(arr.length);

            out.write(arr);
        }
    }

    /**
     * Writes byte array to output stream accounting for <tt>null</tt> values.
     *
     * @param out Output stream to write to.
     * @param arr Array to write, possibly <tt>null</tt>.
     * @throws java.io.IOException If write failed.
     */
    public static void writeByteArray(DataOutput out, @Nullable byte[] arr, int maxLen) throws IOException {
        if (arr == null)
            out.writeInt(-1);
        else {
            int len = Math.min(arr.length, maxLen);

            out.writeInt(len);

            out.write(arr, 0, len);
        }
    }

    /**
     * Reads byte array from input stream accounting for <tt>null</tt> values.
     *
     * @param in Stream to read from.
     * @return Read byte array, possibly <tt>null</tt>.
     * @throws java.io.IOException If read failed.
     */
    @Nullable public static byte[] readByteArray(DataInput in) throws IOException {
        int len = in.readInt();

        if (len == -1)
            return null; // Value "-1" indicates null.

        byte[] res = new byte[len];

        in.readFully(res);

        return res;
    }

    /**
     * Reads byte array from given buffers (changing buffer positions).
     *
     * @param bufs Byte buffers.
     * @return Byte array.
     */
    public static byte[] readByteArray(ByteBuffer... bufs) {
        assert !F.isEmpty(bufs);

        int size = 0;

        for (ByteBuffer buf : bufs)
            size += buf.remaining();

        byte[] res = new byte[size];

        int off = 0;

        for (ByteBuffer buf : bufs) {
            int len = buf.remaining();

            if (len != 0) {
                buf.get(res, off, len);

                off += len;
            }
        }

        assert off == res.length;

        return res;
    }

    /**
     * // FIXME: added for DR dataCenterIds, review if it is needed after GG-6879.
     *
     * @param out Output.
     * @param col Set to write.
     * @throws java.io.IOException If write failed.
     */
    public static void writeByteCollection(DataOutput out, Collection<Byte> col) throws IOException {
        if (col != null) {
            out.writeInt(col.size());

            for (Byte i : col)
                out.writeByte(i);
        }
        else
            out.writeInt(-1);
    }

    /**
     * // FIXME: added for DR dataCenterIds, review if it is needed after GG-6879.
     *
     * @param in Input.
     * @return Deserialized list.
     * @throws java.io.IOException If deserialization failed.
     */
    @Nullable public static List<Byte> readByteList(DataInput in) throws IOException {
        int size = in.readInt();

        // Check null flag.
        if (size == -1)
            return null;

        List<Byte> col = new ArrayList<>(size);

        for (int i = 0; i < size; i++)
            col.add(in.readByte());

        return col;
    }

    /**
     * Join byte arrays into single one.
     *
     * @param bufs list of byte arrays to concatenate.
     * @return Concatenated byte's array.
     */
    public static byte[] join(byte[]... bufs) {
        int size = 0;
        for (byte[] buf : bufs) {
            size += buf.length;
        }

        byte[] res = new byte[size];
        int position = 0;
        for (byte[] buf : bufs) {
            arrayCopy(buf, 0, res, position, buf.length);
            position += buf.length;
        }

        return res;
    }

    /**
     * Converts byte array to formatted string. If calling:
     * <pre name="code" class="java">
     * ...
     * byte[] data = {10, 20, 30, 40, 50, 60, 70, 80, 90};
     *
     * U.byteArray2String(data, "0x%02X", ",0x%02X")
     * ...
     * </pre>
     * the result will be:
     * <pre name="code" class="java">
     * ...
     * 0x0A, 0x14, 0x1E, 0x28, 0x32, 0x3C, 0x46, 0x50, 0x5A
     * ...
     * </pre>
     *
     * @param arr Array of byte.
     * @param hdrFmt C-style string format for the first element.
     * @param bodyFmt C-style string format for second and following elements, if any.
     * @return String with converted bytes.
     */
    public static String byteArray2String(byte[] arr, String hdrFmt, String bodyFmt) {
        assert arr != null;
        assert hdrFmt != null;
        assert bodyFmt != null;

        SB sb = new SB();

        sb.a('{');

        boolean first = true;

        for (byte b : arr)
            if (first) {
                sb.a(String.format(hdrFmt, b));

                first = false;
            }
            else
                sb.a(String.format(bodyFmt, b));

        sb.a('}');

        return sb.toString();
    }

    /**
     * Convert string with hex values to byte array.
     *
     * @param hex Hexadecimal string to convert.
     * @return array of bytes defined as hex in string.
     * @throws IllegalArgumentException If input character differs from certain hex characters.
     */
    public static byte[] hexString2ByteArray(String hex) throws IllegalArgumentException {
        // If Hex string has odd character length.
        if (hex.length() % 2 != 0)
            hex = '0' + hex;

        char[] chars = hex.toCharArray();

        byte[] bytes = new byte[chars.length / 2];

        int byteCnt = 0;

        for (int i = 0; i < chars.length; i += 2) {
            int newByte = 0;

            newByte |= hexCharToByte(chars[i]);

            newByte <<= 4;

            newByte |= hexCharToByte(chars[i + 1]);

            bytes[byteCnt] = (byte)newByte;

            byteCnt++;
        }

        return bytes;
    }

    /**
     * Return byte value for certain character.
     *
     * @param ch Character
     * @return Byte value.
     * @throws IllegalArgumentException If input character differ from certain hex characters.
     */
    @SuppressWarnings({"UnnecessaryFullyQualifiedName", "fallthrough"})
    private static byte hexCharToByte(char ch) throws IllegalArgumentException {
        switch (ch) {
            case '0':
            case '1':
            case '2':
            case '3':
            case '4':
            case '5':
            case '6':
            case '7':
            case '8':
            case '9':
                return (byte)(ch - '0');

            case 'a':
            case 'A':
                return 0xa;

            case 'b':
            case 'B':
                return 0xb;

            case 'c':
            case 'C':
                return 0xc;

            case 'd':
            case 'D':
                return 0xd;

            case 'e':
            case 'E':
                return 0xe;

            case 'f':
            case 'F':
                return 0xf;

            default:
                throw new IllegalArgumentException("Hex decoding wrong input character [character=" + ch + ']');
        }
    }

    /**
     * Converts primitive double to byte array.
     *
     * @param d Double to convert.
     * @return Byte array.
     */
    public static byte[] doubleToBytes(double d) {
        return longToBytes(Double.doubleToLongBits(d));
    }

    /**
     * Converts primitive {@code double} type to byte array and stores
     * it in the specified byte array.
     *
     * @param d Double to convert.
     * @param bytes Array of bytes.
     * @param off Offset.
     * @return New offset.
     */
    public static int doubleToBytes(double d, byte[] bytes, int off) {
        return longToBytes(Double.doubleToLongBits(d), bytes, off);
    }

    /**
     * Converts primitive float to byte array.
     *
     * @param f Float to convert.
     * @return Array of bytes.
     */
    public static byte[] floatToBytes(float f) {
        return intToBytes(Float.floatToIntBits(f));
    }

    /**
     * Converts primitive float to byte array.
     *
     * @param f Float to convert.
     * @param bytes Array of bytes.
     * @param off Offset.
     * @return New offset.
     */
    public static int floatToBytes(float f, byte[] bytes, int off) {
        return intToBytes(Float.floatToIntBits(f), bytes, off);
    }

    /**
     * Converts primitive {@code long} type to byte array.
     *
     * @param l Long value.
     * @return Array of bytes.
     */
    public static byte[] longToBytes(long l) {
        return GridClientByteUtils.longToBytes(l);
    }

    /**
     * Converts primitive {@code long} type to byte array and stores it in specified
     * byte array.
     *
     * @param l Long value.
     * @param bytes Array of bytes.
     * @param off Offset in {@code bytes} array.
     * @return Number of bytes overwritten in {@code bytes} array.
     */
    public static int longToBytes(long l, byte[] bytes, int off) {
        return off + GridClientByteUtils.longToBytes(l, bytes, off);
    }

    /**
     * Converts primitive {@code int} type to byte array.
     *
     * @param i Integer value.
     * @return Array of bytes.
     */
    public static byte[] intToBytes(int i) {
        return GridClientByteUtils.intToBytes(i);
    }

    /**
     * Converts primitive {@code int} type to byte array and stores it in specified
     * byte array.
     *
     * @param i Integer value.
     * @param bytes Array of bytes.
     * @param off Offset in {@code bytes} array.
     * @return Number of bytes overwritten in {@code bytes} array.
     */
    public static int intToBytes(int i, byte[] bytes, int off) {
        return off + GridClientByteUtils.intToBytes(i, bytes, off);
    }

    /**
     * Converts primitive {@code short} type to byte array.
     *
     * @param s Short value.
     * @return Array of bytes.
     */
    public static byte[] shortToBytes(short s) {
        return GridClientByteUtils.shortToBytes(s);
    }

    /**
     * Converts primitive {@code short} type to byte array and stores it in specified
     * byte array.
     *
     * @param s Short value.
     * @param bytes Array of bytes.
     * @param off Offset in {@code bytes} array.
     * @return Number of bytes overwritten in {@code bytes} array.
     */
    public static int shortToBytes(short s, byte[] bytes, int off) {
        return off + GridClientByteUtils.shortToBytes(s, bytes, off);
    }

    /**
     * Encodes {@link java.util.UUID} into a sequence of bytes using the {@link java.nio.ByteBuffer},
     * storing the result into a new byte array.
     *
     * @param uuid Unique identifier.
     * @param arr Byte array to fill with result.
     * @param off Offset in {@code arr}.
     * @return Number of bytes overwritten in {@code bytes} array.
     */
    public static int uuidToBytes(@Nullable UUID uuid, byte[] arr, int off) {
        return off + GridClientByteUtils.uuidToBytes(uuid, arr, off);
    }

    /**
     * Converts an UUID to byte array.
     *
     * @param uuid UUID value.
     * @return Encoded into byte array {@link java.util.UUID}.
     */
    public static byte[] uuidToBytes(@Nullable UUID uuid) {
        return GridClientByteUtils.uuidToBytes(uuid);
    }

    /**
     * Constructs {@code short} from byte array.
     *
     * @param bytes Array of bytes.
     * @param off Offset in {@code bytes} array.
     * @return Short value.
     */
    public static short bytesToShort(byte[] bytes, int off) {
        assert bytes != null;

        int bytesCnt = Short.SIZE >> 3;

        if (off + bytesCnt > bytes.length)
            // Just use the remainder.
            bytesCnt = bytes.length - off;

        short res = 0;

        for (int i = 0; i < bytesCnt; i++) {
            int shift = bytesCnt - i - 1 << 3;

            res |= (0xffL & bytes[off++]) << shift;
        }

        return res;
    }

    /**
     * Constructs {@code int} from byte array.
     *
     * @param bytes Array of bytes.
     * @param off Offset in {@code bytes} array.
     * @return Integer value.
     */
    public static int bytesToInt(byte[] bytes, int off) {
        assert bytes != null;

        int bytesCnt = Integer.SIZE >> 3;

        if (off + bytesCnt > bytes.length)
            // Just use the remainder.
            bytesCnt = bytes.length - off;

        int res = 0;

        for (int i = 0; i < bytesCnt; i++) {
            int shift = bytesCnt - i - 1 << 3;

            res |= (0xffL & bytes[off++]) << shift;
        }

        return res;
    }

    /**
     * Constructs {@code long} from byte array.
     *
     * @param bytes Array of bytes.
     * @param off Offset in {@code bytes} array.
     * @return Long value.
     */
    public static long bytesToLong(byte[] bytes, int off) {
        assert bytes != null;

        int bytesCnt = Long.SIZE >> 3;

        if (off + bytesCnt > bytes.length)
            bytesCnt = bytes.length - off;

        long res = 0;

        for (int i = 0; i < bytesCnt; i++) {
            int shift = bytesCnt - i - 1 << 3;

            res |= (0xffL & bytes[off++]) << shift;
        }

        return res;
    }

    /**
     * Reads an {@link java.util.UUID} form byte array.
     * If given array contains all 0s then {@code null} will be returned.
     *
     * @param bytes array of bytes.
     * @param off Offset in {@code bytes} array.
     * @return UUID value or {@code null}.
     */
    public static UUID bytesToUuid(byte[] bytes, int off) {
        return GridClientByteUtils.bytesToUuid(bytes, off);
    }

    /**
     * Constructs double from byte array.
     *
     * @param bytes Byte array.
     * @param off Offset in {@code bytes} array.
     * @return Double value.
     */
    public static double bytesToDouble(byte[] bytes, int off) {
        return Double.longBitsToDouble(bytesToLong(bytes, off));
    }

    /**
     * Constructs float from byte array.
     *
     * @param bytes Byte array.
     * @param off Offset in {@code bytes} array.
     * @return Float value.
     */
    public static float bytesToFloat(byte[] bytes, int off) {
        return Float.intBitsToFloat(bytesToInt(bytes, off));
    }

    /**
     * Compares fragments of byte arrays.
     *
     * @param a First array.
     * @param aOff First array offset.
     * @param b Second array.
     * @param bOff Second array offset.
     * @param len Length of fragments.
     * @return {@code true} if fragments are equal, {@code false} otherwise.
     */
    public static boolean bytesEqual(byte[] a, int aOff, byte[] b, int bOff, int len) {
        if (aOff + len > a.length || bOff + len > b.length)
            return false;
        else {
            for (int i = 0; i < len; i++)
                if (a[aOff + i] != b[bOff + i])
                    return false;

            return true;
        }
    }

    /**
     * Converts an array of characters representing hexidecimal values into an
     * array of bytes of those same values. The returned array will be half the
     * length of the passed array, as it takes two characters to represent any
     * given byte. An exception is thrown if the passed char array has an odd
     * number of elements.
     *
     * @param data An array of characters containing hexidecimal digits
     * @return A byte array containing binary data decoded from
     *         the supplied char array.
     * @throws org.apache.ignite.IgniteCheckedException Thrown if an odd number or illegal of characters is supplied.
     */
    public static byte[] decodeHex(char[] data) throws IgniteCheckedException {

        int len = data.length;

        if ((len & 0x01) != 0)
            throw new IgniteCheckedException("Odd number of characters.");

        byte[] out = new byte[len >> 1];

        // Two characters form the hex value.
        for (int i = 0, j = 0; j < len; i++) {
            int f = toDigit(data[j], j) << 4;

            j++;

            f |= toDigit(data[j], j);

            j++;

            out[i] = (byte)(f & 0xFF);
        }

        return out;
    }

    /**
     * Verifier always returns successful result for any host.
     */
    private static class DeploymentHostnameVerifier implements HostnameVerifier {
        /** {@inheritDoc} */
        @Override public boolean verify(String hostname, SSLSession ses) {
            // Remote host trusted by default.
            return true;
        }
    }

    /**
     * Makes a {@code '+---+'} dash line.
     *
     * @param len Length of the dash line to make.
     * @return Dash line.
     */
    public static String dash(int len) {
        char[] dash = new char[len];

        Arrays.fill(dash, '-');

        dash[0] = dash[len - 1] = '+';

        return new String(dash);
    }

    /**
     * Creates space filled string of given length.
     *
     * @param len Number of spaces.
     * @return Space filled string of given length.
     */
    public static String pad(int len) {
        char[] dash = new char[len];

        Arrays.fill(dash, ' ');

        return new String(dash);
    }

    /**
     * Formats system time in milliseconds for printing in logs.
     *
     * @param sysTime System time.
     * @return Formatted time string.
     */
    public static String format(long sysTime) {
        return LONG_DATE_FMT.format(new java.util.Date(sysTime));
    }

    /**
     * Takes given collection, shuffles it and returns iterable instance.
     *
     * @param <T> Type of elements to create iterator for.
     * @param col Collection to shuffle.
     * @return Iterable instance over randomly shuffled collection.
     */
    public static <T> Iterable<T> randomIterable(Collection<T> col) {
        List<T> list = new ArrayList<>(col);

        Collections.shuffle(list);

        return list;
    }

    /**
     * Converts enumeration to iterable so it can be used in {@code foreach} construct.
     *
     * @param <T> Types of instances for iteration.
     * @param e Enumeration to convert.
     * @return Iterable over the given enumeration.
     */
    public static <T> Iterable<T> asIterable(final Enumeration<T> e) {
        return new Iterable<T>() {
            @Override public Iterator<T> iterator() {
                return new Iterator<T>() {
                    @Override public boolean hasNext() {
                        return e.hasMoreElements();
                    }

                    @SuppressWarnings({"IteratorNextCanNotThrowNoSuchElementException"})
                    @Override public T next() {
                        return e.nextElement();
                    }

                    @Override public void remove() {
                        throw new UnsupportedOperationException();
                    }
                };
            }
        };
    }

    /**
     * Copy source file (or folder) to destination file (or folder). Supported source & destination:
     * <ul>
     * <li>File to File</li>
     * <li>File to Folder</li>
     * <li>Folder to Folder (Copy the content of the directory and not the directory itself)</li>
     * </ul>
     *
     * @param src Source file or folder.
     * @param dest Destination file or folder.
     * @param overwrite Whether or not overwrite existing files and folders.
     * @throws IOException Thrown if an I/O error occurs.
     */
    public static void copy(File src, File dest, boolean overwrite) throws IOException {
        assert src != null;
        assert dest != null;

        /*
         * Supported source & destination:
         * ===============================
         * 1. File -> File
         * 2. File -> Directory
         * 3. Directory -> Directory
         */

        // Source must exist.
        if (!src.exists())
            throw new FileNotFoundException("Source can't be found: " + src);

        // Check that source and destination are not the same.
        if (src.getAbsoluteFile().equals(dest.getAbsoluteFile()))
            throw new IOException("Source and destination are the same [src=" + src + ", dest=" + dest + ']');

        if (dest.exists()) {
            if (!dest.isDirectory() && !overwrite)
                throw new IOException("Destination already exists: " + dest);

            if (!dest.canWrite())
                throw new IOException("Destination is not writable:" + dest);
        }
        else {
            File parent = dest.getParentFile();

            if (parent != null && !parent.exists())
                // Ignore any errors here.
                // We will get errors when we'll try to open the file stream.
                //noinspection ResultOfMethodCallIgnored
                parent.mkdirs();

            // If source is a directory, we should create destination directory.
            if (src.isDirectory())
                //noinspection ResultOfMethodCallIgnored
                dest.mkdir();
        }

        if (src.isDirectory()) {
            // In this case we have Directory -> Directory.
            // Note that we copy the content of the directory and not the directory itself.

            File[] files = src.listFiles();

            for (File file : files) {
                if (file.isDirectory()) {
                    File dir = new File(dest, file.getName());

                    if (!dir.exists() && !dir.mkdirs())
                        throw new IOException("Can't create directory: " + dir);

                    copy(file, dir, overwrite);
                }
                else
                    copy(file, dest, overwrite);
            }
        }
        else {
            // In this case we have File -> File or File -> Directory.
            File file = dest.exists() && dest.isDirectory() ? new File(dest, src.getName()) : dest;

            if (!overwrite && file.exists())
                throw new IOException("Destination already exists: " + file);

            FileInputStream in = null;
            FileOutputStream out = null;

            try {
                in = new FileInputStream(src);
                out = new FileOutputStream(file);

                copy(in, out);
            }
            finally {
                if (in != null)
                    in.close();

                if (out != null) {
                    out.getFD().sync();

                    out.close();
                }
            }
        }
    }

    /**
     * Starts clock timer if grid is first.
     */
    public static void onGridStart() {
        synchronized (mux) {
            if (gridCnt == 0) {
                assert timer == null;

                timer = new Thread(new Runnable() {
                    @SuppressWarnings({"BusyWait", "InfiniteLoopStatement"})
                    @Override public void run() {
                        while (true) {
                            curTimeMillis = System.currentTimeMillis();

                            try {
                                Thread.sleep(10);
                            }
                            catch (InterruptedException ignored) {
                                break;
                            }
                        }
                    }
                }, "ignite-clock");

                timer.setDaemon(true);

                timer.setPriority(10);

                timer.start();
            }

            ++gridCnt;
        }
    }

    /**
     * Stops clock timer if all nodes into JVM were stopped.
     * @throws InterruptedException If interrupted.
     */
    public static void onGridStop() throws InterruptedException {
        synchronized (mux) {
            // Grid start may fail and onGridStart() does not get called.
            if (gridCnt == 0)
                return;

            --gridCnt;

            Thread timer0 = timer;

            if (gridCnt == 0 && timer0 != null) {
                timer = null;

                timer0.interrupt();

                timer0.join();
            }
        }
    }

    /**
     * Copies input byte stream to output byte stream.
     *
     * @param in Input byte stream.
     * @param out Output byte stream.
     * @return Number of the copied bytes.
     * @throws IOException Thrown if an I/O error occurs.
     */
    public static int copy(InputStream in, OutputStream out) throws IOException {
        assert in != null;
        assert out != null;

        byte[] buf = new byte[BUF_SIZE];

        int cnt = 0;

        for (int n; (n = in.read(buf)) > 0;) {
            out.write(buf, 0, n);

            cnt += n;
        }

        return cnt;
    }

    /**
     * Copies input character stream to output character stream.
     *
     * @param in Input character stream.
     * @param out Output character stream.
     * @return Number of the copied characters.
     * @throws IOException Thrown if an I/O error occurs.
     */
    public static int copy(Reader in, Writer out) throws IOException {
        assert in != null;
        assert out != null;

        char[] buf = new char[BUF_SIZE];

        int cnt = 0;

        for (int n; (n = in.read(buf)) > 0;) {
            out.write(buf, 0, n);

            cnt += n;
        }

        return cnt;
    }

    /**
     * Writes string to file.
     *
     * @param file File.
     * @param s String to write.
     * @throws IOException Thrown if an I/O error occurs.
     */
    public static void writeStringToFile(File file, String s) throws IOException {
        writeStringToFile(file, s, Charset.defaultCharset().toString(), false);
    }

    /**
     * Writes string to file.
     *
     * @param file File.
     * @param s String to write.
     * @param charset Encoding.
     * @throws IOException Thrown if an I/O error occurs.
     */
    public static void writeStringToFile(File file, String s, String charset) throws IOException {
        writeStringToFile(file, s, charset, false);
    }

    /**
     * Reads file to string using specified charset.
     *
     * @param fileName File name.
     * @param charset File charset.
     * @return File content.
     * @throws IOException If error occurred.
     */
    public static String readFileToString(String fileName, String charset) throws IOException {
        Reader input = new InputStreamReader(new FileInputStream(fileName), charset);

        StringWriter output = new StringWriter();

        char[] buf = new char[4096];

        int n;

        while ((n = input.read(buf)) != -1)
            output.write(buf, 0, n);

        return output.toString();
    }

    /**
     * Writes string to file.
     *
     * @param file File.
     * @param s String to write.
     * @param charset Encoding.
     * @param append If {@code true}, then specified string will be added to the end of the file.
     * @throws IOException Thrown if an I/O error occurs.
     */
    public static void writeStringToFile(File file, String s, String charset, boolean append) throws IOException {
        if (s == null)
            return;

        try (OutputStream out = new FileOutputStream(file, append)) {
            out.write(s.getBytes(charset));
        }
    }

    /**
     * Utility method that sets cause into exception and returns it.
     *
     * @param e Exception to set cause to and return.
     * @param cause Optional cause to set (if not {@code null}).
     * @param <E> Type of the exception.
     * @return Passed in exception with optionally set cause.
     */
    public static <E extends Throwable> E withCause(E e, @Nullable Throwable cause) {
        assert e != null;

        if (cause != null)
            e.initCause(cause);

        return e;
    }

    /**
     * Deletes file or directory with all sub-directories and files.
     *
     * @param file File or directory to delete.
     * @return {@code true} if and only if the file or directory is successfully deleted,
     *      {@code false} otherwise
     */
    public static boolean delete(@Nullable File file) {
        if (file == null)
            return false;

        boolean res = true;

        if (file.isDirectory()) {
            File[] files = file.listFiles();

            if (files != null && files.length > 0)
                for (File file1 : files)
                    if (file1.isDirectory())
                        res &= delete(file1);
                    else if (file1.getName().endsWith("jar"))
                        try {
                            // Why do we do this?
                            new JarFile(file1, false).close();

                            res &= file1.delete();
                        }
                        catch (IOException ignore) {
                            // Ignore it here...
                        }
                    else
                        res &= file1.delete();

            res &= file.delete();
        }
        else
            res = file.delete();

        return res;
    }

    /**
     * @param dir Directory to create along with all non-existent parent directories.
     * @return {@code True} if directory exists (has been created or already existed),
     *      {@code false} if has not been created and does not exist.
     */
    public static boolean mkdirs(File dir) {
        assert dir != null;

        return dir.mkdirs() || dir.exists();
    }

    /**
     * Resolve project home directory based on source code base.
     *
     * @return Project home directory (or {@code null} if it cannot be resolved).
     */
    @Nullable private static String resolveProjectHome() {
        assert Thread.holdsLock(IgniteUtils.class);

        // Resolve Ignite home via environment variables.
        String ggHome0 = IgniteSystemProperties.getString(IGNITE_HOME);

        if (!F.isEmpty(ggHome0))
            return ggHome0;

        String appWorkDir = System.getProperty("user.dir");

        if (appWorkDir != null) {
            ggHome0 = findProjectHome(new File(appWorkDir));

            if (ggHome0 != null)
                return ggHome0;
        }

        URI uri;

        Class<IgniteUtils> cls = IgniteUtils.class;

        try {
            ProtectionDomain domain = cls.getProtectionDomain();

            // Should not happen, but to make sure our code is not broken.
            if (domain == null || domain.getCodeSource() == null || domain.getCodeSource().getLocation() == null) {
                logResolveFailed(cls, null);

                return null;
            }

            // Resolve path to class-file.
            uri = domain.getCodeSource().getLocation().toURI();

            // Overcome UNC path problem on Windows (http://www.tomergabel.com/JavaMishandlesUNCPathsOnWindows.aspx)
            if (isWindows() && uri.getAuthority() != null)
                uri = new URI(uri.toString().replace("file://", "file:/"));
        }
        catch (URISyntaxException | SecurityException e) {
            logResolveFailed(cls, e);

            return null;
        }

        return findProjectHome(new File(uri));
    }

    /**
     * Tries to find project home starting from specified directory and moving to root.
     *
     * @param startDir First directory in search hierarchy.
     * @return Project home path or {@code null} if it wasn't found.
     */
    private static String findProjectHome(File startDir) {
        for (File cur = startDir.getAbsoluteFile(); cur != null; cur = cur.getParentFile()) {
            // Check 'cur' is project home directory.
            if (!new File(cur, "bin").isDirectory() ||
                !new File(cur, "config").isDirectory())
                continue;

            return cur.getPath();
        }

        return null;
    }

    /**
     * @param cls Class.
     * @param e Exception.
     */
    private static void logResolveFailed(Class cls, Exception e) {
        warn(null, "Failed to resolve IGNITE_HOME automatically for class codebase " +
            "[class=" + cls + (e == null ? "" : ", e=" + e.getMessage()) + ']');
    }

    /**
     * Retrieves {@code IGNITE_HOME} property. The property is retrieved from system
     * properties or from environment in that order.
     *
     * @return {@code IGNITE_HOME} property.
     */
    @Nullable public static String getIgniteHome() {
        GridTuple<String> ggHomeTup = ggHome;

        String ggHome0;

        if (ggHomeTup == null) {
            synchronized (IgniteUtils.class) {
                // Double check.
                ggHomeTup = ggHome;

                if (ggHomeTup == null) {
                    // Resolve Ignite installation home directory.
                    ggHome = F.t(ggHome0 = resolveProjectHome());

                    if (ggHome0 != null)
                        System.setProperty(IGNITE_HOME, ggHome0);
                }
                else
                    ggHome0 = ggHomeTup.get();
            }
        }
        else
            ggHome0 = ggHomeTup.get();

        return ggHome0;
    }

    /**
     * @param path Ignite home. May be {@code null}.
     */
    public static void setIgniteHome(@Nullable String path) {
        GridTuple<String> ggHomeTup = ggHome;

        String ggHome0;

        if (ggHomeTup == null) {
            synchronized (IgniteUtils.class) {
                // Double check.
                ggHomeTup = ggHome;

                if (ggHomeTup == null) {
                    if (F.isEmpty(path))
                        System.clearProperty(IGNITE_HOME);
                    else
                        System.setProperty(IGNITE_HOME, path);

                    ggHome = F.t(path);

                    return;
                }
                else
                    ggHome0 = ggHomeTup.get();
            }
        }
        else
            ggHome0 = ggHomeTup.get();

        if (ggHome0 != null && !ggHome0.equals(path))
            throw new IgniteException("Failed to set IGNITE_HOME after it has been already resolved " +
                "[igniteHome=" + ggHome0 + ", newIgniteHome=" + path + ']');
    }

    /**
     * Gets file associated with path.
     * <p>
     * First check if path is relative to {@code IGNITE_HOME}.
     * If not, check if path is absolute.
     * If all checks fail, then {@code null} is returned.
     * <p>
     * See {@link #getIgniteHome()} for information on how {@code IGNITE_HOME} is retrieved.
     *
     * @param path Path to resolve.
     * @return Resolved path as file, or {@code null} if path cannot be resolved.
     */
    @Nullable public static File resolveIgnitePath(String path) {
        assert path != null;

        /*
         * 1. Check relative to IGNITE_HOME specified in configuration, if any.
         */

        String home = getIgniteHome();

        if (home != null) {
            File file = new File(home, path);

            if (file.exists())
                return file;
        }

        /*
         * 2. Check given path as absolute.
         */

        File file = new File(path);

        if (file.exists())
            return file;

        return null;
    }

    /**
     * Gets URL representing the path passed in. First the check is made if path is absolute.
     * If not, then the check is made if path is relative to {@code META-INF} folder in classpath.
     * If not, then the check is made if path is relative to ${IGNITE_HOME}.
     * If all checks fail,
     * then {@code null} is returned, otherwise URL representing path is returned.
     * <p>
     * See {@link #getIgniteHome()} for information on how {@code IGNITE_HOME} is retrieved.
     *
     * @param path Path to resolve.
     * @return Resolved path as URL, or {@code null} if path cannot be resolved.
     * @see #getIgniteHome()
     */
    @Nullable public static URL resolveIgniteUrl(String path) {
        return resolveIgniteUrl(path, true);
    }

    /**
     * Resolve Spring configuration URL.
     *
     * @param springCfgPath Spring XML configuration file path or URL. This cannot be {@code null}.
     * @return URL.
     * @throws IgniteCheckedException If failed.
     */
    public static URL resolveSpringUrl(String springCfgPath) throws IgniteCheckedException {
        A.notNull(springCfgPath, "springCfgPath");

        URL url;

        try {
            url = new URL(springCfgPath);
        }
        catch (MalformedURLException e) {
            url = U.resolveIgniteUrl(springCfgPath);

            if (url == null)
                throw new IgniteCheckedException("Spring XML configuration path is invalid: " + springCfgPath +
                    ". Note that this path should be either absolute or a relative local file system path, " +
                    "relative to META-INF in classpath or valid URL to IGNITE_HOME.", e);
        }

        return url;
    }

    /**
     * Gets URL representing the path passed in. First the check is made if path is absolute.
     * If not, then the check is made if path is relative to {@code META-INF} folder in classpath.
     * If not, then the check is made if path is relative to ${IGNITE_HOME}.
     * If all checks fail,
     * then {@code null} is returned, otherwise URL representing path is returned.
     * <p>
     * See {@link #getIgniteHome()} for information on how {@code IGNITE_HOME} is retrieved.
     *
     * @param path Path to resolve.
     * @param metaInf Flag to indicate whether META-INF folder should be checked or class path root.
     * @return Resolved path as URL, or {@code null} if path cannot be resolved.
     * @see #getIgniteHome()
     */
    @SuppressWarnings({"UnusedCatchParameter"})
    @Nullable public static URL resolveIgniteUrl(String path, boolean metaInf) {
        File f = resolveIgnitePath(path);

        if (f != null) {
            try {
                // Note: we use that method's chain instead of File.getURL() with due
                // Sun bug http://bugs.sun.com/bugdatabase/view_bug.do?bug_id=6179468
                return f.toURI().toURL();
            }
            catch (MalformedURLException e) {
                // No-op.
            }
        }

        ClassLoader clsLdr = Thread.currentThread().getContextClassLoader();

        if (clsLdr != null) {
            String locPath = (metaInf ? "META-INF/" : "") + path.replaceAll("\\\\", "/");

            return clsLdr.getResource(locPath);
        }
        else
            return null;
    }

    /**
     * Converts byte array to hex string.
     *
     * @param arr Array of bytes.
     * @return Hex string.
     */
    public static String byteArray2HexString(byte[] arr) {
        SB sb = new SB(arr.length << 1);

        for (byte b : arr)
            sb.a(Integer.toHexString(MASK & b >>> 4)).a(Integer.toHexString(MASK & b));

        return sb.toString().toUpperCase();
    }

    /**
     * Checks for containment of the value in the array.
     * Both array cells and value may be {@code null}. Two {@code null}s are considered equal.
     *
     * @param arr Array of objects.
     * @param val Value to check for containment inside of array.
     * @param vals Additional values.
     * @return {@code true} if contains object, {@code false} otherwise.
     */
    public static boolean containsObjectArray(@Nullable Object[] arr, Object val, @Nullable Object... vals) {
        if (arr == null || arr.length == 0)
            return false;

        for (Object o : arr) {
            if (F.eq(o, val))
                return true;

            if (vals != null && vals.length > 0)
                for (Object v : vals)
                    if (F.eq(o, v))
                        return true;
        }

        return false;
    }

    /**
     * Checks for containment of the value in the array.
     * Both array cells and value may be {@code null}. Two {@code null}s are considered equal.
     *
     * @param arr Array of objects.
     * @param c Collection to check.
     * @return {@code true} if contains object, {@code false} otherwise.
     */
    public static boolean containsObjectArray(@Nullable Object[] arr, @Nullable Collection<Object> c) {
        if (arr == null || arr.length == 0 || c == null || c.isEmpty())
            return false;

        for (Object o : arr) {
            if (c.contains(o))
                return true;
        }

        return false;
    }

    /**
     * Checks for containment of the value in the array.
     *
     * @param arr Array of objects.
     * @param val Value to check for containment inside of array.
     * @return {@code true} if contains object, {@code false} otherwise.
     */
    public static boolean containsIntArray(int[] arr, int val) {
        assert arr != null;

        if (arr.length == 0)
            return false;

        for (int i : arr)
            if (i == val)
                return true;

        return false;
    }

    /**
     * Checks for containment of given string value in the specified array.
     * Array's cells and string value can be {@code null}. Tow {@code null}s are considered equal.
     *
     * @param arr Array of strings.
     * @param val Value to check for containment inside of array.
     * @param ignoreCase Ignoring case if {@code true}.
     * @return {@code true} if contains string, {@code false} otherwise.
     */
    public static boolean containsStringArray(String[] arr, @Nullable String val, boolean ignoreCase) {
        assert arr != null;

        for (String s : arr) {
            // If both are nulls, then they are equal.
            if (s == null && val == null)
                return true;

            // Only one is null and the other one isn't.
            if (s == null || val == null)
                continue;

            // Both are not nulls.
            if (ignoreCase) {
                if (s.equalsIgnoreCase(val))
                    return true;
            }
            else if (s.equals(val))
                return true;
        }

        return false;
    }

    /**
     * Checks for containment of given string value in the specified collection.
     * Collection elements and string value can be {@code null}. Tow {@code null}s are considered equal.
     *
     * @param c Array of strings.
     * @param val Value to check for containment inside of array.
     * @param ignoreCase Ignoring case if {@code true}.
     * @return {@code true} if contains string, {@code false} otherwise.
     */
    public static boolean containsStringCollection(Iterable<String> c, @Nullable String val, boolean ignoreCase) {
        assert c != null;

        for (String s : c) {
            // If both are nulls, then they are equal.
            if (s == null && val == null)
                return true;

            // Only one is null and the other one isn't.
            if (s == null || val == null)
                continue;

            // Both are not nulls.
            if (ignoreCase) {
                if (s.equalsIgnoreCase(val))
                    return true;
            }
            else if (s.equals(val))
                return true;
        }

        return false;
    }

    /**
     * Closes given resource logging possible checked exception.
     *
     * @param rsrc Resource to close. If it's {@code null} - it's no-op.
     * @param log Logger to log possible checked exception with (optional).
     */
    public static void close(@Nullable AutoCloseable rsrc, @Nullable IgniteLogger log) {
        if (rsrc != null)
            try {
                rsrc.close();
            }
            catch (Exception e) {
                warn(log, "Failed to close resource: " + e.getMessage());
            }
    }

    /**
     * Quietly closes given resource ignoring possible checked exception.
     *
     * @param rsrc Resource to close. If it's {@code null} - it's no-op.
     */
    public static void closeQuiet(@Nullable AutoCloseable rsrc) {
        if (rsrc != null)
            try {
                rsrc.close();
            }
            catch (Exception ignored) {
                // No-op.
            }
    }

    /**
     * Closes given resource logging possible checked exceptions.
     *
     * @param rsrc Resource to close. If it's {@code null} - it's no-op.
     * @param log Logger to log possible checked exception with (optional).
     */
    public static void close(@Nullable SelectionKey rsrc, @Nullable IgniteLogger log) {
        if (rsrc != null)
            // This apply will automatically deregister the selection key as well.
            close(rsrc.channel(), log);
    }

    /**
     * Quietly closes given resource ignoring possible checked exceptions.
     *
     * @param rsrc Resource to close. If it's {@code null} - it's no-op.
     */
    public static void closeQuiet(@Nullable SelectionKey rsrc) {
        if (rsrc != null)
            // This apply will automatically deregister the selection key as well.
            closeQuiet(rsrc.channel());
    }

    /**
     * Closes given resource.
     *
     * @param rsrc Resource to close. If it's {@code null} - it's no-op.
     */
    public static void close(@Nullable DatagramSocket rsrc) {
        if (rsrc != null)
            rsrc.close();
    }

    /**
     * Closes given resource logging possible checked exception.
     *
     * @param rsrc Resource to close. If it's {@code null} - it's no-op.
     * @param log Logger to log possible checked exception with (optional).
     */
    public static void close(@Nullable Selector rsrc, @Nullable IgniteLogger log) {
        if (rsrc != null)
            try {
                if (rsrc.isOpen())
                    rsrc.close();
            }
            catch (IOException e) {
                warn(log, "Failed to close resource: " + e.getMessage());
            }
    }

    /**
     * Quietly closes given resource ignoring possible checked exception.
     *
     * @param rsrc Resource to close. If it's {@code null} - it's no-op.
     */
    public static void closeQuiet(@Nullable Selector rsrc) {
        if (rsrc != null)
            try {
                if (rsrc.isOpen())
                    rsrc.close();
            }
            catch (IOException ignored) {
                // No-op.
            }
    }

    /**
     * Closes given resource logging possible checked exception.
     *
     * @param rsrc Resource to close. If it's {@code null} - it's no-op.
     * @param log Logger to log possible checked exception with (optional).
     */
    public static void close(@Nullable Context rsrc, @Nullable IgniteLogger log) {
        if (rsrc != null)
            try {
                rsrc.close();
            }
            catch (NamingException e) {
                warn(log, "Failed to close resource: " + e.getMessage());
            }
    }

    /**
     * Quietly closes given resource ignoring possible checked exception.
     *
     * @param rsrc Resource to close. If it's {@code null} - it's no-op.
     */
    public static void closeQuiet(@Nullable Context rsrc) {
        if (rsrc != null)
            try {
                rsrc.close();
            }
            catch (NamingException ignored) {
                // No-op.
            }
    }

    /**
     * Closes class loader logging possible checked exception.
     * Note: this issue for problem <a href="http://bugs.sun.com/bugdatabase/view_bug.do?bug_id=5041014">
     * http://bugs.sun.com/bugdatabase/view_bug.do?bug_id=5041014</a>.
     *
     * @param clsLdr Class loader. If it's {@code null} - it's no-op.
     * @param log Logger to log possible checked exception with (optional).
     */
    public static void close(@Nullable URLClassLoader clsLdr, @Nullable IgniteLogger log) {
        if (clsLdr != null)
            try {
                URLClassPath path = SharedSecrets.getJavaNetAccess().getURLClassPath(clsLdr);

                Field ldrFld = path.getClass().getDeclaredField("loaders");

                ldrFld.setAccessible(true);

                Iterable ldrs = (Iterable)ldrFld.get(path);

                for (Object ldr : ldrs)
                    if (ldr.getClass().getName().endsWith("JarLoader"))
                        try {
                            Field jarFld = ldr.getClass().getDeclaredField("jar");

                            jarFld.setAccessible(true);

                            ZipFile jar = (ZipFile)jarFld.get(ldr);

                            jar.close();
                        }
                        catch (Exception e) {
                            warn(log, "Failed to close resource: " + e.getMessage());
                        }
            }
            catch (Exception e) {
                warn(log, "Failed to close resource: " + e.getMessage());
            }
    }

    /**
     * Quietly releases file lock ignoring all possible exceptions.
     *
     * @param lock File lock. If it's {@code null} - it's no-op.
     */
    public static void releaseQuiet(@Nullable FileLock lock) {
        if (lock != null)
            try {
                lock.release();
            }
            catch (Exception ignored) {
                // No-op.
            }
    }

    /**
     * Rollbacks JDBC connection logging possible checked exception.
     *
     * @param rsrc JDBC connection to rollback. If connection is {@code null}, it's no-op.
     * @param log Logger to log possible checked exception with (optional).
     */
    public static void rollbackConnection(@Nullable Connection rsrc, @Nullable IgniteLogger log) {
        if (rsrc != null)
            try {
                rsrc.rollback();
            }
            catch (SQLException e) {
                warn(log, "Failed to rollback JDBC connection: " + e.getMessage());
            }
    }

    /**
     * Depending on whether or not log is provided and quiet mode is enabled logs given messages as
     * quiet message or normal log WARN message in {@code org.apache.ignite.CourtesyConfigNotice}
     * category. If {@code log} is {@code null} or in QUIET mode it will add {@code (courtesy)}
     * prefix to the message.
     *
     * @param log Optional logger to use when QUIET mode is not enabled.
     * @param msg Message to log.
     */
    public static void courtesy(@Nullable IgniteLogger log, Object msg) {
        assert msg != null;

        String s = msg.toString();

        courtesy(log, s, s);
    }

    /**
     * Depending on whether or not log is provided and quiet mode is enabled logs given messages as
     * quiet message or normal log WARN message in {@code org.apache.ignite.CourtesyConfigNotice}
     * category. If {@code log} is {@code null} or in QUIET mode it will add {@code (courtesy)}
     * prefix to the message.
     *
     * @param log Optional logger to use when QUIET mode is not enabled.
     * @param longMsg Message to log using normal logger.
     * @param shortMsg Message to log using quiet logger.
     */
    public static void courtesy(@Nullable IgniteLogger log, Object longMsg, Object shortMsg) {
        assert longMsg != null;
        assert shortMsg != null;

        if (log != null)
            log.getLogger(IgniteConfiguration.COURTESY_LOGGER_NAME).warning(compact(longMsg.toString()));
        else
            X.println("[" + SHORT_DATE_FMT.format(new java.util.Date()) + "] (courtesy) " +
                compact(shortMsg.toString()));
    }

    /**
     * Depending on whether or not log is provided and quiet mode is enabled logs given
     * messages as quiet message or normal log WARN message. If {@code log} is {@code null}
     * or in QUIET mode it will add {@code (wrn)} prefix to the message.
     *
     * @param log Optional logger to use when QUIET mode is not enabled.
     * @param msg Message to log.
     */
    public static void warn(@Nullable IgniteLogger log, Object msg) {
        assert msg != null;

        String s = msg.toString();

        warn(log, s, s);
    }

    /**
     * Logs warning message in both verbose and quite modes.
     *
     * @param log Logger to use.
     * @param msg Message to log.
     */
    public static void quietAndWarn(IgniteLogger log, Object msg) {
        quietAndWarn(log, msg, msg);
    }

    /**
     * Logs warning message in both verbose and quite modes.
     *
     * @param log Logger to use.
     * @param shortMsg Short message.
     * @param msg Message to log.
     */
    public static void quietAndWarn(IgniteLogger log, Object msg, Object shortMsg) {
        warn(log, msg);

        if (log.isQuiet())
            quiet(false, shortMsg);
    }

    /**
     * Depending on whether or not log is provided and quiet mode is enabled logs given
     * messages as quiet message or normal log ERROR message. If {@code log} is {@code null}
     * or in QUIET mode it will add {@code (err)} prefix to the message.
     *
     * @param log Optional logger to use when QUIET mode is not enabled.
     * @param msg Message to log.
     */
    public static void error(@Nullable IgniteLogger log, Object msg) {
        assert msg != null;

        if (msg instanceof Throwable) {
            Throwable t = (Throwable)msg;

            error(log, t.getMessage(), t);
        }
        else {
            String s = msg.toString();

            error(log, s, s, null);
        }
    }

    /**
     * Depending on whether or not log is provided and quiet mode is enabled logs given
     * messages as quiet message or normal log WARN message. If {@code log} is {@code null}
     * or in QUIET mode it will add {@code (wrn)} prefix to the message.
     *
     * @param log Optional logger to use when QUIET mode is not enabled.
     * @param longMsg Message to log using normal logger.
     * @param shortMsg Message to log using quiet logger.
     */
    public static void warn(@Nullable IgniteLogger log, Object longMsg, Object shortMsg) {
        assert longMsg != null;
        assert shortMsg != null;

        if (log != null)
            log.warning(compact(longMsg.toString()));
        else
            X.println("[" + SHORT_DATE_FMT.format(new java.util.Date()) + "] (wrn) " +
                compact(shortMsg.toString()));
    }

    /**
     * Depending on whether or not log is provided and quiet mode is enabled logs given
     * messages as quiet message or normal log INFO message.
     * <p>
     * <b>NOTE:</b> unlike the normal logging when INFO level may not be enabled and
     * therefore no logging will happen - using this method the log will be written
     * always either via INFO log or quiet mode.
     * <p>
     * <b>USE IT APPROPRIATELY.</b>
     *
     * @param log Optional logger to use when QUIET mode is not enabled.
     * @param longMsg Message to log using normal logger.
     * @param shortMsg Message to log using quiet logger.
     */
    public static void log(@Nullable IgniteLogger log, Object longMsg, Object shortMsg) {
        assert longMsg != null;
        assert shortMsg != null;

        if (log != null) {
            if (log.isInfoEnabled())
                log.info(compact(longMsg.toString()));
        }
        else
            quiet(false, shortMsg);
    }

    /**
     * Depending on whether or not log is provided and quiet mode is enabled logs given
     * messages as quiet message or normal log INF0 message.
     * <p>
     * <b>NOTE:</b> unlike the normal logging when INFO level may not be enabled and
     * therefore no logging will happen - using this method the log will be written
     * always either via INFO log or quiet mode.
     * <p>
     * <b>USE IT APPROPRIATELY.</b>
     *
     * @param log Optional logger to use when QUIET mode is not enabled.
     * @param msg Message to log.
     */
    public static void log(@Nullable IgniteLogger log, Object msg) {
        assert msg != null;

        String s = msg.toString();

        log(log, s, s);
    }

    /**
     * Depending on whether or not log is provided and quiet mode is enabled logs given
     * messages as quiet message or normal log ERROR message. If {@code log} is {@code null}
     * or in QUIET mode it will add {@code (err)} prefix to the message.
     *
     * @param log Optional logger to use when QUIET mode is not enabled.
     * @param longMsg Message to log using normal logger.
     * @param shortMsg Message to log using quiet logger.
     * @param e Optional exception.
     */
    public static void error(@Nullable IgniteLogger log, Object longMsg, Object shortMsg, @Nullable Throwable e) {
        assert longMsg != null;
        assert shortMsg != null;

        if (log != null) {
            if (e == null)
                log.error(compact(longMsg.toString()));
            else
                log.error(compact(longMsg.toString()), e);
        }
        else {
            X.printerr("[" + SHORT_DATE_FMT.format(new java.util.Date()) + "] (err) " +
                compact(shortMsg.toString()));

            if (e != null)
                e.printStackTrace(System.err);
            else
                X.printerrln();
        }
    }

    /**
     * Shortcut for {@link #error(org.apache.ignite.IgniteLogger, Object, Object, Throwable)}.
     *
     * @param log Optional logger.
     * @param shortMsg Message to log using quiet logger.
     * @param e Optional exception.
     */
    public static void error(@Nullable IgniteLogger log, Object shortMsg, @Nullable Throwable e) {
        assert shortMsg != null;

        String s = shortMsg.toString();

        error(log, s, s, e);
    }

    /**
     *
     * @param err Whether to print to {@code System.err}.
     * @param objs Objects to log in quiet mode.
     */
    public static void quiet(boolean err, Object... objs) {
        assert objs != null;

        String time = SHORT_DATE_FMT.format(new java.util.Date());

        SB sb = new SB();

        for (Object obj : objs)
            sb.a('[').a(time).a("] ").a(obj.toString()).a(NL);

        PrintStream ps = err ? System.err : System.out;

        ps.print(compact(sb.toString()));
    }

    /**
     * Prints out the message in quite and info modes.
     *
     * @param log Logger.
     * @param msg Message to print.
     */
    public static void quietAndInfo(IgniteLogger log, String msg) {
        if (log.isQuiet())
            U.quiet(false, msg);

        if (log.isInfoEnabled())
            log.info(msg);
    }

    /**
     * Quietly rollbacks JDBC connection ignoring possible checked exception.
     *
     * @param rsrc JDBC connection to rollback. If connection is {@code null}, it's no-op.
     */
    public static void rollbackConnectionQuiet(@Nullable Connection rsrc) {
        if (rsrc != null)
            try {
                rsrc.rollback();
            }
            catch (SQLException ignored) {
                // No-op.
            }
    }

    /**
     * Constructs JMX object name with given properties.
     * Map with ordered {@code groups} used for proper object name construction.
     *
     * @param gridName Grid name.
     * @param grp Name of the group.
     * @param name Name of mbean.
     * @return JMX object name.
     * @throws MalformedObjectNameException Thrown in case of any errors.
     */
    public static ObjectName makeMBeanName(@Nullable String gridName, @Nullable String grp, String name)
        throws MalformedObjectNameException {
        SB sb = new SB(JMX_DOMAIN + ':');

        appendJvmId(sb);

        if (gridName != null && !gridName.isEmpty())
            sb.a("grid=").a(gridName).a(',');

        if (grp != null)
            sb.a("group=").a(grp).a(',');

        sb.a("name=").a(name);

        return new ObjectName(sb.toString());
    }

    /**
     * @param sb Sb.
     */
    private static void appendJvmId(SB sb) {
        if (getBoolean(IGNITE_MBEAN_APPEND_JVM_ID)) {
            String gridId = Integer.toHexString(Ignite.class.getClassLoader().hashCode()) + "_"
                + ManagementFactory.getRuntimeMXBean().getName();

            sb.a("jvmId=").a(gridId).a(',');
        }
    }

    /**
     * Mask component name to make sure that it is not {@code null}.
     *
     * @param cacheName Component name to mask, possibly {@code null}.
     * @return Component name.
     */
    public static String maskName(@Nullable String cacheName) {
        return cacheName == null ? "default" : cacheName;
    }

    /**
     * Constructs JMX object name with given properties.
     * Map with ordered {@code groups} used for proper object name construction.
     *
     * @param gridName Grid name.
     * @param cacheName Name of the cache.
     * @param name Name of mbean.
     * @return JMX object name.
     * @throws MalformedObjectNameException Thrown in case of any errors.
     */
    public static ObjectName makeCacheMBeanName(@Nullable String gridName, @Nullable String cacheName, String name)
        throws MalformedObjectNameException {
        SB sb = new SB(JMX_DOMAIN + ':');

        appendJvmId(sb);

        if (gridName != null && !gridName.isEmpty())
            sb.a("grid=").a(gridName).a(',');

        cacheName = maskName(cacheName);

        sb.a("group=").a(cacheName).a(',');

        sb.a("name=").a(name);

        return new ObjectName(sb.toString());
    }

    /**
     * Registers MBean with the server.
     *
     * @param <T> Type of mbean.
     * @param mbeanSrv MBean server.
     * @param gridName Grid name.
     * @param grp Name of the group.
     * @param name Name of mbean.
     * @param impl MBean implementation.
     * @param itf MBean interface.
     * @return JMX object name.
     * @throws JMException If MBean creation failed.
     */
    public static <T> ObjectName registerMBean(MBeanServer mbeanSrv, @Nullable String gridName, @Nullable String grp,
        String name, T impl, @Nullable Class<T> itf) throws JMException {
        assert mbeanSrv != null;
        assert name != null;
        assert itf != null;

        DynamicMBean mbean = new IgniteStandardMXBean(impl, itf);

        mbean.getMBeanInfo();

        return mbeanSrv.registerMBean(mbean, makeMBeanName(gridName, grp, name)).getObjectName();
    }

    /**
     * Registers MBean with the server.
     *
     * @param <T> Type of mbean.
     * @param mbeanSrv MBean server.
     * @param name MBean object name.
     * @param impl MBean implementation.
     * @param itf MBean interface.
     * @return JMX object name.
     * @throws JMException If MBean creation failed.
     */
    public static <T> ObjectName registerMBean(MBeanServer mbeanSrv, ObjectName name, T impl, Class<T> itf)
        throws JMException {
        assert mbeanSrv != null;
        assert name != null;
        assert itf != null;

        DynamicMBean mbean = new IgniteStandardMXBean(impl, itf);

        mbean.getMBeanInfo();

        return mbeanSrv.registerMBean(mbean, name).getObjectName();
    }

    /**
     * Registers MBean with the server.
     *
     * @param <T> Type of mbean.
     * @param mbeanSrv MBean server.
     * @param gridName Grid name.
     * @param cacheName Name of the cache.
     * @param name Name of mbean.
     * @param impl MBean implementation.
     * @param itf MBean interface.
     * @return JMX object name.
     * @throws JMException If MBean creation failed.
     */
    public static <T> ObjectName registerCacheMBean(MBeanServer mbeanSrv, @Nullable String gridName,
        @Nullable String cacheName, String name, T impl, Class<T> itf) throws JMException {
        assert mbeanSrv != null;
        assert name != null;
        assert itf != null;

        DynamicMBean mbean = new IgniteStandardMXBean(impl, itf);

        mbean.getMBeanInfo();

        return mbeanSrv.registerMBean(mbean, makeCacheMBeanName(gridName, cacheName, name)).getObjectName();
    }

    /**
     * Convenience method that interrupts a given thread if it's not {@code null}.
     *
     * @param t Thread to interrupt.
     */
    public static void interrupt(@Nullable Thread t) {
        if (t != null)
            t.interrupt();
    }

    /**
     * Convenience method that interrupts a given thread if it's not {@code null}.
     *
     * @param workers Threads to interrupt.
     */
    public static void interrupt(Iterable<? extends Thread> workers) {
        if (workers != null)
            for (Thread worker : workers)
                worker.interrupt();
    }

    /**
     * Waits for completion of a given thread. If thread is {@code null} then
     * this method returns immediately returning {@code true}
     *
     * @param t Thread to join.
     * @param log Logger for logging errors.
     * @return {@code true} if thread has finished, {@code false} otherwise.
     */
    public static boolean join(@Nullable Thread t, @Nullable IgniteLogger log) {
        if (t != null)
            try {
                t.join();

                return true;
            }
            catch (InterruptedException ignore) {
                warn(log, "Got interrupted while waiting for completion of a thread: " + t);

                Thread.currentThread().interrupt();

                return false;
            }

        return true;
    }

    /**
     * Waits for completion of a given threads. If thread is {@code null} then
     * this method returns immediately returning {@code true}
     *
     * @param workers Thread to join.
     * @param log Logger for logging errors.
     * @return {@code true} if thread has finished, {@code false} otherwise.
     */
    public static boolean joinThreads(Iterable<? extends Thread> workers, @Nullable IgniteLogger log) {
        boolean retval = true;

        if (workers != null)
            for (Thread worker : workers)
                if (!join(worker, log))
                    retval = false;

        return retval;
    }

    /**
     * Starts given threads.
     *
     * @param threads Threads to start.
     */
    public static void startThreads(Iterable<? extends Thread> threads) {
        if (threads != null) {
            for (Thread thread : threads) {
                if (thread != null)
                    thread.start();
            }
        }
    }

    /**
     * Cancels given runnable.
     *
     * @param w Worker to cancel - it's no-op if runnable is {@code null}.
     */
    public static void cancel(@Nullable GridWorker w) {
        if (w != null)
            w.cancel();
    }

    /**
     * Cancels collection of runnables.
     *
     * @param ws Collection of workers - it's no-op if collection is {@code null}.
     */
    public static void cancel(Iterable<? extends GridWorker> ws) {
        if (ws != null)
            for (GridWorker w : ws)
                w.cancel();
    }

    /**
     * Joins runnable.
     *
     * @param w Worker to join.
     * @param log The logger to possible exception.
     * @return {@code true} if worker has not been interrupted, {@code false} if it was interrupted.
     */
    public static boolean join(@Nullable GridWorker w, @Nullable IgniteLogger log) {
        if (w != null)
            try {
                w.join();
            }
            catch (InterruptedException ignore) {
                warn(log, "Got interrupted while waiting for completion of runnable: " + w);

                Thread.currentThread().interrupt();

                return false;
            }

        return true;
    }

    /**
     * Joins given collection of runnables.
     *
     * @param ws Collection of workers to join.
     * @param log The logger to possible exceptions.
     * @return {@code true} if none of the worker have been interrupted,
     *      {@code false} if at least one was interrupted.
     */
    public static boolean join(Iterable<? extends GridWorker> ws, IgniteLogger log) {
        boolean retval = true;

        if (ws != null)
            for (GridWorker w : ws)
                if (!join(w, log))
                    retval = false;

        return retval;
    }

    /**
     * Shutdowns given {@code ExecutorService} and wait for executor service to stop.
     *
     * @param owner The ExecutorService owner.
     * @param exec ExecutorService to shutdown.
     * @param log The logger to possible exceptions and warnings.
     */
    public static void shutdownNow(Class<?> owner, @Nullable ExecutorService exec, @Nullable IgniteLogger log) {
        if (exec != null) {
            List<Runnable> tasks = exec.shutdownNow();

            if (!F.isEmpty(tasks))
                U.warn(log, "Runnable tasks outlived thread pool executor service [owner=" + getSimpleName(owner) +
                    ", tasks=" + tasks + ']');

            try {
                exec.awaitTermination(Long.MAX_VALUE, TimeUnit.MILLISECONDS);
            }
            catch (InterruptedException ignored) {
                warn(log, "Got interrupted while waiting for executor service to stop.");

                exec.shutdownNow();

                // Preserve interrupt status.
                Thread.currentThread().interrupt();
            }
        }
    }

    /**
     * Creates appropriate empty projection exception.
     *
     * @return Empty projection exception.
     */
    public static ClusterGroupEmptyCheckedException emptyTopologyException() {
        return new ClusterGroupEmptyCheckedException("Cluster group is empty.");
    }

    /**
     * Writes UUIDs to output stream. This method is meant to be used by
     * implementations of {@link Externalizable} interface.
     *
     * @param out Output stream.
     * @param col UUIDs to write.
     * @throws IOException If write failed.
     */
    public static void writeUuids(DataOutput out, @Nullable Collection<UUID> col) throws IOException {
        if (col != null) {
            out.writeInt(col.size());

            for (UUID id : col)
                writeUuid(out, id);
        }
        else
            out.writeInt(-1);
    }

    /**
     * Reads UUIDs from input stream. This method is meant to be used by
     * implementations of {@link Externalizable} interface.
     *
     * @param in Input stream.
     * @return Read UUIDs.
     * @throws IOException If read failed.
     */
    @Nullable public static List<UUID> readUuids(DataInput in) throws IOException {
        int size = in.readInt();

        // Check null flag.
        if (size == -1)
            return null;

        List<UUID> col = new ArrayList<>(size);

        for (int i = 0; i < size; i++)
            col.add(readUuid(in));

        return col;
    }

    /**
     * Writes Grid UUIDs to output stream. This method is meant to be used by
     * implementations of {@link Externalizable} interface.
     *
     * @param out Output stream.
     * @param col Grid UUIDs to write.
     * @throws IOException If write failed.
     */
    public static void writeGridUuids(DataOutput out, @Nullable Collection<IgniteUuid> col) throws IOException {
        if (col != null) {
            out.writeBoolean(true);

            out.writeInt(col.size());

            for (IgniteUuid id : col)
                writeGridUuid(out, id);
        }
        else
            out.writeBoolean(false);
    }

    /**
     * Reads Grid UUIDs from input stream. This method is meant to be used by
     * implementations of {@link Externalizable} interface.
     *
     * @param in Input stream.
     * @return Read Grid UUIDs.
     * @throws IOException If read failed.
     */
    @Nullable public static List<IgniteUuid> readGridUuids(DataInput in) throws IOException {
        List<IgniteUuid> col = null;

        // Check null flag.
        if (in.readBoolean()) {
            int size = in.readInt();

            col = new ArrayList<>(size);

            for (int i = 0; i < size; i++)
                col.add(readGridUuid(in));
        }

        return col;
    }

    /**
     * Writes UUID to output stream. This method is meant to be used by
     * implementations of {@link Externalizable} interface.
     *
     * @param out Output stream.
     * @param uid UUID to write.
     * @throws IOException If write failed.
     */
    public static void writeUuid(DataOutput out, UUID uid) throws IOException {
        // Write null flag.
        out.writeBoolean(uid == null);

        if (uid != null) {
            out.writeLong(uid.getMostSignificantBits());
            out.writeLong(uid.getLeastSignificantBits());
        }
    }

    /**
     * Reads UUID from input stream. This method is meant to be used by
     * implementations of {@link Externalizable} interface.
     *
     * @param in Input stream.
     * @return Read UUID.
     * @throws IOException If read failed.
     */
    @Nullable public static UUID readUuid(DataInput in) throws IOException {
        // If UUID is not null.
        if (!in.readBoolean()) {
            long most = in.readLong();
            long least = in.readLong();

            return IgniteUuidCache.onIgniteUuidRead(new UUID(most, least));
        }

        return null;
    }

    /**
     * Writes {@link org.apache.ignite.lang.IgniteUuid} to output stream. This method is meant to be used by
     * implementations of {@link Externalizable} interface.
     *
     * @param out Output stream.
     * @param uid UUID to write.
     * @throws IOException If write failed.
     */
    public static void writeGridUuid(DataOutput out, IgniteUuid uid) throws IOException {
        // Write null flag.
        out.writeBoolean(uid == null);

        if (uid != null) {
            out.writeLong(uid.globalId().getMostSignificantBits());
            out.writeLong(uid.globalId().getLeastSignificantBits());

            out.writeLong(uid.localId());
        }
    }

    /**
     * Reads {@link org.apache.ignite.lang.IgniteUuid} from input stream. This method is meant to be used by
     * implementations of {@link Externalizable} interface.
     *
     * @param in Input stream.
     * @return Read UUID.
     * @throws IOException If read failed.
     */
    @Nullable public static IgniteUuid readGridUuid(DataInput in) throws IOException {
        // If UUID is not null.
        if (!in.readBoolean()) {
            long most = in.readLong();
            long least = in.readLong();

            UUID globalId = IgniteUuidCache.onIgniteUuidRead(new UUID(most, least));

            long locId = in.readLong();

            return new IgniteUuid(globalId, locId);
        }

        return null;
    }

    /**
     * Converts GridUuid to bytes.
     *
     * @param uuid GridUuid to convert.
     * @return Bytes.
     */
    public static byte[] igniteUuidToBytes(IgniteUuid uuid) {
        assert uuid != null;

        byte[] out = new byte[24];

        igniteUuidToBytes(uuid, out, 0);

        return out;
    }

    /**
     * Converts GridUuid to bytes.
     *
     * @param uuid GridUuid to convert.
     * @param out Output array to write to.
     * @param off Offset from which to write.
     */
    public static void igniteUuidToBytes(IgniteUuid uuid, byte[] out, int off) {
        assert uuid != null;

        longToBytes(uuid.globalId().getMostSignificantBits(), out, off);
        longToBytes(uuid.globalId().getLeastSignificantBits(), out, off + 8);
        longToBytes(uuid.localId(), out, off + 16);
    }

    /**
     * Converts bytes to GridUuid.
     *
     * @param in Input byte array.
     * @param off Offset from which start reading.
     * @return GridUuid instance.
     */
    public static IgniteUuid bytesToIgniteUuid(byte[] in, int off) {
        long most = bytesToLong(in, off);
        long least = bytesToLong(in, off + 8);
        long locId = bytesToLong(in, off + 16);

        return new IgniteUuid(IgniteUuidCache.onIgniteUuidRead(new UUID(most, least)), locId);
    }

    /**
     * Writes boolean array to output stream accounting for <tt>null</tt> values.
     *
     * @param out Output stream to write to.
     * @param arr Array to write, possibly <tt>null</tt>.
     * @throws IOException If write failed.
     */
    public static void writeBooleanArray(DataOutput out, @Nullable boolean[] arr) throws IOException {
        if (arr == null)
            out.writeInt(-1);
        else {
            out.writeInt(arr.length);

            for (boolean b : arr)
                out.writeBoolean(b);
        }
    }

    /**
     * Writes int array to output stream accounting for <tt>null</tt> values.
     *
     * @param out Output stream to write to.
     * @param arr Array to write, possibly <tt>null</tt>.
     * @throws IOException If write failed.
     */
    public static void writeIntArray(DataOutput out, @Nullable int[] arr) throws IOException {
        if (arr == null)
            out.writeInt(-1);
        else {
            out.writeInt(arr.length);

            for (int b : arr)
                out.writeInt(b);
        }
    }

    /**
     * Reads boolean array from input stream accounting for <tt>null</tt> values.
     *
     * @param in Stream to read from.
     * @return Read byte array, possibly <tt>null</tt>.
     * @throws IOException If read failed.
     */
    @Nullable public static boolean[] readBooleanArray(DataInput in) throws IOException {
        int len = in.readInt();

        if (len == -1)
            return null; // Value "-1" indicates null.

        boolean[] res = new boolean[len];

        for (int i = 0; i < len; i++)
            res[i] = in.readBoolean();

        return res;
    }

    /**
     * Reads int array from input stream accounting for <tt>null</tt> values.
     *
     * @param in Stream to read from.
     * @return Read byte array, possibly <tt>null</tt>.
     * @throws IOException If read failed.
     */
    @Nullable public static int[] readIntArray(DataInput in) throws IOException {
        int len = in.readInt();

        if (len == -1)
            return null; // Value "-1" indicates null.

        int[] res = new int[len];

        for (int i = 0; i < len; i++)
            res[i] = in.readInt();

        return res;
    }

    /**
     * Calculates hash code for the given byte buffers contents. Compatible with {@link Arrays#hashCode(byte[])}
     * with the same content. Does not change buffers positions.
     *
     * @param bufs Byte buffers.
     * @return Hash code.
     */
    public static int hashCode(ByteBuffer... bufs) {
        int res = 1;

        for (ByteBuffer buf : bufs) {
            int pos = buf.position();

            while (buf.hasRemaining())
                res = 31 * res + buf.get();

            buf.position(pos);
        }

        return res;
    }

    /**
     * @param out Output.
     * @param map Map to write.
     * @throws IOException If write failed.
     */
    public static void writeMap(ObjectOutput out, Map<?, ?> map) throws IOException {
        if (map != null) {
            out.writeInt(map.size());

            for (Map.Entry<?, ?> e : map.entrySet()) {
                out.writeObject(e.getKey());
                out.writeObject(e.getValue());
            }
        }
        else
            out.writeInt(-1);
    }

    /**
     *
     * @param in Input.
     * @return Read map.
     * @throws IOException If de-serialization failed.
     * @throws ClassNotFoundException If deserialized class could not be found.
     */
    @SuppressWarnings({"unchecked"})
    @Nullable public static <K, V> Map<K, V> readMap(ObjectInput in) throws IOException, ClassNotFoundException {
        int size = in.readInt();

        if (size == -1)
            return null;

        Map<K, V> map = new HashMap<>(size, 1.0f);

        for (int i = 0; i < size; i++)
            map.put((K)in.readObject(), (V)in.readObject());

        return map;
    }

    /**
     * @param in Input.
     * @return Read map.
     * @throws IOException If de-serialization failed.
     * @throws ClassNotFoundException If deserialized class could not be found.
     */
    @SuppressWarnings({"unchecked"})
    @Nullable public static <K, V> TreeMap<K, V> readTreeMap(ObjectInput in) throws IOException, ClassNotFoundException {
        int size = in.readInt();

        if (size == -1)
            return null;

        TreeMap<K, V> map = new TreeMap<>();

        for (int i = 0; i < size; i++)
            map.put((K)in.readObject(), (V)in.readObject());

        return map;
    }

    /**
     * Writes string-to-string map to given data output.
     *
     * @param out Data output.
     * @param map Map.
     * @throws IOException If write failed.
     */
    public static void writeStringMap(DataOutput out, @Nullable Map<String, String> map) throws IOException {
        if (map != null) {
            out.writeInt(map.size());

            for (Map.Entry<String, String> e : map.entrySet()) {
                writeUTFStringNullable(out, e.getKey());
                writeUTFStringNullable(out, e.getValue());
            }
        }
        else
            out.writeInt(-1);
    }

    /**
     * Reads string-to-string map written by {@link #writeStringMap(DataOutput, Map)}.
     *
     * @param in Data input.
     * @throws IOException If write failed.
     * @return Read result.
     */
    public static Map<String, String> readStringMap(DataInput in) throws IOException {
        int size = in.readInt();

        if (size == -1)
            return null;
        else {
            Map<String, String> map = U.newHashMap(size);

            for (int i = 0; i < size; i++)
                map.put(readUTFStringNullable(in), readUTFStringNullable(in));

            return map;
        }
    }

    /**
     * Write UTF string which can be {@code null}.
     *
     * @param out Output stream.
     * @param val Value.
     * @throws IOException If failed.
     */
    public static void writeUTFStringNullable(DataOutput out, @Nullable String val) throws IOException {
        if (val != null) {
            out.writeBoolean(true);

            out.writeUTF(val);
        }
        else
            out.writeBoolean(false);
    }

    /**
     * Read UTF string which can be {@code null}.
     *
     * @param in Input stream.
     * @return Value.
     * @throws IOException If failed.
     */
    public static String readUTFStringNullable(DataInput in) throws IOException {
        return in.readBoolean() ? in.readUTF() : null;
    }

    /**
     *
     * @param in Input.
     * @return Read map.
     * @throws IOException If de-serialization failed.
     * @throws ClassNotFoundException If deserialized class could not be found.
     */
    @SuppressWarnings({"unchecked"})
    @Nullable public static <K, V> LinkedHashMap<K, V> readLinkedMap(ObjectInput in)
        throws IOException, ClassNotFoundException {
        int size = in.readInt();

        // Check null flag.
        if (size == -1)
            return null;

        LinkedHashMap<K, V> map = new LinkedHashMap<>(size, 1.0f);

        for (int i = 0; i < size; i++)
            map.put((K)in.readObject(), (V)in.readObject());

        return map;
    }

    /**
     * @param out Output.
     * @param map Map to write.
     * @throws IOException If write failed.
     */
    public static void writeIntKeyMap(ObjectOutput out, Map<Integer, ?> map) throws IOException {
        if (map != null) {
            out.writeInt(map.size());

            for (Map.Entry<Integer, ?> e : map.entrySet()) {
                out.writeInt(e.getKey());
                out.writeObject(e.getValue());
            }
        }
        else
            out.writeInt(-1);
    }

    /**
     * @param in Input.
     * @return Read map.
     * @throws IOException If de-serialization failed.
     * @throws ClassNotFoundException If deserialized class could not be found.
     */
    @SuppressWarnings({"unchecked"})
    @Nullable public static <V> Map<Integer, V> readIntKeyMap(ObjectInput in) throws IOException,
        ClassNotFoundException {
        int size = in.readInt();

        // Check null flag.
        if (size == -1)
            return null;

        Map<Integer, V> map = new HashMap<>(size, 1.0f);

        for (int i = 0; i < size; i++)
            map.put(in.readInt(), (V)in.readObject());

        return map;
    }

    /**
     * @param out Output.
     * @param map Map to write.
     * @throws IOException If write failed.
     */
    public static void writeIntKeyIntValueMap(DataOutput out, Map<Integer, Integer> map) throws IOException {
        if (map != null) {
            out.writeBoolean(true);

            out.writeInt(map.size());

            for (Map.Entry<Integer, Integer> e : map.entrySet()) {
                out.writeInt(e.getKey());
                out.writeInt(e.getValue());
            }
        }
        else
            out.writeBoolean(false);
    }

    /**
     * @param in Input.
     * @return Read map.
     * @throws IOException If de-serialization failed.
     */
    @SuppressWarnings({"unchecked"})
    @Nullable public static Map<Integer, Integer> readIntKeyIntValueMap(DataInput in) throws IOException {
        Map<Integer, Integer> map = null;

        // Check null flag.
        if (in.readBoolean()) {
            int size = in.readInt();

            map = new HashMap<>(size, 1.0f);

            for (int i = 0; i < size; i++)
                map.put(in.readInt(), in.readInt());
        }

        return map;
    }

    /**
     * @param in Input.
     * @return Deserialized list.
     * @throws IOException If deserialization failed.
     * @throws ClassNotFoundException If deserialized class could not be found.
     */
    @SuppressWarnings({"unchecked"})
    @Nullable public static <E> List<E> readList(ObjectInput in) throws IOException, ClassNotFoundException {
        int size = in.readInt();

        // Check null flag.
        if (size == -1)
            return null;

        List<E> col = new ArrayList<>(size);

        for (int i = 0; i < size; i++)
            col.add((E)in.readObject());

        return col;
    }

    /**
     * @param in Input.
     * @return Deserialized list.
     * @throws IOException If deserialization failed.
     */
    @Nullable public static List<Integer> readIntList(DataInput in) throws IOException {
        int size = in.readInt();

        // Check null flag.
        if (size == -1)
            return null;

        List<Integer> col = new ArrayList<>(size);

        for (int i = 0; i < size; i++)
            col.add(in.readInt());

        return col;
    }

    /**
     * @param in Input.
     * @return Deserialized set.
     * @throws IOException If deserialization failed.
     * @throws ClassNotFoundException If deserialized class could not be found.
     */
    @SuppressWarnings({"unchecked"})
    @Nullable public static <E> Set<E> readSet(ObjectInput in) throws IOException, ClassNotFoundException {
        int size = in.readInt();

        // Check null flag.
        if (size == -1)
            return null;

        Set<E> set = new HashSet(size, 1.0f);

        for (int i = 0; i < size; i++)
            set.add((E) in.readObject());

        return set;
    }

    /**
     * @param in Input.
     * @return Deserialized set.
     * @throws IOException If deserialization failed.
     */
    @Nullable public static Set<Integer> readIntSet(DataInput in) throws IOException {
        int size = in.readInt();

        // Check null flag.
        if (size == -1)
            return null;

        Set<Integer> set = new HashSet<>(size, 1.0f);

        for (int i = 0; i < size; i++)
            set.add(in.readInt());

        return set;
    }

    /**
     * Writes string to output stream accounting for {@code null} values.
     *
     * @param out Output stream to write to.
     * @param s String to write, possibly {@code null}.
     * @throws IOException If write failed.
     */
    public static void writeString(DataOutput out, String s) throws IOException {
        // Write null flag.
        out.writeBoolean(s == null);

        if (s != null)
            out.writeUTF(s);
    }

    /**
     * Reads string from input stream accounting for {@code null} values.
     *
     * @param in Stream to read from.
     * @return Read string, possibly {@code null}.
     * @throws IOException If read failed.
     */
    @Nullable public static String readString(DataInput in) throws IOException {
        // If value is not null, then read it. Otherwise return null.
        return !in.readBoolean() ? in.readUTF() : null;
    }

    /**
     * Writes enum to output stream accounting for {@code null} values.
     * Note: method writes only one byte for every enum. Therefore, this method
     * only for Enums with maximum count of values equals to 128.
     *
     * @param out Output stream to write to.
     * @param e Enum value to write, possibly {@code null}.
     * @throws IOException If write failed.
     */
    public static <E extends Enum> void writeEnum(DataOutput out, E e) throws IOException {
        out.writeByte(e == null ? -1 : e.ordinal());
    }

    /**
     * Gets collection value by index.
     *
     * @param vals Collection of values.
     * @param idx Index of value in the collection.
     * @param <T> Type of collection values.
     * @return Value at the given index.
     */
    public static <T> T getByIndex(Collection<T> vals, int idx) {
        assert idx < vals.size();

        int i = 0;

        for (T val : vals) {
            if (idx == i)
                return val;

            i++;
        }

        assert false : "Should never be reached.";

        return null;
    }

    /**
     * Gets annotation for a class.
     *
     * @param <T> Type of annotation to return.
     * @param cls Class to get annotation from.
     * @param annCls Annotation to get.
     * @return Instance of annotation, or {@code null} if not found.
     */
    @Nullable public static <T extends Annotation> T getAnnotation(Class<?> cls, Class<T> annCls) {
        if (cls == Object.class)
            return null;

        T ann = cls.getAnnotation(annCls);

        if (ann != null)
            return ann;

        for (Class<?> itf : cls.getInterfaces()) {
            ann = getAnnotation(itf, annCls); // Recursion.

            if (ann != null)
                return ann;
        }

        if (!cls.isInterface()) {
            ann = getAnnotation(cls.getSuperclass(), annCls);

            if (ann != null)
                return ann;
        }

        return null;
    }

    /**
     * Indicates if class has given annotation.
     *
     * @param <T> Annotation type.
     * @param cls Class to get annotation from.
     * @param annCls Annotation to get.
     * @return {@code true} if class has annotation or {@code false} otherwise.
     */
    public static <T extends Annotation> boolean hasAnnotation(Class<?> cls, Class<T> annCls) {
        return getAnnotation(cls, annCls) != null;
    }

    /**
     * Indicates if class has given annotation.
     *
     * @param o Object to get annotation from.
     * @param annCls Annotation to get.
     * @return {@code true} if class has annotation or {@code false} otherwise.
     */
    public static <T extends Annotation> boolean hasAnnotation(Object o, Class<T> annCls) {
        return o != null && hasAnnotation(o.getClass(), annCls);
    }

    /**
     * Gets simple class name taking care of empty names.
     *
     * @param cls Class to get the name for.
     * @return Simple class name.
     */
    public static String getSimpleName(Class<?> cls) {
        String name = cls.getSimpleName();

        if (F.isEmpty(name))
            name = cls.getName().substring(cls.getPackage().getName().length() + 1);

        return name;
    }

    /**
     * Checks if the map passed in is contained in base map.
     *
     * @param base Base map.
     * @param map Map to check.
     * @return {@code True} if all entries within map are contained in base map,
     *      {@code false} otherwise.
     */
    @SuppressWarnings({"SuspiciousMethodCalls"})
    public static boolean containsAll(Map<?, ?> base, Map<?, ?> map) {
        assert base != null;
        assert map != null;

        for (Map.Entry<?, ?> entry : map.entrySet())
            if (base.containsKey(entry.getKey())) {
                Object val = base.get(entry.getKey());

                if (val == null && entry.getValue() == null)
                    continue;

                if (val == null || entry.getValue() == null || !val.equals(entry.getValue()))
                    // Mismatch found.
                    return false;
            }
            else
                return false;

        // All entries in 'map' are contained in base map.
        return true;
    }

    /**
     * Gets task name for the given task class.
     *
     * @param taskCls Task class.
     * @return Either task name from class annotation (see {@link org.apache.ignite.compute.ComputeTaskName}})
     *      or task class name if there is no annotation.
     */
    public static String getTaskName(Class<? extends ComputeTask<?, ?>> taskCls) {
        ComputeTaskName nameAnn = getAnnotation(taskCls, ComputeTaskName.class);

        return nameAnn == null ? taskCls.getName() : nameAnn.value();
    }

    /**
     * Creates SPI attribute name by adding prefix to the attribute name.
     * Prefix is an SPI name + '.'.
     *
     * @param spi SPI.
     * @param attrName attribute name.
     * @return SPI attribute name.
     */
    public static String spiAttribute(IgniteSpi spi, String attrName) {
        assert spi != null;
        assert spi.getName() != null;

        return spi.getName() + '.' + attrName;
    }

    /**
     * Gets resource path for the class.
     *
     * @param clsName Class name.
     * @return Resource name for the class.
     */
    public static String classNameToResourceName(String clsName) {
        return clsName.replaceAll("\\.", "/") + ".class";
    }

    /**
     * Gets runtime MBean.
     *
     * @return Runtime MBean.
     */
    public static RuntimeMXBean getRuntimeMx() {
        return ManagementFactory.getRuntimeMXBean();
    }

    /**
     * Gets threading MBean.
     *
     * @return Threading MBean.
     */
    public static ThreadMXBean getThreadMx() {
        return ManagementFactory.getThreadMXBean();
    }

    /**
     * Gets OS MBean.
     * @return OS MBean.
     */
    public static OperatingSystemMXBean getOsMx() {
        return ManagementFactory.getOperatingSystemMXBean();
    }

    /**
     * Gets memory MBean.
     *
     * @return Memory MBean.
     */
    public static MemoryMXBean getMemoryMx() {
        return ManagementFactory.getMemoryMXBean();
    }

    /**
     * Gets compilation MBean.
     *
     * @return Compilation MBean.
     */
    public static CompilationMXBean getCompilerMx() {
        return ManagementFactory.getCompilationMXBean();
    }

    /**
     * Tries to detect user class from passed in object inspecting
     * collections, arrays or maps.
     *
     * @param obj Object.
     * @return First non-JDK or deployment aware class or passed in object class.
     */
    public static Class<?> detectClass(Object obj) {
        assert obj != null;

        if (obj instanceof GridPeerDeployAware)
            return ((GridPeerDeployAware)obj).deployClass();

        if (U.isPrimitiveArray(obj))
            return obj.getClass();

        if (!U.isJdk(obj.getClass()))
            return obj.getClass();

        if (obj instanceof Iterable<?>) {
            Object o = F.first((Iterable<?>)obj);

            // No point to continue, if null.
            return o != null ? o.getClass() : obj.getClass();
        }

        if (obj instanceof Map) {
            Map.Entry<?, ?> e = F.firstEntry((Map<?, ?>)obj);

            if (e != null) {
                Object k = e.getKey();

                if (k != null && !U.isJdk(k.getClass()))
                    return k.getClass();

                Object v = e.getValue();

                return v != null ? v.getClass() : obj.getClass();
            }
        }

        if (obj.getClass().isArray()) {
            int len = Array.getLength(obj);

            if (len > 0) {
                Object o = Array.get(obj, 0);

                return o != null ? o.getClass() : obj.getClass();
            }
            else
                return obj.getClass().getComponentType();
        }

        return obj.getClass();
    }

    /**
     * Detects class loader for given class.
     * <p>
     * This method will first check if {@link Thread#getContextClassLoader()} is appropriate.
     * If yes, then context class loader will be returned, otherwise
     * the {@link Class#getClassLoader()} will be returned.
     *
     * @param cls Class to find class loader for.
     * @return Class loader for given class (never {@code null}).
     */
    public static ClassLoader detectClassLoader(Class<?> cls) {
        return GridClassLoaderCache.classLoader(cls);
    }

    /**
     * Detects class loader for given object's class.
     *
     * @param obj Object to find class loader for class of.
     * @return Class loader for given object (possibly {@code null}).
     */
    @Nullable public static ClassLoader detectObjectClassLoader(@Nullable Object obj) {
        if (obj == null)
            return null;

        if (obj instanceof GridPeerDeployAware)
            return ((GridPeerDeployAware)obj).classLoader();

        return detectClassLoader(obj.getClass());
    }

    /**
     * Tests whether or not given class is loadable provided class loader.
     *
     * @param clsName Class name to test.
     * @param ldr Class loader to test with. If {@code null} - we'll use system class loader instead.
     *      If System class loader is not set - this method will return {@code false}.
     * @return {@code True} if class is loadable, {@code false} otherwise.
     */
    public static boolean isLoadableBy(String clsName, @Nullable ClassLoader ldr) {
        assert clsName != null;

        if (ldr == null)
            ldr = gridClassLoader;

        String lambdaParent = U.lambdaEnclosingClassName(clsName);

        try {
            ldr.loadClass(lambdaParent == null ? clsName : lambdaParent);

            return true;
        }
        catch (ClassNotFoundException ignore) {
            return false;
        }
    }

    /**
     * Gets the peer deploy aware instance for the object with the widest class loader.
     * If collection is {@code null}, empty or contains only {@code null}s - the peer
     * deploy aware object based on system class loader will be returned.
     *
     * @param c Collection.
     * @return Peer deploy aware object from this collection with the widest class loader.
     * @throws IllegalArgumentException Thrown in case when common class loader for all
     *      elements in this collection cannot be found. In such case - peer deployment
     *      is not possible.
     */
    public static GridPeerDeployAware peerDeployAware0(@Nullable Iterable<?> c) {
        if (!F.isEmpty(c)) {
            assert c != null;

            // We need to find common classloader for all elements AND the collection itself
            Collection<Object> tmpC = new ArrayList<>();

            for (Object e: c)
                tmpC.add(e);

            tmpC.add(c);

            boolean notAllNulls = false;

            for (Object obj : tmpC) {
                if (obj != null) {
                    notAllNulls = true;

                    if (hasCommonClassLoader(obj, tmpC))
                        return obj == c ? peerDeployAware(obj) : peerDeployAware0(obj);
                }
            }

            // If all are nulls - don't throw an exception.
            if (notAllNulls)
                throw new IllegalArgumentException("Failed to find common class loader for all elements in " +
                    "given collection. Peer deployment cannot be performed for such collection.");
        }

        return peerDeployAware(c);
    }

    /**
     * Check if all elements from the collection could be loaded with the same classloader as the given object.
     *
     * @param obj base object.
     * @param c collection to check elements from.
     * @return {@code true} if all elements could be loaded with {@code obj}'s classloader, {@code false} otherwise
     */
    private static boolean hasCommonClassLoader(Object obj, Iterable<?> c) {
        assert obj != null;
        assert c != null;

        ClassLoader ldr = obj instanceof GridPeerDeployAware ?
            ((GridPeerDeployAware)obj).classLoader() : detectClassLoader(obj.getClass());

        boolean found = true;

        for (Object obj2 : c) {
            if (obj2 == null || obj2 == obj)
                continue;

            // Obj2 class name.
            String clsName = obj2 instanceof GridPeerDeployAware ?
                ((GridPeerDeployAware)obj2).deployClass().getName() : obj2.getClass().getName();

            if (!isLoadableBy(clsName, ldr)) {
                found = false;

                break;
            }
        }

        return found;
    }

    /**
     * Gets the peer deploy aware instance for the object with the widest class loader.
     * If array is {@code null}, empty or contains only {@code null}s - the peer
     * deploy aware object based on system class loader will be returned.
     *
     * @param c Objects.
     * @return Peer deploy aware object from this array with the widest class loader.
     * @throws IllegalArgumentException Thrown in case when common class loader for all
     *      elements in this array cannot be found. In such case - peer deployment
     *      is not possible.
     */
    @SuppressWarnings({"ZeroLengthArrayAllocation"})
    public static GridPeerDeployAware peerDeployAware0(@Nullable Object... c) {
        if (!F.isEmpty(c)) {
            assert c != null;

            boolean notAllNulls = false;

            for (Object obj : c) {
                if (obj != null) {
                    notAllNulls = true;

                    ClassLoader ldr = obj instanceof GridPeerDeployAware ?
                        ((GridPeerDeployAware)obj).classLoader() : obj.getClass().getClassLoader();

                    boolean found = true;

                    for (Object obj2 : c) {
                        if (obj2 == null || obj2 == obj)
                            continue;

                        // Obj2 class name.
                        String clsName = obj2 instanceof GridPeerDeployAware ?
                            ((GridPeerDeployAware)obj2).deployClass().getName() : obj2.getClass().getName();

                        if (!isLoadableBy(clsName, ldr)) {
                            found = false;

                            break;
                        }
                    }

                    if (found)
                        return peerDeployAware0(obj);
                }
            }

            // If all are nulls - don't throw an exception.
            if (notAllNulls)
                throw new IllegalArgumentException("Failed to find common class loader for all elements in " +
                    "given collection. Peer deployment cannot be performed for such collection.");
        }

        return peerDeployAware(new Object[0]);
    }

    /**
     * Creates an instance of {@link GridPeerDeployAware} for object.
     *
     * Checks, if the object is an instance of collection or object
     * array.
     *
     * @param obj Object to deploy.
     * @return {@link GridPeerDeployAware} instance for given object.
     */
    public static GridPeerDeployAware peerDeployAware0(Object obj) {
        if (obj instanceof Iterable)
            return peerDeployAware0((Iterable)obj);

        if (obj.getClass().isArray() && !U.isPrimitiveArray(obj))
            return peerDeployAware0((Object[])obj);

        return peerDeployAware(obj);
    }

    /**
     * Creates an instance of {@link GridPeerDeployAware} for object.
     *
     * @param obj Object to deploy.
     * @return {@link GridPeerDeployAware} instance for given object.
     */
    public static GridPeerDeployAware peerDeployAware(Object obj) {
        assert obj != null;

        if (obj instanceof GridPeerDeployAware)
            return (GridPeerDeployAware)obj;

        final Class<?> cls = obj instanceof Class ? (Class)obj : obj.getClass();

        return new GridPeerDeployAware() {
            /** */
            private ClassLoader ldr;

            @Override public Class<?> deployClass() {
                return cls;
            }

            @Override public ClassLoader classLoader() {
                if (ldr == null)
                    ldr = detectClassLoader(cls);

                return ldr;
            }
        };
    }

    /**
     * Unwraps top level user class for wrapped objects.
     *
     * @param obj Object to check.
     * @return Top level user class.
     */
    public static GridPeerDeployAware detectPeerDeployAware(GridPeerDeployAware obj) {
        GridPeerDeployAware p = nestedPeerDeployAware(obj, true, new GridLeanIdentitySet<>());

        // Pass in obj.getClass() to avoid infinite recursion.
        return p != null ? p : peerDeployAware(obj.getClass());
    }

    /**
     * Gets peer deploy class if there is any {@link GridPeerDeployAware} within reach.
     *
     * @param obj Object to check.
     * @param top Indicates whether object is top level or a nested field.
     * @param processed Set of processed objects to avoid infinite recursion.
     * @return Peer deploy class, or {@code null} if one could not be found.
     */
    @Nullable private static GridPeerDeployAware nestedPeerDeployAware(Object obj, boolean top, Set<Object> processed) {
        // Avoid infinite recursion.
        if (!processed.add(obj))
            return null;

        if (obj instanceof GridPeerDeployAware) {
            GridPeerDeployAware p = (GridPeerDeployAware)obj;

            if (!top && p.deployClass() != null)
                return p;

            for (Class<?> cls = obj.getClass(); !cls.equals(Object.class); cls = cls.getSuperclass()) {
                // Cache by class name instead of class to avoid infinite growth of the
                // caching map in case of multiple redeployment of the same class.
                IgniteBiTuple<Class<?>, Collection<Field>> tup = p2pFields.get(cls.getName());

                boolean cached = tup != null && tup.get1().equals(cls);

                Iterable<Field> fields = cached ? tup.get2() : Arrays.asList(cls.getDeclaredFields());

                if (!cached) {
                    tup = F.t2();

                    tup.set1(cls);
                }

                for (Field f : fields)
                    // Special handling for anonymous classes.
                    if (cached || f.getName().startsWith("this$") || f.getName().startsWith("val$")) {
                        if (!cached) {
                            f.setAccessible(true);

                            if (tup.get2() == null)
                                tup.set2(new LinkedList<Field>());

                            tup.get2().add(f);
                        }

                        try {
                            Object o = f.get(obj);

                            if (o != null) {
                                // Recursion.
                                p = nestedPeerDeployAware(o, false, processed);

                                if (p != null) {
                                    if (!cached)
                                        // Potentially replace identical value
                                        // stored by another thread.
                                        p2pFields.put(cls.getName(), tup);

                                    return p;
                                }
                            }
                        }
                        catch (IllegalAccessException ignored) {
                            return null;
                        }
                    }
            }
        }
        // Don't go into internal Ignite structures.
        else if (isIgnite(obj.getClass()))
            return null;
        else if (obj instanceof Iterable)
            for (Object o : (Iterable<?>)obj) {
                // Recursion.
                GridPeerDeployAware p = nestedPeerDeployAware(o, false, processed);

                if (p != null)
                    return p;
            }
        else if (obj.getClass().isArray()) {
            Class<?> type = obj.getClass().getComponentType();

            // We don't care about primitives or internal JDK types.
            if (!type.isPrimitive() && !isJdk(type)) {
                Object[] arr = (Object[])obj;

                for (Object o : arr) {
                    // Recursion.
                    GridPeerDeployAware p = nestedPeerDeployAware(o, false, processed);

                    if (p != null)
                        return p;
                }
            }
        }

        return null;
    }

    /**
     * Checks if given class is of {@code Ignite} type.
     *
     * @param cls Class to check.
     * @return {@code True} if given class is of {@code Ignite} type.
     */
    public static boolean isIgnite(Class<?> cls) {
        return cls.getName().startsWith("org.apache.ignite");
    }

    /**
     * Checks if given class is of {@code Grid} type.
     *
     * @param cls Class to check.
     * @return {@code True} if given class is of {@code Grid} type.
     */
    public static boolean isGrid(Class<?> cls) {
        return cls.getName().startsWith("org.apache.ignite.internal");
    }

    /**
     * Replaces all occurrences of {@code org.apache.ignite.} with {@code o.a.i.},
     * {@code org.apache.ignite.internal.} with {@code o.a.i.i.},
     * {@code org.apache.ignite.internal.visor.} with {@code o.a.i.i.v.} and
     * {@code org.apache.ignite.scalar.} with {@code o.a.i.s.}.
     *
     * @param s String to replace in.
     * @return Replaces string.
     */
    public static String compact(String s) {
        return s.replace("org.apache.ignite.internal.visor.", "o.a.i.i.v.").
            replace("org.apache.ignite.internal.", "o.a.i.i.").
            replace("org.apache.ignite.scalar.", "o.a.i.s.").
            replace("org.apache.ignite.", "o.a.i.");
    }

    /**
     * Check if given class is of JDK type.
     *
     * @param cls Class to check.
     * @return {@code True} if object is JDK type.
     */
    public static boolean isJdk(Class<?> cls) {
        if (cls.isPrimitive())
            return true;

        String s = cls.getName();

        return s.startsWith("java.") || s.startsWith("javax.");
    }

    /**
     * Converts {@link InterruptedException} to {@link IgniteCheckedException}.
     *
     * @param mux Mux to wait on.
     * @throws IgniteInterruptedCheckedException If interrupted.
     */
    @SuppressWarnings({"WaitNotInLoop", "WaitWhileNotSynced"})
    public static void wait(Object mux) throws IgniteInterruptedCheckedException {
        try {
            mux.wait();
        }
        catch (InterruptedException e) {
            Thread.currentThread().interrupt();

            throw new IgniteInterruptedCheckedException(e);
        }
    }

    /**
     * Unzip file to folder.
     *
     * @param zipFile ZIP file.
     * @param toDir Directory to unzip file content.
     * @param log Grid logger.
     * @throws IOException In case of error.
     */
    @SuppressWarnings({"ResultOfMethodCallIgnored"})
    public static void unzip(File zipFile, File toDir, @Nullable IgniteLogger log) throws IOException {
        ZipFile zip = null;

        try {
            zip = new ZipFile(zipFile);

            for (ZipEntry entry : asIterable(zip.entries())) {
                if (entry.isDirectory()) {
                    // Assume directories are stored parents first then children.
                    new File(toDir, entry.getName()).mkdirs();

                    continue;
                }

                InputStream in = null;
                OutputStream out = null;

                try {
                    in = zip.getInputStream(entry);

                    File outFile = new File(toDir, entry.getName());

                    if (!outFile.getParentFile().exists())
                        outFile.getParentFile().mkdirs();

                    out = new BufferedOutputStream(new FileOutputStream(outFile));

                    copy(in, out);
                }
                finally {
                    close(in, log);
                    close(out, log);
                }
            }
        }
        finally {
            if (zip != null)
                zip.close();
        }
    }

    /**
     * Gets OS JDK string.
     *
     * @return OS JDK string.
     */
    public static String osJdkString() {
        return osJdkStr;
    }

    /**
     * Gets OS string.
     *
     * @return OS string.
     */
    public static String osString() {
        return osStr;
    }

    /**
     * Gets JDK string.
     *
     * @return JDK string.
     */
    public static String jdkString() {
        return jdkStr;
    }

    /**
     * Indicates whether current OS is Linux flavor.
     *
     * @return {@code true} if current OS is Linux - {@code false} otherwise.
     */
    public static boolean isLinux() {
        return linux;
    }

    /**
     * Gets JDK name.
     * @return JDK name.
     */
    public static String jdkName() {
        return jdkName;
    }

    /**
     * Gets JDK vendor.
     *
     * @return JDK vendor.
     */
    public static String jdkVendor() {
        return jdkVendor;
    }

    /**
     * Gets JDK version.
     *
     * @return JDK version.
     */
    public static String jdkVersion() {
        return jdkVer;
    }

    /**
     * Gets OS CPU-architecture.
     *
     * @return OS CPU-architecture.
     */
    public static String osArchitecture() {
        return osArch;
    }

    /**
     * Gets underlying OS name.
     *
     * @return Underlying OS name.
     */
    public static String osName() {
        return osName;
    }

    /**
     * Gets underlying OS version.
     *
     * @return Underlying OS version.
     */
    public static String osVersion() {
        return osVer;
    }

    /**
     * Indicates whether current OS is Mac OS.
     *
     * @return {@code true} if current OS is Mac OS - {@code false} otherwise.
     */
    public static boolean isMacOs() {
        return mac;
    }

    /**
     * Indicates whether current OS is Netware.
     *
     * @return {@code true} if current OS is Netware - {@code false} otherwise.
     */
    public static boolean isNetWare() {
        return netware;
    }

    /**
     * Indicates whether current OS is Solaris.
     *
     * @return {@code true} if current OS is Solaris (SPARC or x86) - {@code false} otherwise.
     */
    public static boolean isSolaris() {
        return solaris;
    }

    /**
     * Indicates whether current OS is Solaris on Spark box.
     *
     * @return {@code true} if current OS is Solaris SPARC - {@code false} otherwise.
     */
    public static boolean isSolarisSparc() {
        return solaris && sparc;
    }

    /**
     * Indicates whether current OS is Solaris on x86 box.
     *
     * @return {@code true} if current OS is Solaris x86 - {@code false} otherwise.
     */
    public static boolean isSolarisX86() {
        return solaris && x86;
    }

    /**
     * Indicates whether current OS is UNIX flavor.
     *
     * @return {@code true} if current OS is UNIX - {@code false} otherwise.
     */
    public static boolean isUnix() {
        return unix;
    }

    /**
     * Indicates whether current OS is Windows.
     *
     * @return {@code true} if current OS is Windows (any versions) - {@code false} otherwise.
     */
    public static boolean isWindows() {
        return win7 || win8 || win81 || winXp || win95 || win98 || winNt || win2k ||
            win2003 || win2008 || winVista || unknownWin;
    }

    /**
     * Indicates whether current OS is Windows Vista.
     *
     * @return {@code true} if current OS is Windows Vista - {@code false} otherwise.
     */
    public static boolean isWindowsVista() {
        return winVista;
    }

    /**
     * Indicates whether current OS is Windows 7.
     *
     * @return {@code true} if current OS is Windows 7 - {@code false} otherwise.
     */
    public static boolean isWindows7() {
        return win7;
    }

    /**
     * Indicates whether current OS is Windows 8.
     *
     * @return {@code true} if current OS is Windows 8 - {@code false} otherwise.
     */
    public static boolean isWindows8() {
        return win8;
    }

    /**
     * Indicates whether current OS is Windows 8.1.
     *
     * @return {@code true} if current OS is Windows 8.1 - {@code false} otherwise.
     */
    public static boolean isWindows81() {
        return win81;
    }

    /**
     * Indicates whether current OS is Windows 2000.
     *
     * @return {@code true} if current OS is Windows 2000 - {@code false} otherwise.
     */
    public static boolean isWindows2k() {
        return win2k;
    }

    /**
     * Indicates whether current OS is Windows Server 2003.
     *
     * @return {@code true} if current OS is Windows Server 2003 - {@code false} otherwise.
     */
    public static boolean isWindows2003() {
        return win2003;
    }

    /**
     * Indicates whether current OS is Windows Server 2008.
     *
     * @return {@code true} if current OS is Windows Server 2008 - {@code false} otherwise.
     */
    public static boolean isWindows2008() {
        return win2008;
    }

    /**
     * Indicates whether current OS is Windows 95.
     *
     * @return {@code true} if current OS is Windows 95 - {@code false} otherwise.
     */
    public static boolean isWindows95() {
        return win95;
    }

    /**
     * Indicates whether current OS is Windows 98.
     *
     * @return {@code true} if current OS is Windows 98 - {@code false} otherwise.
     */
    public static boolean isWindows98() {
        return win98;
    }

    /**
     * Indicates whether current OS is Windows NT.
     *
     * @return {@code true} if current OS is Windows NT - {@code false} otherwise.
     */
    public static boolean isWindowsNt() {
        return winNt;
    }

    /**
     * Indicates that Ignite has been sufficiently tested on the current OS.
     *
     * @return {@code true} if current OS was sufficiently tested - {@code false} otherwise.
     */
    public static boolean isSufficientlyTestedOs() {
        return
            win7 ||
                win8 ||
                win81 ||
                winXp ||
                winVista ||
                mac ||
                linux ||
                solaris;
    }

    /**
     * Indicates whether current OS is Windows XP.
     *
     * @return {@code true} if current OS is Windows XP- {@code false} otherwise.
     */
    public static boolean isWindowsXp() {
        return winXp;
    }

    /**
     * Gets JVM specification name.
     *
     * @return JVM specification name.
     */
    public static String jvmSpec() {
        return jvmSpecName;
    }

    /**
     * Gets JVM implementation version.
     *
     * @return JVM implementation version.
     */
    public static String jvmVersion() {
        return jvmImplVer;
    }

    /**
     * Gets JVM implementation vendor.
     *
     * @return JVM implementation vendor.
     */
    public static String jvmVendor() {
        return jvmImplVendor;
    }

    /**
     * Gets JVM implementation name.
     *
     * @return JVM implementation name.
     */
    public static String jvmName() {
        return jvmImplName;
    }

    /**
     * Compare java implementation version
     *
     * @param v1 - java implementation version
     * @param v2 - java implementation version
     * @return the value {@code 0} if {@code v1 == v2};
     *         a value less than {@code 0} if {@code v1 < v2}; and
     *         a value greater than {@code 0} if {@code v1 > v2}
     */
    public static int compareVersionNumbers(@Nullable String v1, @Nullable String v2) {
        if (v1 == null && v2 == null)
            return 0;

        if (v1 == null)
            return -1;

        if (v2 == null)
            return 1;

        String[] part1 = v1.split("[\\.\\_\\-]");
        String[] part2 = v2.split("[\\.\\_\\-]");
        int idx = 0;

        for (; idx < part1.length && idx < part2.length; idx++) {
            String p1 = part1[idx];
            String p2 = part2[idx];

            int cmp = (p1.matches("\\d+") && p2.matches("\\d+"))
                        ? Integer.valueOf(p1).compareTo(Integer.valueOf(p2)) : p1.compareTo(p2);

            if (cmp != 0)
                return cmp;
        }

        if (part1.length == part2.length)
            return 0;
        else
            return part1.length > idx ? 1 : -1;
    }

    /**
     * Gets node product version based on node attributes.
     *
     * @param node Node to get version from.
     * @return Version object.
     */
    public static IgniteProductVersion productVersion(ClusterNode node) {
        String verStr = node.attribute(ATTR_BUILD_VER);
        String buildDate = node.attribute(ATTR_BUILD_DATE);

        if (buildDate != null)
            verStr += '-' + buildDate;

        return IgniteProductVersion.fromString(verStr);
    }

    /**
     * Compare running Java Runtime version with {@code v}
     *
     * @param v - java implementation version
     * @return {@code true} if running on Java Runtime version greater than {@code v}
     */
    public static boolean isJavaVersionAtLeast(String v) {
        return compareVersionNumbers(javaRtVer, v) >= 0;
    }

    /**
     * Gets Java Runtime name.
     *
     * @return Java Runtime name.
     */
    public static String jreName() {
        return javaRtName;
    }

    /**
     * Gets Java Runtime version.
     *
     * @return Java Runtime version.
     */
    public static String jreVersion() {
        return javaRtVer;
    }

    /**
     * Indicates whether HotSpot VM is used.
     *
     * @return {@code true} if current JVM implementation is a Sun HotSpot VM, {@code false} otherwise.
     */
    public static boolean isHotSpot() {
        return jvmImplName.contains("Java HotSpot(TM)");
    }

    /**
     * Sets thread context class loader to the given loader, executes the closure, and then
     * resets thread context class loader to its initial value.
     *
     * @param ldr Class loader to run the closure under.
     * @param c Callable to run.
     * @param <R> Return type.
     * @return Return value.
     * @throws IgniteCheckedException If call failed.
     */
    @Nullable public static <R> R wrapThreadLoader(ClassLoader ldr, Callable<R> c) throws IgniteCheckedException {
        Thread curThread = Thread.currentThread();

        // Get original context class loader.
        ClassLoader ctxLdr = curThread.getContextClassLoader();

        //noinspection CatchGenericClass
        try {
            curThread.setContextClassLoader(ldr);

            return c.call();
        }
        catch (IgniteCheckedException | RuntimeException e) {
            throw e;
        }
        catch (Exception e) {
            throw new IgniteCheckedException(e);
        }
        finally {
            // Set the original class loader back.
            curThread.setContextClassLoader(ctxLdr);
        }
    }

    /**
     * Sets thread context class loader to the given loader, executes the closure, and then
     * resets thread context class loader to its initial value.
     *
     * @param ldr Class loader to run the closure under.
     * @param c Closure to run.
     * @param <R> Return type.
     * @return Return value.
     */
    @Nullable public static <R> R wrapThreadLoader(ClassLoader ldr, IgniteOutClosure<R> c) {
        Thread curThread = Thread.currentThread();

        // Get original context class loader.
        ClassLoader ctxLdr = curThread.getContextClassLoader();

        try {
            curThread.setContextClassLoader(ldr);

            return c.apply();
        }
        finally {
            // Set the original class loader back.
            curThread.setContextClassLoader(ctxLdr);
        }
    }

    /**
     * Sets thread context class loader to the given loader, executes the closure, and then
     * resets thread context class loader to its initial value.
     *
     * @param ldr Class loader to run the closure under.
     * @param c Closure to run.
     */
    public static void wrapThreadLoader(ClassLoader ldr, Runnable c) {
        Thread curThread = Thread.currentThread();

        // Get original context class loader.
        ClassLoader ctxLdr = curThread.getContextClassLoader();

        try {
            curThread.setContextClassLoader(ldr);

            c.run();
        }
        finally {
            // Set the original class loader back.
            curThread.setContextClassLoader(ctxLdr);
        }
    }

    /**
     * Short node representation.
     *
     * @param n Grid node.
     * @return Short string representing the node.
     */
    public static String toShortString(ClusterNode n) {
        return "GridNode [id=" + n.id() + ", order=" + n.order() + ", addr=" + n.addresses() +
            ", daemon=" + n.isDaemon() + ']';
    }

    /**
     * Short node representation.
     *
     * @param ns Grid nodes.
     * @return Short string representing the node.
     */
    public static String toShortString(Collection<? extends ClusterNode> ns) {
        SB sb = new SB("Grid nodes [cnt=" + ns.size());

        for (ClusterNode n : ns)
            sb.a(", ").a(toShortString(n));

        return sb.a(']').toString();
    }

    /**
     * Converts collection of integers into array.
     *
     * @param c Collection of integers.
     * @return Integer array.
     */
    public static int[] toIntArray(@Nullable Collection<Integer> c) {
        if (c == null || c.isEmpty())
            return EMPTY_INTS;

        int[] arr = new int[c.size()];

        int idx = 0;

        for (Integer i : c)
            arr[idx++] = i;

        return arr;
    }

    /**
     * @param arr1 Array 1.
     * @param arr2 Array 2.
     */
    public static int[] addAll(int[] arr1, int[] arr2) {
        int[] all = new int[arr1.length + arr2.length];

        System.arraycopy(arr1, 0, all, 0, arr1.length);
        System.arraycopy(arr2, 0, all, arr1.length, arr2.length);

        return all;
    }

    /**
     * Converts array of integers into list.
     *
     * @param arr Array of integers.
     * @param p Optional predicate array.
     * @return List of integers.
     */
    public static List<Integer> toIntList(@Nullable int[] arr, IgnitePredicate<Integer>... p) {
        if (arr == null || arr.length == 0)
            return Collections.emptyList();

        List<Integer> ret = new ArrayList<>(arr.length);

        if (F.isEmpty(p))
            for (int i : arr)
                ret.add(i);
        else {
            for (int i : arr)
                if (F.isAll(i, p))
                    ret.add(i);
        }

        return ret;
    }

    /**
     * Converts collection of integers into array.
     *
     * @param c Collection of integers.
     * @return Integer array.
     */
    public static long[] toLongArray(@Nullable Collection<Long> c) {
        if (c == null || c.isEmpty())
            return EMPTY_LONGS;

        long[] arr = new long[c.size()];

        int idx = 0;

        for (Long l : c)
            arr[idx++] = l;

        return arr;
    }

    /**
     * Converts array of longs into list.
     *
     * @param arr Array of longs.
     * @return List of longs.
     */
    public static List<Long> toLongList(@Nullable long[] arr) {
        if (arr == null || arr.length == 0)
            return Collections.emptyList();

        List<Long> ret = new ArrayList<>(arr.length);

        for (long l : arr)
            ret.add(l);

        return ret;
    }

    /**
     * Copies all elements from collection to array and asserts that
     * array is big enough to hold the collection. This method should
     * always be preferred to {@link Collection#toArray(Object[])}
     * method.
     *
     * @param c Collection to convert to array.
     * @param arr Array to populate.
     * @param <T> Element type.
     * @return Passed in array.
     */
    @SuppressWarnings({"MismatchedReadAndWriteOfArray"})
    public static <T> T[] toArray(Collection<? extends T> c, T[] arr) {
        T[] a = c.toArray(arr);

        assert a == arr;

        return arr;
    }

    /**
     * Returns array which is the union of two arrays
     * (array of elements contained in any of provided arrays).
     * <p/>
     * Note: arrays must be increasing.
     *
     * @param a First array.
     * @param aLen Length of prefix {@code a}.
     * @param b Second array.
     * @param bLen Length of prefix {@code b}.
     * @return Increasing array which is union of {@code a} and {@code b}.
     */
    @SuppressWarnings("IfMayBeConditional")
    public static int[] unique(int[] a, int aLen, int[] b, int bLen) {
        assert a != null;
        assert b != null;
        assert isIncreasingArray(a, aLen);
        assert isIncreasingArray(b, bLen);

        int[] res = new int[aLen + bLen];
        int resLen = 0;

        int i = 0;
        int j = 0;

        while (i < aLen && j < bLen) {
            if (a[i] == b[j])
                i++;
            else if (a[i] < b[j])
                res[resLen++] = a[i++];
            else
                res[resLen++] = b[j++];
        }

        while (i < aLen)
            res[resLen++] = a[i++];

        while (j < bLen)
            res[resLen++] = b[j++];

        return copyIfExceeded(res, resLen);
    }

    /**
     * Returns array which is the difference between two arrays
     * (array of elements contained in first array but not contained in second).
     * <p/>
     * Note: arrays must be increasing.
     *
     * @param a First array.
     * @param aLen Length of prefix {@code a}.
     * @param b Second array.
     * @param bLen Length of prefix {@code b}.
     * @return Increasing array which is difference between {@code a} and {@code b}.
     */
    @SuppressWarnings("IfMayBeConditional")
    public static int[] difference(int[] a, int aLen, int[] b, int bLen) {
        assert a != null;
        assert b != null;
        assert isIncreasingArray(a, aLen);
        assert isIncreasingArray(b, bLen);

        int[] res = new int[aLen];
        int resLen = 0;

        int i = 0;
        int j = 0;

        while (i < aLen && j < bLen) {
            if (a[i] == b[j])
                i++;
            else if (a[i] < b[j])
                res[resLen++] = a[i++];
            else
                j++;
        }

        while (i < aLen)
            res[resLen++] = a[i++];

        return copyIfExceeded(res, resLen);
    }

    /**
     * Checks if array prefix increases.
     *
     * @param arr Array.
     * @param len Prefix length.
     * @return {@code True} if {@code arr} from 0 to ({@code len} - 1) increases.
     */
    public static boolean isIncreasingArray(int[] arr, int len) {
        assert arr != null;
        assert 0 <= len && len <= arr.length;

        if (arr.length == 0)
            return true;

        for (int i = 1; i < len; i++) {
            if (arr[i - 1] >= arr[i])
                return false;
        }

        return true;
    }

    /**
     * Checks if array prefix do not decreases.
     *
     * @param arr Array.
     * @param len Prefix length.
     * @return {@code True} if {@code arr} from 0 to ({@code len} - 1) do not decreases.
     */
    public static boolean isNonDecreasingArray(int[] arr, int len) {
        assert arr != null;
        assert 0 <= len && len <= arr.length;

        if (arr.length == 0)
            return true;

        for (int i = 1; i < len; i++) {
            if (arr[i - 1] > arr[i])
                return false;
        }

        return true;
    }

    /**
     * Copies array only if array length greater than needed length.
     *
     * @param arr Array.
     * @param len Prefix length.
     * @return Old array if length of {@code arr} is equals to {@code len},
     *      otherwise copy of array.
     */
    public static int[] copyIfExceeded(int[] arr, int len) {
        assert arr != null;
        assert 0 <= len && len <= arr.length;

        return len == arr.length ? arr : Arrays.copyOf(arr, len);
    }

    /**
     *
     * @param t Tokenizer.
     * @param str Input string.
     * @param date Date.
     * @return Next token.
     * @throws IgniteCheckedException Thrown in case of any errors.
     */
    private static boolean checkNextToken(StringTokenizer t, String str, String date) throws IgniteCheckedException {
        try {
            if (t.nextToken().equals(str))
                return true;
            else
                throw new IgniteCheckedException("Invalid date format: " + date);
        }
        catch (NoSuchElementException ignored) {
            return false;
        }
    }

    /**
     *
     * @param str ISO date.
     * @return Calendar instance.
     * @throws IgniteCheckedException Thrown in case of any errors.
     */
    public static Calendar parseIsoDate(String str) throws IgniteCheckedException {
        StringTokenizer t = new StringTokenizer(str, "+-:.TZ", true);

        Calendar cal = Calendar.getInstance();
        cal.clear();

        try {
            if (t.hasMoreTokens())
                cal.set(Calendar.YEAR, Integer.parseInt(t.nextToken()));
            else
                return cal;

            if (checkNextToken(t, "-", str) && t.hasMoreTokens())
                cal.set(Calendar.MONTH, Integer.parseInt(t.nextToken()) - 1);
            else
                return cal;

            if (checkNextToken(t, "-", str) && t.hasMoreTokens())
                cal.set(Calendar.DAY_OF_MONTH, Integer.parseInt(t.nextToken()));
            else
                return cal;

            if (checkNextToken(t, "T", str) && t.hasMoreTokens())
                cal.set(Calendar.HOUR_OF_DAY, Integer.parseInt(t.nextToken()));
            else {
                cal.set(Calendar.HOUR_OF_DAY, 0);
                cal.set(Calendar.MINUTE, 0);
                cal.set(Calendar.SECOND, 0);
                cal.set(Calendar.MILLISECOND, 0);

                return cal;
            }

            if (checkNextToken(t, ":", str) && t.hasMoreTokens())
                cal.set(Calendar.MINUTE, Integer.parseInt(t.nextToken()));
            else {
                cal.set(Calendar.MINUTE, 0);
                cal.set(Calendar.SECOND, 0);
                cal.set(Calendar.MILLISECOND, 0);

                return cal;
            }

            if (!t.hasMoreTokens())
                return cal;

            String tok = t.nextToken();

            if (":".equals(tok)) { // Seconds.
                if (t.hasMoreTokens()) {
                    cal.set(Calendar.SECOND, Integer.parseInt(t.nextToken()));

                    if (!t.hasMoreTokens())
                        return cal;

                    tok = t.nextToken();

                    if (".".equals(tok)) {
                        String nt = t.nextToken();

                        while (nt.length() < 3)
                            nt += "0";

                        nt = nt.substring(0, 3); // Cut trailing chars.

                        cal.set(Calendar.MILLISECOND, Integer.parseInt(nt));

                        if (!t.hasMoreTokens())
                            return cal;

                        tok = t.nextToken();
                    }
                    else
                        cal.set(Calendar.MILLISECOND, 0);
                }
                else
                    throw new IgniteCheckedException("Invalid date format: " + str);
            }
            else {
                cal.set(Calendar.SECOND, 0);
                cal.set(Calendar.MILLISECOND, 0);
            }

            if (!"Z".equals(tok)) {
                if (!"+".equals(tok) && !"-".equals(tok))
                    throw new IgniteCheckedException("Invalid date format: " + str);

                boolean plus = "+".equals(tok);

                if (!t.hasMoreTokens())
                    throw new IgniteCheckedException("Invalid date format: " + str);

                tok = t.nextToken();

                int tzHour;
                int tzMin;

                if (tok.length() == 4) {
                    tzHour = Integer.parseInt(tok.substring(0, 2));
                    tzMin = Integer.parseInt(tok.substring(2, 4));
                }
                else {
                    tzHour = Integer.parseInt(tok);

                    if (checkNextToken(t, ":", str) && t.hasMoreTokens())
                        tzMin = Integer.parseInt(t.nextToken());
                    else
                        throw new IgniteCheckedException("Invalid date format: " + str);
                }

                if (plus)
                    cal.set(Calendar.ZONE_OFFSET, (tzHour * 60 + tzMin) * 60 * 1000);
                else
                    cal.set(Calendar.ZONE_OFFSET, -(tzHour * 60 + tzMin) * 60 * 1000);
            }
            else
                cal.setTimeZone(TimeZone.getTimeZone("GMT"));
        }
        catch (NumberFormatException ex) {
            throw new IgniteCheckedException("Invalid date format: " + str, ex);
        }

        return cal;
    }

    /**
     * Adds values to collection and returns the same collection to allow chaining.
     *
     * @param c Collection to add values to.
     * @param vals Values.
     * @param <V> Value type.
     * @return Passed in collection.
     */
    public static <V, C extends Collection<? super V>> C addAll(C c, V... vals) {
        Collections.addAll(c, vals);

        return c;
    }

    /**
     * Adds values to collection and returns the same collection to allow chaining.
     *
     * @param m Map to add entries to.
     * @param entries Entries.
     * @param <K> Key type.
     * @param <V> Value type.
     * @param <M> Map type.
     * @return Passed in collection.
     */
    public static <K, V, M extends Map<K, V>> M addAll(M m, Map.Entry<K, V>... entries) {
        for (Map.Entry<K, V> e : entries)
            m.put(e.getKey(), e.getValue());

        return m;
    }

    /**
     * Adds values to collection and returns the same collection to allow chaining.
     *
     * @param m Map to add entries to.
     * @param entries Entries.
     * @param <K> Key type.
     * @param <V> Value type.
     * @param <M> Map type.
     * @return Passed in collection.
     */
    public static <K, V, M extends Map<K, V>> M addAll(M m, IgniteBiTuple<K, V>... entries) {
        for (IgniteBiTuple<K, V> t : entries)
            m.put(t.get1(), t.get2());

        return m;
    }

    /**
     * Utility method creating {@link JMException} with given cause.
     *
     * @param e Cause exception.
     * @return Newly created {@link JMException}.
     */
    public static JMException jmException(Throwable e) {
        JMException x = new JMException();

        x.initCause(e);

        return x;
    }

    /**
     * Unwraps closure exceptions.
     *
     * @param t Exception.
     * @return Unwrapped exception.
     */
    public static Exception unwrap(Throwable t) {
        assert t != null;

        while (true) {
            if (t instanceof Error)
                throw (Error)t;

            if (t instanceof GridClosureException) {
                t = ((GridClosureException)t).unwrap();

                continue;
            }

            return (Exception)t;
        }
    }

    /**
     * Casts this throwable as {@link IgniteCheckedException}. Creates wrapping
     * {@link IgniteCheckedException}, if needed.
     *
     * @param t Throwable to cast.
     * @return Grid exception.
     */
    public static IgniteCheckedException cast(Throwable t) {
        assert t != null;

        while (true) {
            if (t instanceof Error)
                throw (Error)t;

            if (t instanceof GridClosureException) {
                t = ((GridClosureException)t).unwrap();

                continue;
            }

            if (t instanceof IgniteCheckedException)
                return (IgniteCheckedException)t;

            if (!(t instanceof IgniteException) || t.getCause() == null)
                return new IgniteCheckedException(t);

            assert t.getCause() != null; // ...and it is IgniteException.

            t = t.getCause();
        }
    }

    /**
     * Parses passed string with specified date.
     *
     * @param src String to parse.
     * @param ptrn Pattern.
     * @return Parsed date.
     * @throws java.text.ParseException If exception occurs while parsing.
     */
    public static Date parse(String src, String ptrn) throws java.text.ParseException {
        java.text.DateFormat format = new java.text.SimpleDateFormat(ptrn);

        return format.parse(src);
    }

    /**
     * Checks if class loader is an internal P2P class loader.
     *
     * @param o Object to check.
     * @return {@code True} if P2P class loader.
     */
    public static boolean p2pLoader(Object o) {
        return o != null && p2pLoader(o.getClass().getClassLoader());
    }

    /**
     * Checks if class loader is an internal P2P class loader.
     *
     * @param ldr Class loader to check.
     * @return {@code True} if P2P class loader.
     */
    public static boolean p2pLoader(ClassLoader ldr) {
        return ldr instanceof GridDeploymentInfo;
    }

    /**
     * Formats passed date with specified pattern.
     *
     * @param date Date to format.
     * @param ptrn Pattern.
     * @return Formatted date.
     */
    public static String format(Date date, String ptrn) {
        java.text.DateFormat format = new java.text.SimpleDateFormat(ptrn);

        return format.format(date);
    }

    /**
     * @param ctx Kernal context.
     * @return Closure that converts node ID to a node.
     */
    public static IgniteClosure<UUID, ClusterNode> id2Node(final GridKernalContext ctx) {
        assert ctx != null;

        return new C1<UUID, ClusterNode>() {
            @Nullable @Override public ClusterNode apply(UUID id) {
                return ctx.discovery().node(id);
            }
        };
    }

    /**
     * Dumps stack for given thread.
     *
     * @param t Thread to dump stack for.
     *
     * @deprecated Calls to this method should never be committed to master.
     */
    @SuppressWarnings("deprecation")
    @Deprecated
    public static void dumpStack(Thread t) {
        dumpStack(t, System.err);
    }

    /**
     * Dumps stack for given thread.
     *
     * @param t Thread to dump stack for.
     * @param s {@code PrintStream} to use for output.
     *
     * @deprecated Calls to this method should never be committed to master.
     */
    @SuppressWarnings({"SynchronizationOnLocalVariableOrMethodParameter"})
    @Deprecated
    public static void dumpStack(Thread t, PrintStream s) {
        synchronized (s) {
            s.println("Dumping stack trace for thread: " + t);

            for (StackTraceElement trace : t.getStackTrace())
                s.println("\tat " + trace);
        }
    }

    /**
     * Checks if object is a primitive array.
     *
     * @param obj Object to check.
     * @return {@code True} if Object is primitive array.
     */
    public static boolean isPrimitiveArray(Object obj) {
        Class<?> cls = obj.getClass();

        return cls.isArray() && cls.getComponentType().isPrimitive();
    }

    /**
     * @param cls Class.
     * @return {@code True} if given class represents a primitive or a primitive wrapper class.
     *
     */
    public static boolean isPrimitiveOrWrapper(Class<?> cls) {
        return cls.isPrimitive() ||
            Boolean.class.equals(cls) ||
            Byte.class.equals(cls) ||
            Character.class.equals(cls) ||
            Short.class.equals(cls) ||
            Integer.class.equals(cls) ||
            Long.class.equals(cls) ||
            Float.class.equals(cls) ||
            Double.class.equals(cls) ||
            Void.class.equals(cls);
    }

    /**
     * Awaits for condition.
     *
     * @param cond Condition to await for.
     * @throws IgniteInterruptedCheckedException Wrapped {@link InterruptedException}
     */
    public static void await(Condition cond) throws IgniteInterruptedCheckedException {
        try {
            cond.await();
        }
        catch (InterruptedException e) {
            Thread.currentThread().interrupt();

            throw new IgniteInterruptedCheckedException(e);
        }
    }

    /**
     * Awaits for condition.
     *
     * @param cond Condition to await for.
     * @param time The maximum time to wait,
     * @param unit The unit of the {@code time} argument.
     * @return {@code false} if the waiting time detectably elapsed before return from the method, else {@code true}
     * @throws IgniteInterruptedCheckedException Wrapped {@link InterruptedException}
     */
    public static boolean await(Condition cond, long time, TimeUnit unit) throws IgniteInterruptedCheckedException {
        try {
            return cond.await(time, unit);
        }
        catch (InterruptedException e) {
            Thread.currentThread().interrupt();

            throw new IgniteInterruptedCheckedException(e);
        }
    }

    /**
     * Awaits for the latch.
     *
     * @param latch Latch to wait for.
     * @throws IgniteInterruptedCheckedException Wrapped {@link InterruptedException}.
     */
    public static void await(CountDownLatch latch) throws IgniteInterruptedCheckedException {
        try {
            if (latch.getCount() > 0)
                latch.await();
        }
        catch (InterruptedException e) {
            Thread.currentThread().interrupt();

            throw new IgniteInterruptedCheckedException(e);
        }
    }

    /**
     * Awaits for the latch.
     *
     * @param latch Latch to wait for.
     * @param timeout Maximum time to wait.
     * @param unit Time unit for timeout.
     * @return {@code True} if the count reached zero and {@code false}
     *      if the waiting time elapsed before the count reached zero.
     * @throws IgniteInterruptedCheckedException Wrapped {@link InterruptedException}.
     */
    public static boolean await(CountDownLatch latch, long timeout, TimeUnit unit)
        throws IgniteInterruptedCheckedException {
        try {
            return latch.await(timeout, unit);
        }
        catch (InterruptedException e) {
            Thread.currentThread().interrupt();

            throw new IgniteInterruptedCheckedException(e);
        }
    }

    /**
     * Awaits for the latch until it is counted down,
     * ignoring interruptions.
     * <p>
     * If calling thread was interrupted, interrupted status will be
     * recovered prior to return.
     *
     * @param latch Latch to wait for.
     */
    public static void awaitQuiet(CountDownLatch latch) {
        boolean interrupted = false;

        while (true) {
            try {
                latch.await();

                break;
            }
            catch (InterruptedException ignored) {
                interrupted = true;
            }
        }

        if (interrupted)
            Thread.currentThread().interrupt();
    }

    /**
     * Awaits for the barrier ignoring interruptions.
     * <p>
     * If calling thread was interrupted, interrupted status will be recovered prior to return. If the barrier is
     * already broken, return immediately without throwing any exceptions.
     *
     * @param barrier Barrier to wait for.
     */
    public static void awaitQuiet(CyclicBarrier barrier) {
        boolean interrupted = false;

        while (true) {
            try {
                barrier.await();

                break;
            }
            catch (InterruptedException ignored) {
                interrupted = true;
            }
            catch (BrokenBarrierException ignored) {
                break;
            }
        }

        if (interrupted)
            Thread.currentThread().interrupt();
    }

    /**
     * Sleeps for given number of milliseconds.
     *
     * @param ms Time to sleep.
     * @throws IgniteInterruptedCheckedException Wrapped {@link InterruptedException}.
     */
    public static void sleep(long ms) throws IgniteInterruptedCheckedException {
        try {
            Thread.sleep(ms);
        }
        catch (InterruptedException e) {
            Thread.currentThread().interrupt();

            throw new IgniteInterruptedCheckedException(e);
        }
    }

    /**
     * Joins worker.
     *
     * @param w Worker.
     * @throws IgniteInterruptedCheckedException Wrapped {@link InterruptedException}.
     */
    public static void join(GridWorker w) throws IgniteInterruptedCheckedException {
        try {
            if (w != null)
                w.join();
        }
        catch (InterruptedException e) {
            Thread.currentThread().interrupt();

            throw new IgniteInterruptedCheckedException(e);
        }
    }

    /**
     * Gets result from the given future with right exception handling.
     *
     * @param fut Future.
     * @return Future result.
     * @throws IgniteCheckedException If failed.
     */
    public static <T> T get(Future<T> fut) throws IgniteCheckedException {
        try {
            return fut.get();
        }
        catch (ExecutionException e) {
            throw new IgniteCheckedException(e.getCause());
        }
        catch (InterruptedException e) {
            Thread.currentThread().interrupt();

            throw new IgniteInterruptedCheckedException(e);
        }
        catch (CancellationException e) {
            throw new IgniteCheckedException(e);
        }
    }

    /**
     * Joins thread.
     *
     * @param t Thread.
     * @throws org.apache.ignite.internal.IgniteInterruptedCheckedException Wrapped {@link InterruptedException}.
     */
    public static void join(Thread t) throws IgniteInterruptedCheckedException {
        try {
            t.join();
        }
        catch (InterruptedException e) {
            Thread.currentThread().interrupt();

            throw new IgniteInterruptedCheckedException(e);
        }
    }

    /**
     * Acquires a permit from provided semaphore.
     *
     * @param sem Semaphore.
     * @throws org.apache.ignite.internal.IgniteInterruptedCheckedException Wrapped {@link InterruptedException}.
     */
    public static void acquire(Semaphore sem) throws IgniteInterruptedCheckedException {
        try {
            sem.acquire();
        }
        catch (InterruptedException e) {
            Thread.currentThread().interrupt();

            throw new IgniteInterruptedCheckedException(e);
        }
    }

    /**
     * Gets cache attributes for the node.
     *
     * @param n Node to get cache attributes for.
     * @return Array of cache attributes for the node.
     */
    public static GridCacheAttributes[] cacheAttributes(ClusterNode n) {
        return n.attribute(ATTR_CACHE);
    }

    /**
     * Checks if given node has near cache enabled for the specified
     * partitioned cache.
     *
     * @param n Node.
     * @param cacheName Cache name.
     * @return {@code true} if given node has near cache enabled for the
     *      specified partitioned cache.
     */
    public static boolean hasNearCache(ClusterNode n, String cacheName) {
        GridCacheAttributes[] caches = n.attribute(ATTR_CACHE);

        if (caches != null)
            for (GridCacheAttributes attrs : caches)
                if (F.eq(cacheName, attrs.cacheName()))
                    return attrs.nearCacheEnabled();

        return false;
    }

    /**
     * Adds listener to asynchronously log errors.
     *
     * @param f Future to listen to.
     * @param log Logger.
     */
    public static void asyncLogError(IgniteInternalFuture<?> f, final IgniteLogger log) {
        if (f != null)
            f.listen(new CI1<IgniteInternalFuture<?>>() {
                @Override public void apply(IgniteInternalFuture<?> f) {
                    try {
                        f.get();
                    }
                    catch (IgniteCheckedException e) {
                        U.error(log, "Failed to execute future: " + f, e);
                    }
                }
            });
    }

    /**
     * Converts collection of nodes to collection of node IDs.
     *
     * @param nodes Nodes.
     * @return Node IDs.
     */
    public static Collection<UUID> nodeIds(@Nullable Collection<? extends ClusterNode> nodes) {
        return F.viewReadOnly(nodes, F.node2id());
    }

    /**
     * Converts collection of Grid instances to collection of node IDs.
     *
     * @param grids Grids.
     * @return Node IDs.
     */
    public static Collection<UUID> gridIds(@Nullable Collection<? extends Ignite> grids) {
        return F.viewReadOnly(grids, new C1<Ignite, UUID>() {
            @Override public UUID apply(Ignite g) {
                return g.cluster().localNode().id();
            }
        });
    }

    /**
     * Converts collection of Grid instances to collection of grid names.
     *
     * @param grids Grids.
     * @return Grid names.
     */
    public static Collection<String> grids2names(@Nullable Collection<? extends Ignite> grids) {
        return F.viewReadOnly(grids, new C1<Ignite, String>() {
            @Override public String apply(Ignite g) {
                return g.name();
            }
        });
    }

    /**
     * Converts collection of grid nodes to collection of grid names.
     *
     * @param nodes Nodes.
     * @return Grid names.
     */
    public static Collection<String> nodes2names(@Nullable Collection<? extends ClusterNode> nodes) {
        return F.viewReadOnly(nodes, new C1<ClusterNode, String>() {
            @Override public String apply(ClusterNode n) {
                return G.ignite(n.id()).name();
            }
        });
    }

    /**
     * Adds cause to the end of cause chain.
     *
     * @param e Error to add cause to.
     * @param cause Cause to add.
     * @param log Logger to log failure when cause can not be added.
     * @return {@code True} if cause was added.
     */
    public static boolean addLastCause(@Nullable Throwable e, @Nullable Throwable cause, IgniteLogger log) {
        if (e == null || cause == null)
            return false;

        for (Throwable t = e; t != null; t = t.getCause()) {
            if (t == cause)
                return false;

            if (t.getCause() == null || t.getCause() == t) {
                try {
                    t.initCause(cause);
                }
                catch (IllegalStateException ignored) {
                    error(log, "Failed to add cause to the end of cause chain (cause is printed here but will " +
                        "not be propagated to callee): " + e,
                        "Failed to add cause to the end of cause chain: " + e, cause);
                }

                return true;
            }
        }

        return false;
    }

    /**
     * @return {@code line.separator} system property.
     */
    public static String nl() {
        return NL;
    }

    /**
     * Initializes logger into/from log reference passed in.
     *
     * @param ctx Context.
     * @param logRef Log reference.
     * @param obj Object to get logger for.
     * @return Logger for the object.
     */
    public static IgniteLogger logger(GridKernalContext ctx, AtomicReference<IgniteLogger> logRef, Object obj) {
        IgniteLogger log = logRef.get();

        if (log == null) {
            logRef.compareAndSet(null, ctx.log(obj.getClass()));

            log = logRef.get();
        }

        return log;
    }

    /**
     * Initializes logger into/from log reference passed in.
     *
     * @param ctx Context.
     * @param logRef Log reference.
     * @param cls Class to get logger for.
     * @return Logger for the object.
     */
    public static IgniteLogger logger(GridKernalContext ctx, AtomicReference<IgniteLogger> logRef, Class<?> cls) {
        IgniteLogger log = logRef.get();

        if (log == null) {
            logRef.compareAndSet(null, ctx.log(cls));

            log = logRef.get();
        }

        return log;
    }

    /**
     * @param hash Hash code of the object to put.
     * @param concurLvl Concurrency level.
     * @return Segment index.
     */
    public static int concurrentMapSegment(int hash, int concurLvl) {
        hash += (hash <<  15) ^ 0xffffcd7d;
        hash ^= (hash >>> 10);
        hash += (hash <<   3);
        hash ^= (hash >>>  6);
        hash += (hash <<   2) + (hash << 14);

        int shift = 0;
        int size = 1;

        while (size < concurLvl) {
            ++shift;
            size <<= 1;
        }

        int segmentShift = 32 - shift;
        int segmentMask = size - 1;

        return (hash >>> segmentShift) & segmentMask;
    }

    /**
     * @param map Map.
     */
    public static <K, V> void printConcurrentHashMapInfo(ConcurrentHashMap<K, V> map) {
        assert map != null;

        Object[] segs = field(map, "segments");

        X.println("Concurrent map stats [identityHash= " + System.identityHashCode(map) +
            ", segsCnt=" + segs.length + ']');

        int emptySegsCnt = 0;

        int totalCollisions = 0;

        for (int i = 0; i < segs.length; i++) {
            int segCnt = IgniteUtils.<Integer>field(segs[i], "count");

            if (segCnt == 0) {
                emptySegsCnt++;

                continue;
            }

            Object[] tab = field(segs[i], "table");

            int tabLen = tab.length;

            X.println("    Segment-" + i + " [count=" + segCnt + ", len=" + tabLen + ']');

            // Group buckets by entries count.
            Map<Integer, Integer> bucketsStats = new TreeMap<>();

            for (Object entry : tab) {
                int cnt = 0;

                while (entry != null) {
                    cnt++;

                    entry = field(entry, "next");
                }

                Integer bucketCnt = bucketsStats.get(cnt);

                if (bucketCnt == null)
                    bucketCnt = 0;

                bucketCnt++;

                bucketsStats.put(cnt, bucketCnt);

                if (cnt > 1)
                    totalCollisions += (cnt - 1);
            }

            for (Map.Entry<Integer, Integer> e : bucketsStats.entrySet())
                X.println("        Buckets with count " + e.getKey() + ": " + e.getValue());
        }

        X.println("    Map summary [emptySegs=" + emptySegsCnt + ", collisions=" + totalCollisions + ']');
    }

    /**
     * Gets field value.
     *
     * @param obj Object.
     * @param fieldName Field name.
     * @return Field value.
     */
    public static <T> T field(Object obj, String fieldName) {
        assert obj != null;
        assert fieldName != null;

        try {
            for (Class cls = obj.getClass(); cls != Object.class; cls = cls.getSuperclass()) {
                for (Field field : cls.getDeclaredFields()) {
                    if (field.getName().equals(fieldName)) {
                        boolean accessible = field.isAccessible();

                        field.setAccessible(true);

                        T val = (T)field.get(obj);

                        if (!accessible)
                            field.setAccessible(false);

                        return val;
                    }
                }
            }
        }
        catch (Exception e) {
            throw new IgniteException("Failed to get field value [fieldName=" + fieldName + ", obj=" + obj + ']',
                e);
        }

        throw new IgniteException("Failed to get field value [fieldName=" + fieldName + ", obj=" + obj + ']');
    }

    /**
     * Gets field value.
     *
     * @param cls Class.
     * @param fieldName Field name.
     * @return Field value.
     * @throws IgniteCheckedException If static field with given name cannot be retreived.
     */
    public static <T> T field(Class<?> cls, String fieldName) throws IgniteCheckedException {
        assert cls != null;
        assert fieldName != null;

        try {
            for (Class c = cls; cls != Object.class; cls = cls.getSuperclass()) {
                for (Field field : c.getDeclaredFields()) {
                    if (field.getName().equals(fieldName)) {
                        if (!Modifier.isStatic(field.getModifiers()))
                            throw new IgniteCheckedException("Failed to get class field (field is not static) [cls=" +
                                cls + ", fieldName=" + fieldName + ']');

                        boolean accessible = field.isAccessible();

                        T val;

                        try {
                            field.setAccessible(true);

                            val = (T)field.get(null);
                        }
                        finally {
                            if (!accessible)
                                field.setAccessible(false);
                        }

                        return val;
                    }
                }
            }
        }
        catch (Exception e) {
            throw new IgniteCheckedException("Failed to get field value [fieldName=" + fieldName + ", cls=" + cls + ']',
                e);
        }

        throw new IgniteCheckedException("Failed to get field value (field was not found) [fieldName=" + fieldName +
            ", cls=" + cls + ']');
    }

    /**
     * Invokes method.
     *
     * @param cls Object.
     * @param obj Object.
     * @param mtdName Field name.
     * @param params Parameters.
     * @return Field value.
     * @throws IgniteCheckedException If static field with given name cannot be retreived.
     */
    public static <T> T invoke(@Nullable Class<?> cls, @Nullable Object obj, String mtdName,
        Object... params) throws IgniteCheckedException {
        assert cls != null || obj != null;
        assert mtdName != null;

        try {
            for (Class<?> c = cls != null ? cls : obj.getClass(); cls != Object.class; cls = cls.getSuperclass()) {
                Method mtd = null;

                for (Method declaredMtd : c.getDeclaredMethods()) {
                    if (declaredMtd.getName().equals(mtdName)) {
                        if (mtd == null)
                            mtd = declaredMtd;
                        else
                            throw new IgniteCheckedException("Failed to invoke (ambigous method name) [mtdName=" +
                                mtdName + ", cls=" + cls + ']');
                    }
                }

                if (mtd == null)
                    continue;

                boolean accessible = mtd.isAccessible();

                T res;

                try {
                    mtd.setAccessible(true);

                    res = (T)mtd.invoke(obj, params);
                }
                finally {
                    if (!accessible)
                        mtd.setAccessible(false);
                }

                return res;
            }
        }
        catch (Exception e) {
            throw new IgniteCheckedException("Failed to invoke [mtdName=" + mtdName + ", cls=" + cls + ']',
                e);
        }

        throw new IgniteCheckedException("Failed to invoke (method was not found) [mtdName=" + mtdName +
            ", cls=" + cls + ']');
    }

    /**
     * Invokes method.
     *
     * @param cls Object.
     * @param obj Object.
     * @param mtdName Field name.
     * @param paramTypes Parameter types.
     * @param params Parameters.
     * @return Field value.
     * @throws IgniteCheckedException If static field with given name cannot be retreived.
     */
    public static <T> T invoke(@Nullable Class<?> cls, @Nullable Object obj, String mtdName,
        Class[] paramTypes, Object... params) throws IgniteCheckedException {
        assert cls != null || obj != null;
        assert mtdName != null;

        try {
            for (Class<?> c = cls != null ? cls : obj.getClass(); cls != Object.class; cls = cls.getSuperclass()) {
                Method mtd;

                try {
                    mtd = c.getDeclaredMethod(mtdName, paramTypes);
                }
                catch (NoSuchMethodException ignored) {
                    continue;
                }

                boolean accessible = mtd.isAccessible();

                T res;

                try {
                    mtd.setAccessible(true);

                    res = (T)mtd.invoke(obj, params);
                }
                finally {
                    if (!accessible)
                        mtd.setAccessible(false);
                }

                return res;
            }
        }
        catch (Exception e) {
            throw new IgniteCheckedException("Failed to invoke [mtdName=" + mtdName + ", cls=" + cls + ']',
                e);
        }

        throw new IgniteCheckedException("Failed to invoke (method was not found) [mtdName=" + mtdName +
            ", cls=" + cls + ']');
    }

    /**
     * Gets property value.
     *
     * @param obj Object.
     * @param propName Property name.
     * @return Field value.
     */
    public static <T> T property(Object obj, String propName) {
        assert obj != null;
        assert propName != null;

        try {
            Method m;

            try {
                m = obj.getClass().getMethod("get" + capitalFirst(propName));
            }
            catch (NoSuchMethodException ignored) {
                m = obj.getClass().getMethod("is" + capitalFirst(propName));
            }

            assert F.isEmpty(m.getParameterTypes());

            boolean accessible = m.isAccessible();

            try {
                m.setAccessible(true);

                return (T)m.invoke(obj);
            }
            finally {
                m.setAccessible(accessible);
            }
        }
        catch (Exception e) {
            throw new IgniteException(
                "Failed to get property value [property=" + propName + ", obj=" + obj + ']', e);
        }
    }

    /**
     * Gets static field value.
     *
     * @param cls Class.
     * @param fieldName Field name.
     * @return Field value.
     * @throws IgniteCheckedException If failed.
     */
    public static <T> T staticField(Class<?> cls, String fieldName) throws IgniteCheckedException {
        assert cls != null;
        assert fieldName != null;

        try {
            for (Field field : cls.getDeclaredFields())
                if (field.getName().equals(fieldName)) {
                    boolean accessible = field.isAccessible();

                    if (!accessible)
                        field.setAccessible(true);

                    T val = (T)field.get(null);

                    if (!accessible)
                        field.setAccessible(false);

                    return val;
                }
        }
        catch (Exception e) {
            throw new IgniteCheckedException("Failed to get field value [fieldName=" + fieldName + ", cls=" + cls + ']', e);
        }

        throw new IgniteCheckedException("Failed to get field value [fieldName=" + fieldName + ", cls=" + cls + ']');
    }

    /**
     * Capitalizes the first character of the given string.
     *
     * @param str String.
     * @return String with capitalized first character.
     */
    private static String capitalFirst(@Nullable String str) {
        return str == null ? null :
            str.isEmpty() ? "" : Character.toUpperCase(str.charAt(0)) + str.substring(1);
    }

    /**
     * Checks whether property is one added by Visor when node is started via remote SSH session.
     *
     * @param name Property name to check.
     * @return {@code True} if property is Visor node startup property, {@code false} otherwise.
     */
    public static boolean isVisorNodeStartProperty(String name) {
        return IGNITE_SSH_HOST.equals(name) || IGNITE_SSH_USER_NAME.equals(name);
    }

    /**
     * Checks whether property is one required by Visor to work correctly.
     *
     * @param name Property name to check.
     * @return {@code True} if property is required by Visor, {@code false} otherwise.
     */
    public static boolean isVisorRequiredProperty(String name) {
        return "java.version".equals(name) || "java.vm.name".equals(name) || "os.arch".equals(name) ||
            "os.name".equals(name) || "os.version".equals(name);
    }

    /**
     * Adds no-op logger to remove no-appender warning.
     *
     * @return Tuple with root log and no-op appender instances. No-op appender can be {@code null}
     *      if it did not found in classpath. Notice that in this case logging is not suppressed.
     * @throws IgniteCheckedException In case of failure to add no-op logger for Log4j.
     */
    public static IgniteBiTuple<Object, Object> addLog4jNoOpLogger() throws IgniteCheckedException {
        Object rootLog;
        Object nullApp;

        try {
            // Add no-op logger to remove no-appender warning.
            Class<?> logCls = Class.forName("org.apache.log4j.Logger");

            rootLog = logCls.getMethod("getRootLogger").invoke(logCls);

            try {
                nullApp = Class.forName("org.apache.log4j.varia.NullAppender").newInstance();
            }
            catch (ClassNotFoundException ignore) {
                // Can't found log4j no-op appender in classpath (for example, log4j was added through
                // log4j-over-slf4j library. No-appender warning will not be suppressed.
                return new IgniteBiTuple<>(rootLog, null);
            }

            Class appCls = Class.forName("org.apache.log4j.Appender");

            rootLog.getClass().getMethod("addAppender", appCls).invoke(rootLog, nullApp);
        }
        catch (Exception e) {
            throw new IgniteCheckedException("Failed to add no-op logger for Log4j.", e);
        }

        return new IgniteBiTuple<>(rootLog, nullApp);
    }

    /**
     * Removes previously added no-op logger via method {@link #addLog4jNoOpLogger}.
     *
     * @param t Tuple with root log and null appender instances.
     * @throws IgniteCheckedException In case of failure to remove previously added no-op logger for Log4j.
     */
    public static void removeLog4jNoOpLogger(IgniteBiTuple<Object, Object> t) throws IgniteCheckedException {
        Object rootLog = t.get1();
        Object nullApp = t.get2();

        if (nullApp == null)
            return;

        try {
            Class appenderCls = Class.forName("org.apache.log4j.Appender");

            rootLog.getClass().getMethod("removeAppender", appenderCls).invoke(rootLog, nullApp);
        }
        catch (Exception e) {
            throw new IgniteCheckedException("Failed to remove previously added no-op logger for Log4j.", e);
        }
    }

    /**
     * Adds no-op console handler for root java logger.
     *
     * @return Removed handlers.
     */
    public static Collection<Handler> addJavaNoOpLogger() {
        Collection<Handler> savedHnds = new ArrayList<>();

        Logger log = Logger.getLogger("");

        for (Handler h : log.getHandlers()) {
            log.removeHandler(h);

            savedHnds.add(h);
        }

        ConsoleHandler hnd = new ConsoleHandler();

        hnd.setLevel(Level.OFF);

        log.addHandler(hnd);

        return savedHnds;
    }

    /**
     * Removes previously added no-op handler for root java logger.
     *
     * @param rmvHnds Previously removed handlers.
     */
    public static void removeJavaNoOpLogger(Collection<Handler> rmvHnds) {
        Logger log = Logger.getLogger("");

        for (Handler h : log.getHandlers())
            log.removeHandler(h);

        if (!F.isEmpty(rmvHnds)) {
            for (Handler h : rmvHnds)
                log.addHandler(h);
        }
    }

    /**
     * Attaches node ID to log file name.
     *
     * @param nodeId Node ID.
     * @param fileName File name.
     * @return File name with node ID.
     */
    @SuppressWarnings("IfMayBeConditional")
    public static String nodeIdLogFileName(UUID nodeId, String fileName) {
        assert nodeId != null;
        assert fileName != null;

        fileName = GridFilenameUtils.separatorsToSystem(fileName);

        int dot = fileName.lastIndexOf('.');

        if (dot < 0 || dot == fileName.length() - 1)
            return fileName + '-' + U.id8(nodeId);
        else
            return fileName.substring(0, dot) + '-' + U.id8(nodeId) + fileName.substring(dot);
    }

    /**
     * Substitutes log directory with a custom one.
     *
     * @param dir Directory.
     * @param fileName Original path.
     * @return New path.
     */
    public static String customDirectoryLogFileName(@Nullable String dir, String fileName) {
        assert fileName != null;

        if (dir == null)
            return fileName;

        int sep = fileName.lastIndexOf(File.separator);

        return dir + (sep < 0 ? File.separator + fileName : fileName.substring(sep));
    }

    /**
     * Creates string for log output.
     *
     * @param msg Message to start string.
     * @param args Even length array where the odd elements are parameter names
     *      and even elements are parameter values.
     * @return Log message, formatted as recommended by Ignite guidelines.
     */
    public static String fl(String msg, Object... args) {
        assert args.length % 2 == 0;

        StringBuilder sb = new StringBuilder(msg);

        if (args.length > 0) {
            sb.append(" [");

            for (int i = 0; i < args.length / 2; i++) {
                sb.append(args[ i * 2]).append('=').append(args[i * 2 + 1]);
                sb.append(", ");
            }

            sb.delete(sb.length() - 2, sb.length());
            sb.append(']');
        }

        return sb.toString();
    }

    /**
     * Gets absolute value for integer. If integer is {@link Integer#MIN_VALUE}, then {@code 0} is returned.
     *
     * @param i Integer.
     * @return Absolute value.
     */
    public static int safeAbs(int i) {
        i = Math.abs(i);

        return i < 0 ? 0 : i;
    }

    /**
     * Gets wrapper class for a primitive type.
     *
     * @param cls Class. If {@code null}, method is no-op.
     * @return Wrapper class or original class if it is non-primitive.
     */
    @Nullable public static Class<?> box(@Nullable Class<?> cls) {
        if (cls == null)
            return null;

        Class<?> boxed = boxedClsMap.get(cls);

        return boxed != null ? boxed : cls;
    }

    /**
     * Gets class for provided name. Accepts primitive types names.
     *
     * @param clsName Class name.
     * @param ldr Class loader.
     * @return Class.
     * @throws ClassNotFoundException If class not found.
     */
    public static Class<?> forName(String clsName, @Nullable ClassLoader ldr) throws ClassNotFoundException {
        assert clsName != null;

        Class<?> cls = primitiveMap.get(clsName);

        if (cls != null)
            return cls;

        if (ldr == null)
            ldr = gridClassLoader;

        ConcurrentMap<String, Class> ldrMap = classCache.get(ldr);

        if (ldrMap == null) {
            ConcurrentMap<String, Class> old = classCache.putIfAbsent(ldr, ldrMap = new ConcurrentHashMap8<>());

            if (old != null)
                ldrMap = old;
        }

        cls = ldrMap.get(clsName);

        if (cls == null) {
            Class old = ldrMap.putIfAbsent(clsName, cls = Class.forName(clsName, true, ldr));

            if (old != null)
                cls = old;
        }

        return cls;
    }

    /**
     * Clears class cache for provided loader.
     *
     * @param ldr Class loader.
     */
    public static void clearClassCache(ClassLoader ldr) {
        classCache.remove(ldr);
    }

    /**
     * Completely clears class cache.
     */
    public static void clearClassCache() {
        classCache.clear();
    }

    /**
     * Applies a supplemental hash function to a given hashCode, which
     * defends against poor quality hash functions.  This is critical
     * because ConcurrentHashMap uses power-of-two length hash tables,
     * that otherwise encounter collisions for hashCodes that do not
     * differ in lower or upper bits.
     * <p>
     * This function has been taken from Java 8 ConcurrentHashMap with
     * slightly modifications.
     *
     * @param h Value to hash.
     * @return Hash value.
     */
    public static int hash(int h) {
        // Apply base step of MurmurHash; see http://code.google.com/p/smhasher/
        // Despite two multiplies, this is often faster than others
        // with comparable bit-spread properties.
        h ^= h >>> 16;
        h *= 0x85ebca6b;
        h ^= h >>> 13;
        h *= 0xc2b2ae35;

        return (h >>> 16) ^ h;
    }

    /**
     * Applies a supplemental hash function to a given hashCode, which
     * defends against poor quality hash functions.  This is critical
     * because ConcurrentHashMap uses power-of-two length hash tables,
     * that otherwise encounter collisions for hashCodes that do not
     * differ in lower or upper bits.
     * <p>
     * This function has been taken from Java 8 ConcurrentHashMap with
     * slightly modifications.
     *
     * @param key Value to hash.
     * @return Hash value.
     */
    public static int hash(Object key) {
        return hash(key.hashCode());
    }

    /**
     * @return PID of the current JVM or {@code -1} if it can't be determined.
     */
    public static int jvmPid() {
        // Should be something like this: 1160@mbp.local
        String name = ManagementFactory.getRuntimeMXBean().getName();

        try {
            int idx = name.indexOf('@');

            return idx > 0 ? Integer.parseInt(name.substring(0, idx)) : -1;
        }
        catch (NumberFormatException ignored) {
            return -1;
        }
    }

    /**
     * @return Input arguments passed to the JVM which does not include the arguments to the <tt>main</tt> method.
     */
    public static List<String> jvmArgs() {
        return ManagementFactory.getRuntimeMXBean().getInputArguments();
    }

    /**
     * As long as array copying uses JVM-private API, which is not guaranteed
     * to be available on all JVM, this method should be called to ensure
     * logic could work properly.
     *
     * @return {@code True} if unsafe copying can work on the current JVM or
     *      {@code false} if it can't.
     */
    @SuppressWarnings("TypeParameterExtendsFinalClass")
    private static boolean unsafeByteArrayCopyAvailable() {
        try {
            Class<? extends Unsafe> unsafeCls = UNSAFE.getClass();

            unsafeCls.getMethod("copyMemory", Object.class, long.class, Object.class, long.class, long.class);

            return true;
        }
        catch (Throwable ignored) {
            return false;
        }
    }

    /**
     * @param src Buffer to copy from (length included).
     * @param off Offset in source buffer.
     * @param resBuf Result buffer.
     * @param resOff Result offset.
     * @param len Length.
     * @return Number of bytes overwritten in {@code bytes} array.
     */
    public static int arrayCopy(byte[] src, int off, byte[] resBuf, int resOff, int len) {
        assert resBuf.length >= resOff + len;

        if (UNSAFE_BYTE_ARR_CP)
            UNSAFE.copyMemory(src, BYTE_ARRAY_DATA_OFFSET + off, resBuf, BYTE_ARRAY_DATA_OFFSET + resOff, len);
        else
            System.arraycopy(src, off, resBuf, resOff, len);

        return resOff + len;
    }

    /**
     * @param addrs Node's addresses.
     * @param port Port discovery number.
     * @return A string compatible with {@link org.apache.ignite.cluster.ClusterNode#consistentId()} requirements.
     */
    public static String consistentId(Collection<String> addrs, int port) {
        assert !F.isEmpty(addrs);

        StringBuilder sb = new StringBuilder();

        for (String addr : addrs)
            sb.append(addr).append(',');

        sb.delete(sb.length() - 1, sb.length());

        sb.append(':').append(port);

        return sb.toString();
    }

    /**
     * @param obj Object.
     * @return {@code True} if given object has overridden equals and hashCode method.
     */
    public static boolean overridesEqualsAndHashCode(Object obj) {
        try {
            Class<?> cls = obj.getClass();

            return !Object.class.equals(cls.getMethod("equals", Object.class).getDeclaringClass()) &&
                !Object.class.equals(cls.getMethod("hashCode").getDeclaringClass());
        }
        catch (NoSuchMethodException | SecurityException ignore) {
            return true; // Ignore.
        }
    }

    /**
     * Checks if error is MAC invalid argument error which ususally requires special handling.
     *
     * @param e Exception.
     * @return {@code True} if error is invalid argument error on MAC.
     */
    public static boolean isMacInvalidArgumentError(Exception e) {
        return U.isMacOs() && e instanceof SocketException && e.getMessage() != null &&
            e.getMessage().toLowerCase().contains("invalid argument");
    }

    /**
     * Returns a first non-null value in a given array, if such is present.
     *
     * @param vals Input array.
     * @return First non-null value, or {@code null}, if array is empty or contains
     *      only nulls.
     */
    @Nullable public static <T> T firstNotNull(@Nullable T... vals) {
        if (vals == null)
            return null;

        for (T val : vals) {
            if (val != null)
                return val;
        }

        return null;
    }

    /**
     * For each object provided by the given {@link Iterable} checks if it implements
     * {@link LifecycleAware} interface and executes {@link LifecycleAware#start} method.
     *
     * @param objs Objects.
     * @throws IgniteCheckedException If {@link LifecycleAware#start} fails.
     */
    public static void startLifecycleAware(Iterable<?> objs) throws IgniteCheckedException {
        try {
            for (Object obj : objs) {
                if (obj instanceof LifecycleAware)
                    ((LifecycleAware)obj).start();
            }
        }
        catch (Exception e) {
            throw new IgniteCheckedException("Failed to start component: " + e, e);
        }
    }

    /**
     * For each object provided by the given {@link Iterable} checks if it implements
     * {@link org.apache.ignite.lifecycle.LifecycleAware} interface and executes {@link org.apache.ignite.lifecycle.LifecycleAware#stop} method.
     *
     * @param log Logger used to log error message in case of stop failure.
     * @param objs Object passed to Ignite configuration.
     */
    public static void stopLifecycleAware(IgniteLogger log, Iterable<?> objs) {
        for (Object obj : objs) {
            if (obj instanceof LifecycleAware) {
                try {
                    ((LifecycleAware)obj).stop();
                }
                catch (Exception e) {
                    U.error(log, "Failed to stop component (ignoring): " + obj, e);
                }
            }
        }
    }

    /**
     * Groups given nodes by the node's physical computer (host).
     * <p>
     * Detection of the same physical computer (host) is based on comparing set of network interface MACs.
     * If two nodes have the same set of MACs, Ignite considers these nodes running on the same
     * physical computer.
     *
     * @param nodes Nodes.
     * @return Collection of projections where each projection represents all nodes (in this projection)
     *      from a single physical computer. Result collection can be empty if this projection is empty.
     */
    public static Map<String, Collection<ClusterNode>> neighborhood(Iterable<ClusterNode> nodes) {
        Map<String, Collection<ClusterNode>> map = new HashMap<>();

        for (ClusterNode n : nodes) {
            String macs = n.attribute(ATTR_MACS);

            assert macs != null : "Missing MACs attribute: " + n;

            Collection<ClusterNode> neighbors = map.get(macs);

            if (neighbors == null)
                map.put(macs, neighbors = new ArrayList<>(2));

            neighbors.add(n);
        }

        return map;
    }

    /**
     * Returns tha list of resolved inet addresses. First addresses are resolved by host names,
     * if this attempt fails then the addresses are resolved by ip addresses.
     *
     * @param node Grid node.
     * @return Inet addresses for given addresses and host names.
     * @throws IgniteCheckedException If non of addresses can be resolved.
     */
    public static Collection<InetAddress> toInetAddresses(ClusterNode node) throws IgniteCheckedException {
        return toInetAddresses(node.addresses(), node.hostNames());
    }

    /**
     * Returns tha list of resolved inet addresses. First addresses are resolved by host names,
     * if this attempt fails then the addresses are resolved by ip addresses.
     *
     * @param addrs Addresses.
     * @param hostNames Host names.
     * @return Inet addresses for given addresses and host names.
     * @throws IgniteCheckedException If non of addresses can be resolved.
     */
    public static Collection<InetAddress> toInetAddresses(Collection<String> addrs,
        Collection<String> hostNames) throws IgniteCheckedException {
        List<InetAddress> res = new ArrayList<>(addrs.size());

        Iterator<String> hostNamesIt = hostNames.iterator();

        for (String addr : addrs) {
            String hostName = hostNamesIt.hasNext() ? hostNamesIt.next() : null;

            InetAddress inetAddr = null;

            if (!F.isEmpty(hostName)) {
                try {
                    inetAddr = InetAddress.getByName(hostName);
                }
                catch (UnknownHostException ignored) {
                }
            }

            if (inetAddr == null || inetAddr.isLoopbackAddress()) {
                try {
                    inetAddr = InetAddress.getByName(addr);
                }
                catch (UnknownHostException ignored) {
                }
            }

            if (inetAddr != null)
                res.add(inetAddr);
        }

        if (res.isEmpty())
            throw new IgniteCheckedException("Addresses can not be resolved [addr=" + addrs +
                ", hostNames=" + hostNames + ']');

        return F.viewListReadOnly(res, F.<InetAddress>identity());
    }

    /**
     * Returns tha list of resolved socket addresses. First addresses are resolved by host names,
     * if this attempt fails then the addresses are resolved by ip addresses.
     *
     * @param node Grid node.
     * @param port Port.
     * @return Socket addresses for given addresses and host names.
     */
    public static Collection<InetSocketAddress> toSocketAddresses(ClusterNode node, int port) {
        return toSocketAddresses(node.addresses(), node.hostNames(), port);
    }

    /**
     * Returns tha list of resolved socket addresses. First addresses are resolved by host names,
     * if this attempt fails then the addresses are resolved by ip addresses.
     *
     * @param addrs Addresses.
     * @param hostNames Host names.
     * @param port Port.
     * @return Socket addresses for given addresses and host names.
     */
    public static Collection<InetSocketAddress> toSocketAddresses(Collection<String> addrs,
        Collection<String> hostNames, int port) {
        List<InetSocketAddress> res = new ArrayList<>(addrs.size());

        Iterator<String> hostNamesIt = hostNames.iterator();

        for (String addr : addrs) {
            String hostName = hostNamesIt.hasNext() ? hostNamesIt.next() : null;

            if (!F.isEmpty(hostName)) {
                InetSocketAddress inetSockAddr = new InetSocketAddress(hostName, port);

                if (inetSockAddr.isUnresolved() || inetSockAddr.getAddress().isLoopbackAddress())
                    inetSockAddr = new InetSocketAddress(addr, port);

                res.add(inetSockAddr);
            }

            // Always append address because local and remote nodes may have the same hostname
            // therefore remote hostname will be always resolved to local address.
            res.add(new InetSocketAddress(addr, port));
        }

        return F.viewListReadOnly(res, F.<InetSocketAddress>identity());
    }

    /**
     * Resolves all not loopback addresses and collect results.
     *
     * @param addrRslvr Address resolver.
     * @param addrs Addresses.
     * @param port Port.
     * @return Resolved socket addresses.
     * @throws IgniteSpiException If failed.
     */
    public static Collection<InetSocketAddress> resolveAddresses(
        AddressResolver addrRslvr,
        Iterable<String> addrs,
        int port
    ) throws IgniteSpiException {
        assert addrRslvr != null;

        Collection<InetSocketAddress> extAddrs = new HashSet<>();

        for (String addr : addrs) {
            InetSocketAddress sockAddr = new InetSocketAddress(addr, port);

            if (!sockAddr.isUnresolved()) {
                try {
                    Collection<InetSocketAddress> extAddrs0 = addrRslvr.getExternalAddresses(sockAddr);

                    if (extAddrs0 != null)
                        extAddrs.addAll(extAddrs0);
                }
                catch (IgniteCheckedException e) {
                    throw new IgniteSpiException("Failed to get mapped external addresses " +
                        "[addrRslvr=" + addrRslvr + ", addr=" + addr + ']', e);
                }
            }
        }

        return extAddrs;
    }

    /**
     * Returns string representation of node addresses.
     *
     * @param node Grid node.
     * @return String representation of addresses.
     */
    public static String addressesAsString(ClusterNode node) {
        return addressesAsString(node.addresses(), node.hostNames());
    }

    /**
     * Returns string representation of addresses.
     *
     * @param addrs Addresses.
     * @param hostNames Host names.
     * @return String representation of addresses.
     */
    public static String addressesAsString(Collection<String> addrs, Collection<String> hostNames) {
        if (F.isEmpty(addrs))
            return "";

        if (F.isEmpty(hostNames))
            return addrs.toString();

        SB sb = new SB("[");

        Iterator<String> hostNamesIt = hostNames.iterator();

        boolean first = true;

        for (String addr : addrs) {
            if (first)
                first = false;
            else
                sb.a(", ");

            String hostName = hostNamesIt.hasNext() ? hostNamesIt.next() : null;

            sb.a(hostName != null ? hostName : "").a('/').a(addr);
        }

        sb.a(']');

        return sb.toString();
    }

    /**
     * @param userWorkDir Ignite work folder provided by user.
     * @param userIgniteHome Ignite home folder provided by user.
     */
    public static void setWorkDirectory(@Nullable String userWorkDir, @Nullable String userIgniteHome)
        throws IgniteCheckedException {
        String igniteWork0 = igniteWork;

        if (igniteWork0 == null) {
            synchronized (IgniteUtils.class) {
                // Double check.
                igniteWork0 = igniteWork;

                if (igniteWork0 != null)
                    return;

                File workDir;

                if (!F.isEmpty(userWorkDir))
                    workDir = new File(userWorkDir);
                else if (!F.isEmpty(IGNITE_WORK_DIR))
                    workDir = new File(IGNITE_WORK_DIR);
                else if (!F.isEmpty(userIgniteHome))
                    workDir = new File(userIgniteHome, "work");
                else {
                    String tmpDirPath = System.getProperty("java.io.tmpdir");

                    if (tmpDirPath == null)
                        throw new IgniteCheckedException("Failed to create work directory in OS temp " +
                            "(property 'java.io.tmpdir' is null).");

                    workDir = new File(tmpDirPath, "ignite" + File.separator + "work");
                }

                if (!workDir.isAbsolute())
                    throw new IgniteCheckedException("Work directory path must be absolute: " + workDir);

                if (!mkdirs(workDir))
                    throw new IgniteCheckedException("Work directory does not exist and cannot be created: " + workDir);

                if (!workDir.canRead())
                    throw new IgniteCheckedException("Cannot read from work directory: " + workDir);

                if (!workDir.canWrite())
                    throw new IgniteCheckedException("Cannot write to work directory: " + workDir);

                igniteWork = workDir.getAbsolutePath();
            }
        }
    }

    /**
     * Nullifies Ignite home directory. For test purposes only.
     */
    public static void nullifyHomeDirectory() {
        ggHome = null;
    }

    /**
     * Nullifies work directory. For test purposes only.
     */
    public static void nullifyWorkDirectory() {
        igniteWork = null;
    }

    /**
     * Resolves work directory.
     *
     * @param path Path to resolve.
     * @param delIfExist Flag indicating whether to delete the specify directory or not.
     * @return Resolved work directory.
     * @throws IgniteCheckedException If failed.
     */
    public static File resolveWorkDirectory(String path, boolean delIfExist) throws IgniteCheckedException {
        File dir = new File(path);

        if (!dir.isAbsolute()) {
            String ggWork0 = igniteWork;

            if (F.isEmpty(ggWork0))
                throw new IgniteCheckedException("Failed to resolve path (work directory has not been set): " + path);

            dir = new File(ggWork0, dir.getPath());
        }

        if (delIfExist && dir.exists()) {
            if (!U.delete(dir))
                throw new IgniteCheckedException("Failed to delete directory: " + dir);
        }

        if (!mkdirs(dir))
            throw new IgniteCheckedException("Directory does not exist and cannot be created: " + dir);

        if (!dir.canRead())
            throw new IgniteCheckedException("Cannot read from directory: " + dir);

        if (!dir.canWrite())
            throw new IgniteCheckedException("Cannot write to directory: " + dir);

        return dir;
    }

    /**
     * Creates {@code IgniteCheckedException} with the collection of suppressed exceptions.
     *
     * @param msg Message.
     * @param suppressed The collections of suppressed exceptions.
     * @return {@code IgniteCheckedException}.
     */
    public static IgniteCheckedException exceptionWithSuppressed(String msg, @Nullable Collection<Throwable> suppressed) {
        IgniteCheckedException e = new IgniteCheckedException(msg);

        if (suppressed != null) {
            for (Throwable th : suppressed)
                e.addSuppressed(th);
        }

        return e;
    }

    /**
     * Extracts full name of enclosing class from JDK8 lambda class name.
     *
     * @param clsName JDK8 lambda class name.
     * @return Full name of enclosing class for JDK8 lambda class name or
     *      {@code null} if passed in name is not related to lambda.
     */
    @Nullable public static String lambdaEnclosingClassName(String clsName) {
        int idx = clsName.indexOf("$$Lambda$");

        return idx != -1 ? clsName.substring(0, idx) : null;
    }

    /**
     * Converts a hexadecimal character to an integer.
     *
     * @param ch A character to convert to an integer digit
     * @param idx The index of the character in the source
     * @return An integer
     * @throws IgniteCheckedException Thrown if ch is an illegal hex character
     */
    public static int toDigit(char ch, int idx) throws IgniteCheckedException {
        int digit = Character.digit(ch, 16);

        if (digit == -1)
            throw new IgniteCheckedException("Illegal hexadecimal character " + ch + " at index " + idx);

        return digit;
    }

    /**
     * Gets oldest node out of collection of nodes.
     *
     * @param c Collection of nodes.
     * @return Oldest node.
     */
    public static ClusterNode oldest(Collection<ClusterNode> c, @Nullable IgnitePredicate<ClusterNode> p) {
        ClusterNode oldest = null;

        long minOrder = Long.MAX_VALUE;

        for (ClusterNode n : c) {
            if ((p == null || p.apply(n)) && n.order() < minOrder) {
                oldest = n;

                minOrder = n.order();
            }
        }

        return oldest;
    }

    /**
     * Gets youngest node out of collection of nodes.
     *
     * @param c Collection of nodes.
     * @return Youngest node.
     */
    public static ClusterNode youngest(Collection<ClusterNode> c, @Nullable IgnitePredicate<ClusterNode> p) {
        ClusterNode youngest = null;

        long maxOrder = Long.MIN_VALUE;

        for (ClusterNode n : c) {
            if ((p == null || p.apply(n)) && n.order() > maxOrder) {
                youngest = n;

                maxOrder = n.order();
            }
        }

        return youngest;
    }

    /**
     * @param arr Array.
     * @param off Offset.
     * @param uid UUID.
     * @return Offset.
     */
    public static long writeGridUuid(byte[] arr, long off, @Nullable IgniteUuid uid) {
        UNSAFE.putBoolean(arr, off++, uid != null);

        if (uid != null) {
            UNSAFE.putLong(arr, off, uid.globalId().getMostSignificantBits());

            off += 8;

            UNSAFE.putLong(arr, off, uid.globalId().getLeastSignificantBits());

            off += 8;

            UNSAFE.putLong(arr, off, uid.localId());

            off += 8;
        }

        return off;
    }

    /**
     * @param arr Array.
     * @param off Offset.
     * @return UUID.
     */
    @Nullable public static IgniteUuid readGridUuid(byte[] arr, long off) {
        if (UNSAFE.getBoolean(arr, off++)) {
            long most = UNSAFE.getLong(arr, off);

            off += 8;

            long least = UNSAFE.getLong(arr, off);

            off += 8;

            UUID globalId = new UUID(most, least);

            long locId = UNSAFE.getLong(arr, off);

            return new IgniteUuid(globalId, locId);
        }

        return null;
    }

    /**
     * @param ptr Offheap address.
     * @return UUID.
     */
    @Nullable public static IgniteUuid readGridUuid(long ptr) {
        if (UNSAFE.getBoolean(null, ptr++)) {
            long most = UNSAFE.getLong(ptr);

            ptr += 8;

            long least = UNSAFE.getLong(ptr);

            ptr += 8;

            UUID globalId = new UUID(most, least);

            long locId = UNSAFE.getLong(ptr);

            return new IgniteUuid(globalId, locId);
        }

        return null;
    }

    /**
     * @param arr Array.
     * @param off Offset.
     * @param ver Version.
     * @return Offset.
     */
    public static long writeVersion(byte[] arr, long off, GridCacheVersion ver) {
        boolean verEx = ver instanceof GridCacheVersionEx;

        UNSAFE.putBoolean(arr, off++, verEx);

        if (verEx) {
            GridCacheVersion drVer = ver.conflictVersion();

            assert drVer != null;

            UNSAFE.putInt(arr, off, drVer.topologyVersion());

            off += 4;

            UNSAFE.putInt(arr, off, drVer.nodeOrderAndDrIdRaw());

            off += 4;

            UNSAFE.putLong(arr, off, drVer.globalTime());

            off += 8;

            UNSAFE.putLong(arr, off, drVer.order());

            off += 8;
        }

        UNSAFE.putInt(arr, off, ver.topologyVersion());

        off += 4;

        UNSAFE.putInt(arr, off, ver.nodeOrderAndDrIdRaw());

        off += 4;

        UNSAFE.putLong(arr, off, ver.globalTime());

        off += 8;

        UNSAFE.putLong(arr, off, ver.order());

        off += 8;

        return off;
    }

    /**
     * @param ptr Offheap address.
     * @param verEx If {@code true} reads {@link GridCacheVersionEx} instance.
     * @return Version.
     */
    public static GridCacheVersion readVersion(long ptr, boolean verEx) {
        GridCacheVersion ver = new GridCacheVersion(UNSAFE.getInt(ptr),
            UNSAFE.getInt(ptr + 4),
            UNSAFE.getLong(ptr + 8),
            UNSAFE.getLong(ptr + 16));

        if (verEx) {
            ptr += 24;

            ver = new GridCacheVersionEx(UNSAFE.getInt(ptr),
                UNSAFE.getInt(ptr + 4),
                UNSAFE.getLong(ptr + 8),
                UNSAFE.getLong(ptr + 16),
                ver);
        }

        return ver;
    }

    /**
     * @param arr Array.
     * @param off Offset.
     * @param verEx If {@code true} reads {@link GridCacheVersionEx} instance.
     * @return Version.
     */
    public static GridCacheVersion readVersion(byte[] arr, long off, boolean verEx) {
        int topVer = UNSAFE.getInt(arr, off);

        off += 4;

        int nodeOrderDrId = UNSAFE.getInt(arr, off);

        off += 4;

        long globalTime = UNSAFE.getLong(arr, off);

        off += 8;

        long order = UNSAFE.getLong(arr, off);

        off += 8;

        GridCacheVersion ver = new GridCacheVersion(topVer, nodeOrderDrId, globalTime, order);

        if (verEx) {
            topVer = UNSAFE.getInt(arr, off);

            off += 4;

            nodeOrderDrId = UNSAFE.getInt(arr, off);

            off += 4;

            globalTime = UNSAFE.getLong(arr, off);

            off += 8;

            order = UNSAFE.getLong(arr, off);

            ver = new GridCacheVersionEx(topVer, nodeOrderDrId, globalTime, order, ver);
        }

        return ver;
    }

    /**
     * @param ptr Address.
     * @param size Size.
     * @return Bytes.
     */
    public static byte[] copyMemory(long ptr, int size) {
        byte[] res = new byte[size];

        UNSAFE.copyMemory(null, ptr, res, BYTE_ARRAY_DATA_OFFSET, size);

        return res;
    }

    /**
     * Returns a capacity that is sufficient to keep the map from being resized as
     * long as it grows no larger than expSize and the load factor is >= its
     * default (0.75).
     *
     * Copy pasted from guava. See com.google.common.collect.Maps#capacity(int)
     *
     * @param expSize Expected size of created map.
     * @return Capacity.
     */
    public static int capacity(int expSize) {
        if (expSize < 3)
            return expSize + 1;

        if (expSize < (1 << 30))
            return expSize + expSize / 3;

        return Integer.MAX_VALUE; // any large value
    }

    /**
     * Creates new {@link HashMap} with expected size.
     *
     * @param expSize Expected size of created map.
     * @param <K> Type of map keys.
     * @param <V> Type of map values.
     * @return New map.
     */
    public static <K, V> HashMap<K, V> newHashMap(int expSize) {
        return new HashMap<>(capacity(expSize));
    }

    /**
     * Creates new {@link LinkedHashMap} with expected size.
     *
     * @param expSize Expected size of created map.
     * @param <K> Type of map keys.
     * @param <V> Type of map values.
     * @return New map.
     */
    public static <K, V> LinkedHashMap<K, V> newLinkedHashMap(int expSize) {
        return new LinkedHashMap<>(capacity(expSize));
    }

    /**
     * Creates new {@link HashSet} with expected size.
     *
     * @param expSize Expected size of created map.
     * @param <T> Type of elements.
     * @return New set.
     */
    public static <T> HashSet<T> newHashSet(int expSize) {
        return new HashSet<>(capacity(expSize));
    }

    /**
     * Creates new {@link LinkedHashSet} with expected size.
     *
     * @param expSize Expected size of created map.
     * @param <T> Type of elements.
     * @return New set.
     */
    public static <T> LinkedHashSet<T> newLinkedHashSet(int expSize) {
        return new LinkedHashSet<>(capacity(expSize));
    }

    /**
     * Returns comparator that sorts remote node addresses. If remote node resides on the same host, then put
     * loopback addresses first, last otherwise.
     *
     * @param sameHost {@code True} if remote node resides on the same host, {@code false} otherwise.
     * @return Comparator.
     */
    public static Comparator<InetSocketAddress> inetAddressesComparator(final boolean sameHost) {
        return new Comparator<InetSocketAddress>() {
            @Override public int compare(InetSocketAddress addr1, InetSocketAddress addr2) {
                if (addr1.isUnresolved() && addr2.isUnresolved())
                    return 0;

                if (addr1.isUnresolved() || addr2.isUnresolved())
                    return addr1.isUnresolved() ? 1 : -1;

                boolean addr1Loopback = addr1.getAddress().isLoopbackAddress();

                // No need to reorder.
                if (addr1Loopback == addr2.getAddress().isLoopbackAddress())
                    return 0;

                if (sameHost)
                    return addr1Loopback ? -1 : 1;
                else
                    return addr1Loopback ? 1 : -1;
            }
        };
    }

    /**
     * Finds a method in the class and it parents.
     *
     * Method.getMethod() does not return non-public method,
     * Method.getDeclaratedMethod() does not look at parent classes.
     *
     * @param cls The class to search,
     * @param name Name of the method.
     * @param paramTypes Method parameters.
     * @return Method or {@code null}
     */
    @Nullable public static Method findNonPublicMethod(Class<?> cls, String name, Class<?>... paramTypes) {
        while (cls != null) {
            try {
                Method mtd = cls.getDeclaredMethod(name, paramTypes);

                if (mtd.getReturnType() != void.class) {
                    mtd.setAccessible(true);

                    return mtd;
                }
            }
            catch (NoSuchMethodException ignored) {
                // No-op.
            }

            cls = cls.getSuperclass();
        }

        return null;
    }

    /**
     * @param c Collection.
     * @param p Optional filters.
     * @return Resulting array list.
     */
    public static <T extends R, R> List<R> arrayList(Collection<T> c, @Nullable IgnitePredicate<? super T>... p) {
        assert c != null;

        return IgniteUtils.arrayList(c, c.size(), p);
    }

    /**
     * @param c Collection.
     * @return Resulting array list.
     */
    public static <T extends R, R> List<R> arrayList(Collection<T> c) {
        assert c != null;

        return new ArrayList<R>(c);
    }

    /**
     * @param c Collection.
     * @param cap Initial capacity.
     * @param p Optional filters.
     * @return Resulting array list.
     */
    public static <T extends R, R> List<R> arrayList(Iterable<T> c, int cap,
        @Nullable IgnitePredicate<? super T>... p) {
        assert c != null;
        assert cap >= 0;

        List<R> list = new ArrayList<>(cap);

        for (T t : c) {
            if (F.isAll(t, p))
                list.add(t);
        }

        return list;
    }

    /**
     * Calculate MD5 digits.
     *
     * @param in Input stream.
     * @return Calculated MD5 digest for given input stream.
     * @throws NoSuchAlgorithmException If MD5 algorithm was not found.
     * @throws IOException If an I/O exception occurs.
     */
    public static byte[] calculateMD5Digest(@NotNull InputStream in) throws NoSuchAlgorithmException, IOException {
        MessageDigest md = MessageDigest.getInstance("MD5");
        InputStream fis = new BufferedInputStream(in);
        byte[] dataBytes = new byte[1024];

        int nread;

        while ((nread = fis.read(dataBytes)) != -1)
            md.update(dataBytes, 0, nread);

        return md.digest();
    }

    /**
     * Calculate MD5 string.
     *
     * @param in Input stream.
     * @return Calculated MD5 string for given input stream.
     * @throws NoSuchAlgorithmException If MD5 algorithm was not found.
     * @throws IOException If an I/O exception occurs.
     */
    public static String calculateMD5(InputStream in) throws NoSuchAlgorithmException, IOException {
        byte[] md5Bytes = calculateMD5Digest(in);

        // Convert the byte to hex format.
        StringBuilder sb = new StringBuilder();

        for (byte md5Byte : md5Bytes)
            sb.append(Integer.toString((md5Byte & 0xff) + 0x100, 16).substring(1));

        return sb.toString();
    }

    /**
     * Fully writes communication message to provided stream.
     *
     * @param msg Message.
     * @param out Stream to write to.
     * @param buf Byte buffer that will be passed to {@link Message#writeTo(ByteBuffer, MessageWriter)} method.
     * @param writer Message writer.
     * @return Number of written bytes.
     * @throws IOException In case of error.
     */
    public static int writeMessageFully(Message msg, OutputStream out, ByteBuffer buf,
        MessageWriter writer) throws IOException {
        assert msg != null;
        assert out != null;
        assert buf != null;
        assert buf.hasArray();

        boolean finished = false;
        int cnt = 0;

        while (!finished) {
            finished = msg.writeTo(buf, writer);

            out.write(buf.array(), 0, buf.position());

            cnt += buf.position();

            buf.clear();
        }

        return cnt;
    }

    /**
     * @param buf Byte buffer.
     * @return Trimmed byte buffer.
     */
    public static ByteBuffer trim(ByteBuffer buf) {
        if (buf == null)
            return null;
        else if (buf.position() == 0 && buf.limit() == buf.capacity())
            return buf;
        else
            return ByteBuffer.wrap(copyToArray(buf));
    }

    /**
<<<<<<< HEAD
     * // TODO: IGNITE-471 - Remove method?
     *
=======
>>>>>>> 3a1582a5
     * @param buf Byte buffer.
     * @return Byte array.
     */
    public static byte[] toArray(ByteBuffer buf) {
        assert buf != null;

        if (buf.hasArray() && buf.position() == 0 && buf.remaining() == buf.capacity())
            return buf.array();
        else
            return copyToArray(buf);
    }

    /**
     * @param buf Byte buffer.
     * @return Array.
     */
    private static byte[] copyToArray(ByteBuffer buf) {
        int len = buf.remaining();

        byte[] arr = new byte[len];

        Object src;
        long off;

        if (buf.hasArray()) {
            src = buf.array();
            off = BYTE_ARRAY_DATA_OFFSET + buf.position();
        }
        else {
            assert buf.isDirect();

            src = null;
            off = ((DirectBuffer)buf).address() + buf.position();
        }

        UNSAFE.copyMemory(src, off, arr, BYTE_ARRAY_DATA_OFFSET, len);

        return arr;
    }

    /**
     * Throws exception with uniform error message if given parameter's assertion condition
     * is {@code false}.
     *
     * @param cond Assertion condition to check.
     * @param condDesc Description of failed condition.
     */
    public static void assertParameter(boolean cond, String condDesc) throws IgniteException {
        if (!cond)
            throw new IgniteException("Parameter failed condition check: " + condDesc);
    }

    /**
     * @return Whether shared memory libraries exist.
     */
    public static boolean hasSharedMemory() {
        if (hasShmem == null) {
            if (isWindows())
                hasShmem = false;
            else {
                try {
                    IpcSharedMemoryNativeLoader.load();

                    hasShmem = true;
                }
                catch (IgniteCheckedException e) {
                    hasShmem = false;
                }
            }
        }

        return hasShmem;
    }
}<|MERGE_RESOLUTION|>--- conflicted
+++ resolved
@@ -2035,13 +2035,6 @@
         if (buf == null)
             out.writeInt(-1);
         else {
-<<<<<<< HEAD
-            // TODO: IGNITE-471 - Support offheap?
-            assert buf.hasArray();
-
-            out.writeInt(buf.remaining());
-            out.write(buf.array(), buf.position(), buf.remaining());
-=======
             if (buf.hasArray()) {
                 out.writeInt(buf.remaining());
                 out.write(buf.array(), buf.position(), buf.remaining());
@@ -2056,7 +2049,6 @@
                 out.writeInt(arr.length);
                 out.write(arr);
             }
->>>>>>> 3a1582a5
         }
     }
 
@@ -9043,11 +9035,6 @@
     }
 
     /**
-<<<<<<< HEAD
-     * // TODO: IGNITE-471 - Remove method?
-     *
-=======
->>>>>>> 3a1582a5
      * @param buf Byte buffer.
      * @return Byte array.
      */
