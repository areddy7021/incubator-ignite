--- conflicted
+++ resolved
@@ -605,129 +605,6 @@
     public static final int EVT_CACHE_PRELOAD_OBJECT_UNLOADED = 85;
 
     /**
-<<<<<<< HEAD
-     * Built-in event type: {@code SQL} query executed.
-     * <p>
-     * NOTE: all types in range <b>from 1 to 1000 are reserved</b> for
-     * internal Ignite events and should not be used by user-defined events.
-     *
-     * @deprecated Not used in current version of Ignite (replaced with {@link #EVT_CACHE_QUERY_EXECUTED}).
-     */
-    @SuppressWarnings("UnusedDeclaration")
-    @Deprecated
-    public static final int EVT_CACHE_SQL_QUERY_EXECUTED = 86;
-
-    /**
-     * Built-in event type: {@code SQL fields} query executed.
-     * <p>
-     * NOTE: all types in range <b>from 1 to 1000 are reserved</b> for
-     * internal Ignite events and should not be used by user-defined events.
-     *
-     * @deprecated Not used in current version of Ignite (replaced with {@link #EVT_CACHE_QUERY_EXECUTED}).
-     */
-    @SuppressWarnings("UnusedDeclaration")
-    @Deprecated
-    public static final int EVT_CACHE_SQL_FIELDS_QUERY_EXECUTED = 87;
-
-    /**
-     * Built-in event type: {@code full text} query executed.
-     * <p>
-     * NOTE: all types in range <b>from 1 to 1000 are reserved</b> for
-     * internal Ignite events and should not be used by user-defined events.
-     *
-     * @deprecated Not used in current version of Ignite (replaced with {@link #EVT_CACHE_QUERY_EXECUTED}).
-     */
-    @SuppressWarnings("UnusedDeclaration")
-    @Deprecated
-    public static final int EVT_CACHE_FULL_TEXT_QUERY_EXECUTED = 88;
-
-    /**
-     * Built-in event type: {@code scan} query executed.
-     * <p>
-     * NOTE: all types in range <b>from 1 to 1000 are reserved</b> for
-     * internal Ignite events and should not be used by user-defined events.
-     *
-     * @deprecated Not used in current version of Ignite (replaced with {@link #EVT_CACHE_QUERY_EXECUTED}).
-     */
-    @SuppressWarnings("UnusedDeclaration")
-    @Deprecated
-    public static final int EVT_CACHE_SCAN_QUERY_EXECUTED = 89;
-
-    /**
-     * Built-in event type: {@code continuous} query executed.
-     * <p>
-     * NOTE: all types in range <b>from 1 to 1000 are reserved</b> for
-     * internal Ignite events and should not be used by user-defined events.
-     *
-     * @deprecated Not used in current version of Ignite (replaced with {@link #EVT_CACHE_QUERY_EXECUTED}).
-     */
-    @SuppressWarnings("UnusedDeclaration")
-    @Deprecated
-    public static final int EVT_CACHE_CONTINUOUS_QUERY_EXECUTED = 90;
-
-    /**
-     * Built-in event type: {@code SQL} query entry read.
-     * <p>
-     * NOTE: all types in range <b>from 1 to 1000 are reserved</b> for
-     * internal Ignite events and should not be used by user-defined events.
-     *
-     * @deprecated Not used in current version of Ignite (replaced with {@link #EVT_CACHE_QUERY_OBJECT_READ}).
-     */
-    @SuppressWarnings("UnusedDeclaration")
-    @Deprecated
-    public static final int EVT_CACHE_SQL_QUERY_OBJECT_READ = 91;
-
-    /**
-     * Built-in event type: {@code SQL fields} query result set row read.
-     * <p>
-     * NOTE: all types in range <b>from 1 to 1000 are reserved</b> for
-     * internal Ignite events and should not be used by user-defined events.
-     *
-     * @deprecated Not used in current version of Ignite (replaced with {@link #EVT_CACHE_QUERY_OBJECT_READ}).
-     */
-    @SuppressWarnings("UnusedDeclaration")
-    @Deprecated
-    public static final int EVT_CACHE_SQL_FIELDS_QUERY_OBJECT_READ = 92;
-
-    /**
-     * Built-in event type: {@code full text} query entry read.
-     * <p>
-     * NOTE: all types in range <b>from 1 to 1000 are reserved</b> for
-     * internal Ignite events and should not be used by user-defined events.
-     *
-     * @deprecated Not used in current version of Ignite (replaced with {@link #EVT_CACHE_QUERY_OBJECT_READ}).
-     */
-    @SuppressWarnings("UnusedDeclaration")
-    @Deprecated
-    public static final int EVT_CACHE_FULL_TEXT_QUERY_OBJECT_READ = 93;
-
-    /**
-     * Built-in event type: {@code scan} query entry read.
-     * <p>
-     * NOTE: all types in range <b>from 1 to 1000 are reserved</b> for
-     * internal Ignite events and should not be used by user-defined events.
-     *
-     * @deprecated Not used in current version of Ignite (replaced with {@link #EVT_CACHE_QUERY_OBJECT_READ}).
-     */
-    @SuppressWarnings("UnusedDeclaration")
-    @Deprecated
-    public static final int EVT_CACHE_SCAN_QUERY_OBJECT_READ = 94;
-
-    /**
-     * Built-in event type: {@code continuous} query entry read.
-     * <p>
-     * NOTE: all types in range <b>from 1 to 1000 are reserved</b> for
-     * internal Ignite events and should not be used by user-defined events.
-     *
-     * @deprecated Not used in current version of Ignite (replaced with {@link #EVT_CACHE_QUERY_OBJECT_READ}).
-     */
-    @SuppressWarnings("UnusedDeclaration")
-    @Deprecated
-    public static final int EVT_CACHE_CONTINUOUS_QUERY_OBJECT_READ = 95;
-
-    /**
-=======
->>>>>>> bb8b07dc
      * Built-in event type: query executed.
      * <p>
      * NOTE: all types in range <b>from 1 to 1000 are reserved</b> for
