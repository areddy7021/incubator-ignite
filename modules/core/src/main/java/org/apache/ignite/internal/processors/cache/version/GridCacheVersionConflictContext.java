--- conflicted
+++ resolved
@@ -17,11 +17,8 @@
 
 package org.apache.ignite.internal.processors.cache.version;
 
-<<<<<<< HEAD
-=======
 import org.apache.ignite.internal.util.tostring.*;
 import org.apache.ignite.internal.util.typedef.internal.*;
->>>>>>> d70e59f0
 import org.jetbrains.annotations.*;
 
 /**
@@ -99,13 +96,8 @@
      * Force cache to apply new entry overwriting old (existing) entry.
      * <p>
      * Note that updates from remote data centers always have explicit TTL , while local data center
-<<<<<<< HEAD
-     * updates will only have explicit TTL in case {@link Entry#timeToLive(long)} was called
+     * updates will only have explicit TTL in case {@link CacheEntry#timeToLive(long)} was called
      * before update. In the latter case new entry will pick TTL of the old (existing) entry, even
-=======
-     * updates will only have explicit TTL in case {@link org.apache.ignite.cache.CacheEntry#timeToLive(long)} was
-     * called before update. In the latter case new entry will pick TTL of the old (existing) entry, even
->>>>>>> d70e59f0
      * if it was set through update from remote data center. it means that depending on concurrent
      * update timings new update might pick unexpected TTL. For example, consider that three updates
      * of the same key are performed: local update with explicit TTL (1) followed by another local
