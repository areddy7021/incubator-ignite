--- conflicted
+++ resolved
@@ -73,13 +73,11 @@
     /** Internal management pool. */
     private ExecutorService mgmtPool;
 
-<<<<<<< HEAD
     /** Affinity assignment executor service. */
     private ExecutorService affPool;
-=======
+
     /** Internal DR pool. */
     private ExecutorService drPool;
->>>>>>> 1ba48413
 
     /** Discovery listener. */
     private GridLocalEventListener discoLsnr;
@@ -165,11 +163,8 @@
         p2pPool = ctx.config().getPeerClassLoadingExecutorService();
         sysPool = ctx.config().getSystemExecutorService();
         mgmtPool = ctx.config().getManagementExecutorService();
-<<<<<<< HEAD
+        drPool = ctx.drPool();
         affPool = Executors.newFixedThreadPool(1);
-=======
-        drPool = ctx.drPool();
->>>>>>> 1ba48413
 
         getSpi().setListener(commLsnr = new GridCommunicationListener<Serializable>() {
             @Override public void onMessage(UUID nodeId, Serializable msg, GridRunnable msgC) {
@@ -469,11 +464,8 @@
                 case PUBLIC_POOL:
                 case SYSTEM_POOL:
                 case MANAGEMENT_POOL:
-<<<<<<< HEAD
                 case AFFINITY_POOL: {
-=======
                 case DR_POOL: {
->>>>>>> 1ba48413
                     if (msg.isOrdered())
                         processOrderedMessage(node, msg, plc, msgC);
                     else
@@ -507,15 +499,12 @@
                 return pubPool;
             case MANAGEMENT_POOL:
                 return mgmtPool;
-<<<<<<< HEAD
             case AFFINITY_POOL:
                 return affPool;
-=======
             case DR_POOL:
                 assert drPool != null : "DR pool is not configured.";
 
                 return drPool;
->>>>>>> 1ba48413
 
             default: {
                 assert false : "Invalid communication policy: " + plc;
