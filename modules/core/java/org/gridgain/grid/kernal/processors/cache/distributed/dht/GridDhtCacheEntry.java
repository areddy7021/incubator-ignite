/* @java.file.header */

/*  _________        _____ __________________        _____
 *  __  ____/___________(_)______  /__  ____/______ ____(_)_______
 *  _  / __  __  ___/__  / _  __  / _  / __  _  __ `/__  / __  __ \
 *  / /_/ /  _  /    _  /  / /_/ /  / /_/ /  / /_/ / _  /  _  / / /
 *  \____/   /_/     /_/   \_,__/   \____/   \__,_/  /_/   /_/ /_/
 */

package org.gridgain.grid.kernal.processors.cache.distributed.dht;

import org.gridgain.grid.*;
import org.gridgain.grid.cache.*;
import org.gridgain.grid.kernal.processors.cache.*;
import org.gridgain.grid.kernal.processors.cache.distributed.*;
import org.gridgain.grid.lang.*;
import org.gridgain.grid.util.typedef.*;
import org.gridgain.grid.util.typedef.internal.*;
import org.gridgain.grid.util.lang.*;
import org.gridgain.grid.util.tostring.*;
import org.jetbrains.annotations.*;

import java.util.*;

/**
 * Replicated cache entry.
 */
@SuppressWarnings({"TooBroadScope", "NonPrivateFieldAccessedInSynchronizedContext"})
public class GridDhtCacheEntry<K, V> extends GridDistributedCacheEntry<K, V> {
    /** Size overhead. */
    private static final int DHT_SIZE_OVERHEAD = 16;

    /** Gets node value from reader ID. */
    private static final GridClosure<ReaderId, UUID> R2N = new C1<ReaderId, UUID>() {
        @Override public UUID apply(ReaderId e) {
            return e.nodeId();
        }
    };

    /** Reader clients. */
    @GridToStringInclude
    private volatile List<ReaderId<K, V>> rdrs = Collections.emptyList();

    /** Local partition. */
    private final GridDhtLocalPartition<K, V> locPart;

    /**
     * @param ctx Cache context.
     * @param topVer Topology version at the time of creation (if negative, then latest topology is assumed).
     * @param key Cache key.
     * @param hash Key hash value.
     * @param val Entry value.
     * @param next Next entry in the linked list.
     * @param ttl Time to live.
     * @param hdrId Header id.
     */
    public GridDhtCacheEntry(GridCacheContext<K, V> ctx, long topVer, K key, int hash, V val,
        GridCacheMapEntry<K, V> next, long ttl, int hdrId) {
        super(ctx, key, hash, val, next, ttl, hdrId);

        // Record this entry with partition.
        locPart = ctx.dht().topology().onAdded(topVer, this);
    }

    /** {@inheritDoc} */
    @Override public int memorySize() throws GridException {
        int rdrsOverhead = 0;

        synchronized (this) {
            if (rdrs != null)
                rdrsOverhead += ReaderId.READER_ID_SIZE * rdrs.size();
        }

        return super.memorySize() + DHT_SIZE_OVERHEAD + rdrsOverhead;
    }

    /** {@inheritDoc} */
    @Override public int partition() {
        return locPart.id();
    }

    /** {@inheritDoc} */
    @Override public boolean isDht() {
        return true;
    }

    /** {@inheritDoc} */
    @Override public boolean partitionValid() {
        return locPart.valid();
    }

    /** {@inheritDoc} */
    @Override protected void onMarkedObsolete() {
        // Remove this entry from partition mapping.
        cctx.dht().topology().onRemoved(this);
    }

    /**
     * @param nearVer Near version.
     * @param rmv If {@code true}, then add to removed list if not found.
     * @return Local candidate by near version.
     * @throws GridCacheEntryRemovedException If removed.
     */
    @Nullable public synchronized GridCacheMvccCandidate<K> localCandidateByNearVersion(GridCacheVersion nearVer,
        boolean rmv) throws GridCacheEntryRemovedException {
        checkObsolete();

        GridCacheMvcc<K> mvcc = mvccExtras();

        if (mvcc != null) {
            for (GridCacheMvccCandidate<K> c : mvcc.localCandidatesNoCopy(false)) {
                GridCacheVersion ver = c.otherVersion();

                if (ver != null && ver.equals(nearVer))
                    return c;
            }
        }

        if (rmv)
            addRemoved(nearVer);

        return null;
    }

    /**
     * Add local candidate.
     *
     * @param nearNodeId Near node ID.
     * @param nearVer Near version.
     * @param topVer Topology version.
     * @param threadId Owning thread ID.
     * @param ver Lock version.
     * @param timeout Timeout to acquire lock.
     * @param reenter Reentry flag.
     * @param tx Tx flag.
     * @param implicitSingle Implicit flag.
     * @return New candidate.
     * @throws GridCacheEntryRemovedException If entry has been removed.
     * @throws GridDistributedLockCancelledException If lock was cancelled.
     */
    @Nullable public GridCacheMvccCandidate<K> addDhtLocal(
        UUID nearNodeId,
        GridCacheVersion nearVer,
        long topVer,
        long threadId,
        GridCacheVersion ver,
        long timeout,
        boolean reenter,
        boolean tx,
        boolean implicitSingle) throws GridCacheEntryRemovedException, GridDistributedLockCancelledException {
        GridCacheMvccCandidate<K> cand;
        GridCacheMvccCandidate<K> prev;
        GridCacheMvccCandidate<K> owner;

        V val;

        synchronized (this) {
            // Check removed locks prior to obsolete flag.
            checkRemoved(ver);
            checkRemoved(nearVer);

            checkObsolete();

            GridCacheMvcc<K> mvcc = mvccExtras();

            if (mvcc == null) {
                mvcc = new GridCacheMvcc<>(cctx);

                mvccExtras(mvcc);
            }

            prev = mvcc.anyOwner();

            boolean emptyBefore = mvcc.isEmpty();

            cand = mvcc.addLocal(
                this,
                nearNodeId,
                nearVer,
                threadId,
                ver,
                timeout,
                reenter,
                tx,
                implicitSingle,
                /*dht-local*/true
            );

            if (cand == null)
                return null;

            cand.topologyVersion(topVer);

            owner = mvcc.anyOwner();

            if (owner != null)
                cand.ownerVersion(owner.version());

            boolean emptyAfter = mvcc.isEmpty();

            checkCallbacks(emptyBefore, emptyAfter);

            val = this.val;

            if (mvcc != null && mvcc.isEmpty())
                mvccExtras(null);
        }

        // Don't link reentries.
        if (cand != null && !cand.reentry())
            // Link with other candidates in the same thread.
            cctx.mvcc().addNext(cand);

        checkOwnerChanged(prev, owner, val);

        return cand;
    }

    /** {@inheritDoc} */
    @Override public boolean tmLock(GridCacheTxEx<K, V> tx, long timeout)
        throws GridCacheEntryRemovedException, GridDistributedLockCancelledException {
        if (tx.local()) {
            GridDhtTxLocalAdapter<K, V> dhtTx = (GridDhtTxLocalAdapter<K, V>)tx;

            // Null is returned if timeout is negative and there is other lock owner.
            return addDhtLocal(
                dhtTx.nearNodeId(),
                dhtTx.nearXidVersion(),
                tx.topologyVersion(),
                tx.threadId(),
                tx.xidVersion(),
                timeout,
                /*reenter*/false,
                /*tx*/true,
                tx.implicitSingle()) != null;
        }

        try {
            addRemote(
                tx.nodeId(),
                tx.otherNodeId(),
                tx.threadId(),
                tx.xidVersion(),
                tx.timeout(),
                /*tx*/true,
                tx.implicit(),
                null);

            return true;
        }
        catch (GridDistributedLockCancelledException ignored) {
            if (log.isDebugEnabled())
                log.debug("Attempted to enter tx lock for cancelled ID (will ignore): " + tx);

            return false;
        }
    }

    /** {@inheritDoc} */
    @Override public GridCacheMvccCandidate<K> removeLock() {
        GridCacheMvccCandidate<K> ret = super.removeLock();

        locPart.onUnlock();

        return ret;
    }

    /** {@inheritDoc} */
    @Override public boolean removeLock(GridCacheVersion ver) throws GridCacheEntryRemovedException {
        boolean ret = super.removeLock(ver);

        locPart.onUnlock();

        return ret;
    }

    /**
     * @return Tuple with version and value of this entry, or {@code null} if entry is new.
     * @throws GridCacheEntryRemovedException If entry has been removed.
     */
    @SuppressWarnings({"NonPrivateFieldAccessedInSynchronizedContext"})
    @Nullable public synchronized GridTuple3<GridCacheVersion, V, byte[]> versionedValue(long topVer)
        throws GridCacheEntryRemovedException {
<<<<<<< HEAD
        if (isNew(topVer) || deletedUnlocked())
=======
        if (isNew() || !valid(-1) || deletedUnlocked())
>>>>>>> 67fd9eee
            return null;
        else {
            V val0 = null;
            byte[] valBytes0 = null;

            GridCacheValueBytes valBytesTuple = valueBytesUnlocked();

            if (!valBytesTuple.isNull()) {
                if (valBytesTuple.isPlain())
                    val0 = (V)valBytesTuple.get();
                else
                    valBytes0 = valBytesTuple.get();
            }
            else
                val0 = val;

            return F.t(ver, val0, valBytes0);
        }
    }

    /**
     * @return Readers.
     * @throws GridCacheEntryRemovedException If removed.
     */
    public Collection<UUID> readers() throws GridCacheEntryRemovedException {
        return F.viewReadOnly(checkReaders(), R2N);
    }

    /**
     * @param nodeId Node ID.
     * @return reader ID.
     */
    @Nullable public ReaderId<K, V> readerId(UUID nodeId) {
        for (ReaderId<K, V> reader : rdrs)
            if (reader.nodeId().equals(nodeId))
                return reader;

        return null;
    }

    /**
     * @param nodeId Reader to add.
     * @param msgId Message ID.
     * @return Future for all relevant transactions that were active at the time of adding reader,
     *      or {@code null} if reader was added
     * @throws GridCacheEntryRemovedException If entry was removed.
     */
    @SuppressWarnings("unchecked")
    @Nullable public GridFuture<Boolean> addReader(UUID nodeId, long msgId, long topVer)
        throws GridCacheEntryRemovedException {
        // Don't add local node as reader.
        if (cctx.nodeId().equals(nodeId))
            return null;

        GridNode node = cctx.discovery().node(nodeId);

        if (node == null) {
            if (log.isDebugEnabled())
                log.debug("Ignoring near reader because node left the grid: " + nodeId);

            return null;
        }

        // If remote node has no near cache, don't add it.
        if (!U.hasNearCache(node, cacheName()) && !(key instanceof GridCacheInternal)) {
            if (log.isDebugEnabled())
                log.debug("Ignoring near reader because near cache is disabled: " + nodeId);

            return null;
        }

        // If remote node is (primary?) or back up, don't add it as a reader.
        if (U.nodeIds(cctx.affinity().nodes(partition(), topVer)).contains(nodeId)) {
            if (log.isDebugEnabled())
                log.debug("Ignoring near reader because remote node is affinity node [locNodeId=" + cctx.localNodeId()
                    + ", rmtNodeId=" + nodeId + ", key=" + key + ']');

            return null;
        }

        boolean ret = false;

        GridCacheMultiTxFuture<K, V> txFut;

        Collection<GridCacheMvccCandidate<K>> cands = null;

        ReaderId<K, V> reader;

        synchronized (this) {
            checkObsolete();

            reader = readerId(nodeId);

            if (reader == null) {
                reader = new ReaderId<>(nodeId, msgId);

                rdrs = new LinkedList<>(rdrs);

                rdrs.add(reader);

                // Seal.
                rdrs = Collections.unmodifiableList(rdrs);

                txFut = reader.getOrCreateTxFuture(cctx);

                cands = localCandidates();

                ret = true;
            }
            else {
                txFut = reader.txFuture();

                long id = reader.messageId();

                if (id < msgId)
                    reader.messageId(msgId);
            }
        }

        if (ret) {
            assert txFut != null;

            if (!F.isEmpty(cands)) {
                for (GridCacheMvccCandidate<K> c : cands) {
                    GridCacheTxEx<K, V> tx = cctx.tm().tx(c.version());

                    if (tx != null) {
                        assert tx.local();

                        txFut.addTx(tx);
                    }
                }
            }

            txFut.init();

            if (!txFut.isDone()) {
                final ReaderId<K, V> reader0 = reader;

                txFut.listenAsync(new CI1<GridFuture<?>>() {
                    @Override public void apply(GridFuture<?> f) {
                        synchronized (this) {
                            // Release memory.
                            reader0.resetTxFuture();
                        }
                    }
                });
            }
            else {
                synchronized (this) {
                    // Release memory.
                    reader.resetTxFuture();
                }

                txFut = null;
            }
        }

        return txFut;
    }

    /**
     * @param nodeId Reader to remove.
     * @param msgId Message ID.
     * @return {@code True} if reader was removed as a result of this operation.
     * @throws GridCacheEntryRemovedException If entry was removed.
     */
    public synchronized boolean removeReader(UUID nodeId, long msgId) throws GridCacheEntryRemovedException {
        checkObsolete();

        ReaderId reader = readerId(nodeId);

        if (reader == null || reader.messageId() > msgId)
            return false;

        rdrs = new LinkedList<>(rdrs);

        rdrs.remove(reader);

        // Seal.
        rdrs = Collections.unmodifiableList(rdrs);

        return true;
    }

    /**
     * Clears all readers (usually when partition becomes invalid and ready for eviction).
     */
    @Override public synchronized void clearReaders() {
        rdrs = Collections.emptyList();
    }

    /**
     * Marks entry as obsolete and, if possible or required, removes it
     * from swap storage.
     *
     * @param ver Obsolete version.
     * @param swap If {@code true} then remove from swap.
     * @return {@code True} if entry was not being used, passed the filter and could be removed.
     * @throws GridException If failed to remove from swap.
     */
    public boolean clearInternal(GridCacheVersion ver, boolean swap) throws GridException {
        boolean rmv = false;

        try {
            synchronized (this) {
                V prev = saveValueForIndexUnlocked();

                // Call markObsolete0 to avoid recursive calls to clear if
                // we are clearing dht local partition (onMarkedObsolete should not be called).
                if (!markObsolete0(ver, false)) {
                    if (log.isDebugEnabled())
                        log.debug("Entry could not be marked obsolete (it is still used or has readers): " + this);

                    return false;
                }

                rdrs = Collections.emptyList();

                if (log.isDebugEnabled())
                    log.debug("Entry has been marked obsolete: " + this);

                clearIndex(prev);

                // Give to GC.
                update(null, null, 0L, 0L, ver);

                if (swap) {
                    releaseSwap();

                    if (log.isDebugEnabled())
                        log.debug("Entry has been cleared from swap storage: " + this);
                }

                rmv = true;

                return true;
            }
        }
        finally {
            if (rmv)
                cctx.cache().removeIfObsolete(key); // Clear cache.
        }
    }

    /**
     * @return Collection of readers after check.
     * @throws GridCacheEntryRemovedException If removed.
     */
    public synchronized Collection<ReaderId<K, V>> checkReaders() throws GridCacheEntryRemovedException {
        checkObsolete();

        if (!rdrs.isEmpty()) {
            List<ReaderId> rmv = null;

            for (ReaderId reader : rdrs) {
                if (!cctx.discovery().alive(reader.nodeId())) {
                    if (rmv == null)
                        rmv = new LinkedList<>();

                    rmv.add(reader);
                }
            }

            if (rmv != null) {
                rdrs = new LinkedList<>(rdrs);

                for (ReaderId rdr : rmv)
                    rdrs.remove(rdr);

                rdrs = Collections.unmodifiableList(rdrs);
            }
        }

        return rdrs;
    }

    /** {@inheritDoc} */
    @Override protected synchronized boolean hasReaders() throws GridCacheEntryRemovedException {
        checkReaders();

        return !rdrs.isEmpty();
    }

    /**
     * Sets mappings into entry.
     *
     * @param ver Version.
     * @param mappings Mappings to set.
     * @return Candidate, if one existed for the version, or {@code null} if candidate was not found.
     * @throws GridCacheEntryRemovedException If removed.
     */
    @Nullable public synchronized GridCacheMvccCandidate<K> mappings(GridCacheVersion ver, Collection<UUID> mappings)
        throws GridCacheEntryRemovedException {
        checkObsolete();

        GridCacheMvcc<K> mvcc = mvccExtras();

        GridCacheMvccCandidate<K> cand = mvcc == null ? null : mvcc.candidate(ver);

        if (cand != null)
            cand.mappedNodeIds(mappings);

        return cand;
    }

    /** {@inheritDoc} */
    @Override public GridCacheEntry<K, V> wrap(boolean prjAware) {
        GridCacheContext<K, V> nearCtx = cctx.dht().near().context();

        GridCacheProjectionImpl<K, V> prjPerCall = nearCtx.projectionPerCall();

        if (prjPerCall != null && prjAware)
            return new GridPartitionedCacheEntryImpl<>(prjPerCall, nearCtx, key, this);

        return new GridPartitionedCacheEntryImpl<>(null, nearCtx, key, this);
    }

    /**
     * @return Cache name.
     */
    protected String cacheName() {
        return cctx.dht().near().name();
    }

    /** {@inheritDoc} */
    @Override public synchronized String toString() {
        return S.toString(GridDhtCacheEntry.class, this, "super", super.toString());
    }

    /**
     * Reader ID.
     */
    private static class ReaderId<K, V> {
        /** Reader ID size. */
        private static final int READER_ID_SIZE = 24;

        /** Node ID. */
        private UUID nodeId;

        /** Message ID. */
        private long msgId;

        /** Transaction future. */
        private GridCacheMultiTxFuture<K, V> txFut;

        /**
         * @param nodeId Node ID.
         * @param msgId Message ID.
         */
        ReaderId(UUID nodeId, long msgId) {
            this.nodeId = nodeId;
            this.msgId = msgId;
        }

        /**
         * @return Node ID.
         */
        UUID nodeId() {
            return nodeId;
        }

        /**
         * @return Message ID.
         */
        long messageId() {
            return msgId;
        }

        /**
         * @param msgId Message ID.
         */
        void messageId(long msgId) {
            this.msgId = msgId;
        }

        /**
         * @param cctx Cache context.
         * @return Transaction future.
         */
        GridCacheMultiTxFuture<K, V> getOrCreateTxFuture(GridCacheContext<K, V> cctx) {
            if (txFut == null)
                txFut = new GridCacheMultiTxFuture<>(cctx);

            return txFut;
        }

        /**
         * @return Transaction future.
         */
        GridCacheMultiTxFuture<K, V> txFuture() {
            return txFut;
        }

        /**
         * Sets multi-transaction future to {@code null}.
         *
         * @return Previous transaction future.
         */
        GridCacheMultiTxFuture<K, V> resetTxFuture() {
            GridCacheMultiTxFuture<K, V> txFut = this.txFut;

            this.txFut = null;

            return txFut;
        }

        /** {@inheritDoc} */
        @Override public String toString() {
            return S.toString(ReaderId.class, this);
        }
    }
}<|MERGE_RESOLUTION|>--- conflicted
+++ resolved
@@ -281,11 +281,7 @@
     @SuppressWarnings({"NonPrivateFieldAccessedInSynchronizedContext"})
     @Nullable public synchronized GridTuple3<GridCacheVersion, V, byte[]> versionedValue(long topVer)
         throws GridCacheEntryRemovedException {
-<<<<<<< HEAD
-        if (isNew(topVer) || deletedUnlocked())
-=======
         if (isNew() || !valid(-1) || deletedUnlocked())
->>>>>>> 67fd9eee
             return null;
         else {
             V val0 = null;
